---
slug: /en/operations/server-configuration-parameters/settings
sidebar_position: 57
sidebar_label: Global Server Settings
description: This section contains descriptions of server settings that cannot be changed at the session or query level.
---

# Global Server Settings

This section contains descriptions of server settings that cannot be changed at the session or query level.

These settings are stored in the `config.xml` file on the ClickHouse server.

Other settings are described in the “[Settings](../../operations/settings/index.md#session-settings-intro)” section.

Before studying the settings, read the [Configuration files](../../operations/configuration-files.md#configuration_files) section and note the use of substitutions (the `incl` and `optional` attributes).

## allow_use_jemalloc_memory

Allows to use jemalloc memory.

Type: Bool

Default: 1


## asynchronous_heavy_metrics_update_period_s

Period in seconds for updating asynchronous metrics.

Type: UInt32

Default: 120


## asynchronous_metrics_update_period_s

Period in seconds for updating asynchronous metrics.

Type: UInt32

Default: 1


## auth_use_forwarded_address

Use originating address for authentication for clients connected through proxy.

:::note
This setting should be used with extra caution since forwarded address can be easily spoofed - server accepting such authentication should not be accessed directly but rather exclusively through a trusted proxy.
:::

Type: Bool

Default: 0


## background_buffer_flush_schedule_pool_size

The maximum number of threads that will be used for performing flush operations for Buffer-engine tables in the background.

Type: UInt64

Default: 16


## background_common_pool_size

The maximum number of threads that will be used for performing a variety of operations (mostly garbage collection) for \*MergeTree-engine tables in a background.

Type: UInt64

Default: 8

## background_distributed_schedule_pool_size

The maximum number of threads that will be used for executing distributed sends.

Type: UInt64

Default: 16


## background_fetches_pool_size

The maximum number of threads that will be used for fetching data parts from another replica for \*MergeTree-engine tables in a background.

Type: UInt64

Default: 16

## background_merges_mutations_concurrency_ratio

Sets a ratio between the number of threads and the number of background merges and mutations that can be executed concurrently. For example, if the ratio equals to 2 and
`background_pool_size` is set to 16 then ClickHouse can execute 32 background merges concurrently. This is possible, because background operations could be suspended and postponed. This is needed to give small merges more execution priority. You can only increase this ratio at runtime. To lower it you have to restart the server.
The same as for `background_pool_size` setting `background_merges_mutations_concurrency_ratio` could be applied from the `default` profile for backward compatibility.

Type: Float

Default: 2

## background_merges_mutations_scheduling_policy

The policy on how to perform a scheduling for background merges and mutations. Possible values are: `round_robin` and `shortest_task_first`.

## background_merges_mutations_scheduling_policy

Algorithm used to select next merge or mutation to be executed by background thread pool. Policy may be changed at runtime without server restart.
Could be applied from the `default` profile for backward compatibility.

Possible values:

- "round_robin" — Every concurrent merge and mutation is executed in round-robin order to ensure starvation-free operation. Smaller merges are completed faster than bigger ones just because they have fewer blocks to merge.
- "shortest_task_first" — Always execute smaller merge or mutation. Merges and mutations are assigned priorities based on their resulting size. Merges with smaller sizes are strictly preferred over bigger ones. This policy ensures the fastest possible merge of small parts but can lead to indefinite starvation of big merges in partitions heavily overloaded by INSERTs.

Type: String

Default: round_robin

## background_message_broker_schedule_pool_size

The maximum number of threads that will be used for executing background operations for message streaming.

Type: UInt64

Default: 16

## background_move_pool_size

The maximum number of threads that will be used for moving data parts to another disk or volume for *MergeTree-engine tables in a background.

Type: UInt64

Default: 8

## background_pool_size

Sets the number of threads performing background merges and mutations for tables with MergeTree engines. You can only increase the number of threads at runtime. To lower the number of threads you have to restart the server. By adjusting this setting, you manage CPU and disk load. Smaller pool size utilizes less CPU and disk resources, but background processes advance slower which might eventually impact query performance.

Before changing it, please also take a look at related MergeTree settings, such as `number_of_free_entries_in_pool_to_lower_max_size_of_merge` and `number_of_free_entries_in_pool_to_execute_mutation`.

Type: UInt64

Default: 16

## background_schedule_pool_size

The maximum number of threads that will be used for constantly executing some lightweight periodic operations for replicated tables, Kafka streaming, and DNS cache updates.

Type: UInt64

Default: 512

## backup_threads

The maximum number of threads to execute BACKUP requests.

Type: UInt64

Default: 16


## backups_io_thread_pool_queue_size

The maximum number of jobs that can be scheduled on the Backups IO Thread pool. It is recommended to keep this queue unlimited (0) due to the current S3 backup logic.

Type: UInt64

Default: 0

## cache_size_to_ram_max_ratio

Set cache size to RAM max ratio. Allows lowering the cache size on low-memory systems.

Type: Double

Default: 0.5

## concurrent_threads_soft_limit_num

The maximum number of query processing threads, excluding threads for retrieving data from remote servers, allowed to run all queries. This is not a hard limit. In case if the limit is reached the query will still get at least one thread to run. Query can upscale to desired number of threads during execution if more threads become available.

Zero means Unlimited.

Type: UInt64

Default: 0

## concurrent_threads_soft_limit_ratio_to_cores

Same as concurrent_threads_soft_limit_num, but with ratio to cores.

Type: UInt64

Default: 0


## default_database

Default database name.

Type: String

Default: default

## disable_internal_dns_cache

Disables the internal DNS cache. Recommended for operating ClickHouse in systems
with frequently changing infrastructure such as Kubernetes.

Type: Bool

Default: 0


## dns_cache_max_entries

Internal DNS cache max entries.

Type: UInt64

Default: 10000


## dns_cache_update_period

Internal DNS cache update period in seconds.

Type: Int32

Default: 15


## dns_max_consecutive_failures

Max consecutive resolving failures before dropping a host from ClickHouse DNS cache

Type: UInt32

Default: 10


## index_mark_cache_policy

Index mark cache policy name.

Type: String

Default: SLRU

## index_mark_cache_size

Size of cache for index marks. Zero means disabled.

:::note
This setting can be modified at runtime and will take effect immediately.
:::

Type: UInt64

Default: 0

## index_mark_cache_size_ratio

The size of the protected queue in the index mark cache relative to the cache's total size.

Type: Double

Default: 0.5

## index_uncompressed_cache_policy

Index uncompressed cache policy name.

Type: String

Default: SLRU

## index_uncompressed_cache_size

Size of cache for uncompressed blocks of MergeTree indices. Zero means disabled.

:::note
This setting can be modified at runtime and will take effect immediately.
:::

Type: UInt64

Default: 0

## index_uncompressed_cache_size_ratio

The size of the protected queue in the index uncompressed cache relative to the cache's total size.

Type: Double

Default: 0.5

## io_thread_pool_queue_size

Queue size for IO thread pool. Zero means unlimited.

Type: UInt64

Default: 10000

## mark_cache_policy

Mark cache policy name.

Type: String

Default: SLRU

## mark_cache_size

Size of cache for marks (index of MergeTree family of tables).

:::note
This setting can be modified at runtime and will take effect immediately.
:::

Type: UInt64

Default: 5368709120

## mark_cache_size_ratio

The size of the protected queue in the mark cache relative to the cache's total size.

Type: Double

Default: 0.5

## max_backup_bandwidth_for_server

The maximum read speed in bytes per second for all backups on server. Zero means unlimited.

Type: UInt64

Default: 0

## max_backups_io_thread_pool_free_size

If the number of **idle** threads in the Backups IO Thread pool exceeds `max_backup_io_thread_pool_free_size`, ClickHouse will release resources occupied by idling threads and decrease the pool size. Threads can be created again if necessary.

Type: UInt64

Default: 0

## max_backups_io_thread_pool_size

The maximum number of threads that would be used for IO operations for BACKUP queries

Type: UInt64

Default: 1000

## max_concurrent_queries

Limit on total number of concurrently executed queries. Zero means Unlimited. Note that limits on insert and select queries, and on the maximum number of queries for users must also be considered.  See also max_concurrent_insert_queries, max_concurrent_select_queries, max_concurrent_queries_for_all_users. Zero means unlimited.

:::note
This setting can be modified at runtime and will take effect immediately. Queries that are already running will remain unchanged.
:::

Type: UInt64

Default: 0

## max_concurrent_insert_queries

Limit on total number of concurrent insert queries. Zero means Unlimited.

:::note
This setting can be modified at runtime and will take effect immediately. Queries that are already running will remain unchanged.
:::

Type: UInt64

Default: 0

## max_concurrent_select_queries

Limit on total number of concurrently select queries. Zero means Unlimited.

:::note
This setting can be modified at runtime and will take effect immediately. Queries that are already running will remain unchanged.
:::

Type: UInt64

Default: 0

## max_waiting_queries

Limit on total number of concurrently waiting queries. Execution of a waiting query is blocked while required tables are loading asynchronously (see `async_load_databases`). Note that waiting queries are not counted when `max_concurrent_queries`, `max_concurrent_insert_queries`, `max_concurrent_select_queries`, `max_concurrent_queries_for_user` and `max_concurrent_queries_for_all_users` limits are checked. This correction is done to avoid hitting these limits just after server startup. Zero means unlimited.

:::note
This setting can be modified at runtime and will take effect immediately. Queries that are already running will remain unchanged.
:::

Type: UInt64

Default: 0

## max_connections

Max server connections.

Type: Int32

Default: 1024

## max_io_thread_pool_free_size

Max free size for IO thread pool.

Type: UInt64

Default: 0

## max_io_thread_pool_size

The maximum number of threads that would be used for IO operations

Type: UInt64

Default: 100

## max_local_read_bandwidth_for_server

The maximum speed of local reads in bytes per second. Zero means unlimited.

Type: UInt64

Default: 0

## max_local_write_bandwidth_for_server

The maximum speed of local writes in bytes per second. Zero means unlimited.

Type: UInt64

Default: 0

## max_partition_size_to_drop

Restriction on dropping partitions.

If the size of a [MergeTree](../../engines/table-engines/mergetree-family/mergetree.md) table exceeds `max_partition_size_to_drop` (in bytes), you can’t drop a partition using a [DROP PARTITION](../../sql-reference/statements/alter/partition.md#drop-partitionpart) query.
This setting does not require a restart of the ClickHouse server to apply. Another way to disable the restriction is to create the `<clickhouse-path>/flags/force_drop_table` file.
Default value: 50 GB.
The value 0 means that you can drop partitions without any restrictions.

:::note
This limitation does not restrict drop table and truncate table, see [max_table_size_to_drop](#max-table-size-to-drop)
:::

## max_remote_read_network_bandwidth_for_server

The maximum speed of data exchange over the network in bytes per second for read. Zero means unlimited.

Type: UInt64

Default: 0

## max_remote_write_network_bandwidth_for_server

The maximum speed of data exchange over the network in bytes per second for write. Zero means unlimited.

Type: UInt64

Default: 0

## max_server_memory_usage

Limit on total memory usage. Zero means Unlimited.

The default `max_server_memory_usage` value is calculated as `memory_amount * max_server_memory_usage_to_ram_ratio`.

Type: UInt64

Default: 0

## max_server_memory_usage_to_ram_ratio

Same as max_server_memory_usage but in a ratio to physical RAM. Allows lowering the memory usage on low-memory systems. Zero means unlimited.

On hosts with low RAM and swap, you possibly need setting `max_server_memory_usage_to_ram_ratio` larger than 1.

Type: Double

Default: 0.9

## cgroups_memory_usage_observer_wait_time

Interval in seconds during which the server's maximum allowed memory consumption is adjusted by the corresponding threshold in cgroups. (see
settings `cgroup_memory_watcher_hard_limit_ratio` and `cgroup_memory_watcher_soft_limit_ratio`).

Type: UInt64

Default: 15

## cgroup_memory_watcher_hard_limit_ratio

Specifies the "hard" threshold with regards to the memory consumption of the server process according to cgroups after which the server's
maximum memory consumption is adjusted to the threshold value.

See settings `cgroups_memory_usage_observer_wait_time` and `cgroup_memory_watcher_soft_limit_ratio`

Type: Double

Default: 0.95

## cgroup_memory_watcher_soft_limit_ratio

Specifies the "soft" threshold with regards to the memory consumption of the server process according to cgroups after which arenas in
jemalloc are purged.


See settings `cgroups_memory_usage_observer_wait_time` and `cgroup_memory_watcher_hard_limit_ratio`

Type: Double

Default: 0.9

## max_table_size_to_drop

Restriction on deleting tables.

If the size of a [MergeTree](../../engines/table-engines/mergetree-family/mergetree.md) table exceeds `max_table_size_to_drop` (in bytes), you can’t delete it using a [DROP](../../sql-reference/statements/drop.md) query or [TRUNCATE](../../sql-reference/statements/truncate.md) query.

This setting does not require a restart of the ClickHouse server to apply. Another way to disable the restriction is to create the `<clickhouse-path>/flags/force_drop_table` file.

Default value: 50 GB.
The value 0 means that you can delete all tables without any restrictions.
**Example**
``` xml
<max_table_size_to_drop>0</max_table_size_to_drop>
```


## max\_database\_num\_to\_warn {#max-database-num-to-warn}
If the number of attached databases exceeds the specified value, clickhouse server will add warning messages to `system.warnings` table.
Default value: 1000

**Example**

``` xml
<max_database_num_to_warn>50</max_database_num_to_warn>
```

## max\_table\_num\_to\_warn {#max-table-num-to-warn}
If the number of attached tables exceeds the specified value, clickhouse server will add warning messages to `system.warnings` table.
Default value: 5000

**Example**

``` xml
<max_table_num_to_warn>400</max_table_num_to_warn>
```

## max\_view\_num\_to\_warn {#max-view-num-to-warn}
If the number of attached views exceeds the specified value, clickhouse server will add warning messages to `system.warnings` table.
Default value: 10000

**Example**

``` xml
<max_view_num_to_warn>400</max_view_num_to_warn>
```

## max\_dictionary\_num\_to\_warn {#max-dictionary-num-to-warn}
If the number of attached dictionaries exceeds the specified value, clickhouse server will add warning messages to `system.warnings` table.
Default value: 1000

**Example**

``` xml
<max_dictionary_num_to_warn>400</max_dictionary_num_to_warn>
```

## max\_part\_num\_to\_warn {#max-part-num-to-warn}
If the number of active parts exceeds the specified value, clickhouse server will add warning messages to `system.warnings` table.
Default value: 100000

**Example**

``` xml
<max_part_num_to_warn>400</max_part_num_to_warn>
```

## max\_table\_num\_to\_throw {#max-table-num-to-throw}
If number of tables is greater than this value, server will throw an exception. 0 means no limitation. View, remote tables, dictionary, system tables are not counted. Only count table in Atomic/Ordinary/Replicated/Lazy database engine.Default value: 0

**Example**
```xml
<max_table_num_to_throw>400</max_table_num_to_throw>
```

## max\_database\_num\_to\_throw {#max-table-num-to-throw}
If number of _database is greater than this value, server will throw an exception. 0 means no limitation.
Default value: 0

**Example**
```xml
<max_database_num_to_throw>400</max_database_num_to_throw>
```

## max_temporary_data_on_disk_size

The maximum amount of storage that could be used for external aggregation, joins or sorting.
Queries that exceed this limit will fail with an exception. Zero means unlimited.

Also see `max_temporary_data_on_disk_size_for_user` and `max_temporary_data_on_disk_size_for_query`.

Type: UInt64

Default: 0

## max_thread_pool_free_size

If the number of **idle** threads in the Global Thread pool is greater than `max_thread_pool_free_size`, then ClickHouse releases resources occupied by some threads and the pool size is decreased. Threads can be created again if necessary.

Type: UInt64

Default: 1000

## max_thread_pool_size

The maximum number of threads that could be allocated from the OS and used for query execution and background operations.

Type: UInt64

Default: 10000

## mmap_cache_size

Sets the cache size (in bytes) for mapped files. This setting allows avoiding frequent open/close calls (which are very expensive due to consequent page faults), and to reuse mappings from several threads and queries. The setting value is the number of mapped regions (usually equal to the number of mapped files). The amount of data in mapped files can be monitored in the tables system.metrics and system.metric_log with the `MMappedFiles` and `MMappedFileBytes` metrics.  Also, in system.asynchronous_metrics and system.asynchronous_metrics_log by the `MMapCacheCells` metric, and in system.events, system.processes, system.query_log, system.query_thread_log, system.query_views_log by the `CreatedReadBufferMMap`, `CreatedReadBufferMMapFailed`, `MMappedFileCacheHits`, `MMappedFileCacheMisses` events.

Note that the amount of data in mapped files does not consume memory directly and is not accounted for in query or server memory usage — because this memory can be discarded similar to the OS page cache. The cache is dropped (the files are closed) automatically on the removal of old parts in tables of the MergeTree family, also it can be dropped manually by the `SYSTEM DROP MMAP CACHE` query.

:::note
This setting can be modified at runtime and will take effect immediately.
:::

Type: UInt64

Default: 1000

## restore_threads

The maximum number of threads to execute RESTORE requests.

Type: UInt64

Default: 16

## show_addresses_in_stack_traces

If it is set true will show addresses in stack traces

Type: Bool

Default: 1

## shutdown_wait_unfinished_queries

If set true ClickHouse will wait for running queries finish before shutdown.

Type: Bool

Default: 0

## temporary_data_in_cache

With this option, temporary data will be stored in the cache for the particular disk.
In this section, you should specify the disk name with the type `cache`.
In that case, the cache and temporary data will share the same space, and the disk cache can be evicted to create temporary data.

:::note
Only one option can be used to configure temporary data storage: `tmp_path` ,`tmp_policy`, `temporary_data_in_cache`.
:::

**Example**

Both the cache for `local_disk`, and temporary data will be stored in `/tiny_local_cache` on the filesystem, managed by `tiny_local_cache`.

```xml
<clickhouse>
    <storage_configuration>
        <disks>
            <local_disk>
                <type>local</type>
                <path>/local_disk/</path>
            </local_disk>

            <!-- highlight-start -->
            <tiny_local_cache>
                <type>cache</type>
                <disk>local_disk</disk>
                <path>/tiny_local_cache/</path>
                <max_size_rows>10M</max_size_rows>
                <max_file_segment_size>1M</max_file_segment_size>
                <cache_on_write_operations>1</cache_on_write_operations>
            </tiny_local_cache>
            <!-- highlight-end -->
        </disks>
    </storage_configuration>

    <!-- highlight-start -->
    <temporary_data_in_cache>tiny_local_cache</temporary_data_in_cache>
    <!-- highlight-end -->
</clickhouse>
```

Type: String

Default:

## thread_pool_queue_size

TThe maximum number of jobs that can be scheduled on the Global Thread pool. Increasing queue size leads to larger memory usage. It is recommended to keep this value equal to `max_thread_pool_size`. Zero means unlimited.

Type: UInt64

Default: 10000

## tmp_policy

Policy for storage with temporary data. Also see the MergeTree Table Engine documentation.

:::note
- Only one option can be used to configure temporary data storage: `tmp_path` ,`tmp_policy`, `temporary_data_in_cache`.
- `move_factor`, `keep_free_space_bytes`,`max_data_part_size_bytes` and are ignored.
- Policy should have exactly *one volume* with *local* disks.
:::

**Example**

When `/disk1` is full, temporary data will be stored on `/disk2`.

```xml
<clickhouse>
    <storage_configuration>
        <disks>
            <disk1>
                <path>/disk1/</path>
            </disk1>
            <disk2>
                <path>/disk2/</path>
            </disk2>
        </disks>

        <policies>
            <!-- highlight-start -->
            <tmp_two_disks>
                <volumes>
                    <main>
                        <disk>disk1</disk>
                        <disk>disk2</disk>
                    </main>
                </volumes>
            </tmp_two_disks>
            <!-- highlight-end -->
        </policies>
    </storage_configuration>

    <!-- highlight-start -->
    <tmp_policy>tmp_two_disks</tmp_policy>
    <!-- highlight-end -->
</clickhouse>
```
Type: String

Default:

## uncompressed_cache_policy

Uncompressed cache policy name.

Type: String

Default: SLRU


## uncompressed_cache_size

Cache size (in bytes) for uncompressed data used by table engines from the MergeTree family. Zero means disabled.

There is one shared cache for the server. Memory is allocated on demand. The cache is used if the option use_uncompressed_cache is enabled.

The uncompressed cache is advantageous for very short queries in individual cases.

:::note
This setting can be modified at runtime and will take effect immediately.
:::

Type: UInt64

Default: 0

## uncompressed_cache_size_ratio

The size of the protected queue in the uncompressed cache relative to the cache's total size.

Type: Double

Default: 0.5

## builtin_dictionaries_reload_interval {#builtin-dictionaries-reload-interval}

The interval in seconds before reloading built-in dictionaries.

ClickHouse reloads built-in dictionaries every x seconds. This makes it possible to edit dictionaries “on the fly” without restarting the server.

Default value: 3600.

**Example**

``` xml
<builtin_dictionaries_reload_interval>3600</builtin_dictionaries_reload_interval>
```

## compression {#server-settings-compression}

Data compression settings for [MergeTree](../../engines/table-engines/mergetree-family/mergetree.md)-engine tables.

:::note
Don’t use it if you have just started using ClickHouse.
:::

Configuration template:

``` xml
<compression>
    <case>
      <min_part_size>...</min_part_size>
      <min_part_size_ratio>...</min_part_size_ratio>
      <method>...</method>
      <level>...</level>
    </case>
    ...
</compression>
```

`<case>` fields:

- `min_part_size` – The minimum size of a data part.
- `min_part_size_ratio` – The ratio of the data part size to the table size.
- `method` – Compression method. Acceptable values: `lz4`, `lz4hc`, `zstd`,`deflate_qpl`.
- `level` – Compression level. See [Codecs](../../sql-reference/statements/create/table.md#create-query-general-purpose-codecs).

You can configure multiple `<case>` sections.

Actions when conditions are met:

- If a data part matches a condition set, ClickHouse uses the specified compression method.
- If a data part matches multiple condition sets, ClickHouse uses the first matched condition set.

If no conditions met for a data part, ClickHouse uses the `lz4` compression.

**Example**

``` xml
<compression incl="clickhouse_compression">
    <case>
        <min_part_size>10000000000</min_part_size>
        <min_part_size_ratio>0.01</min_part_size_ratio>
        <method>zstd</method>
        <level>1</level>
    </case>
</compression>
```

## encryption {#server-settings-encryption}

Configures a command to obtain a key to be used by [encryption codecs](../../sql-reference/statements/create/table.md#create-query-encryption-codecs). Key (or keys) should be written in environment variables or set in the configuration file.

Keys can be hex or string with a length equal to 16 bytes.

**Example**

Loading from config:

```xml
<encryption_codecs>
    <aes_128_gcm_siv>
        <key>1234567812345678</key>
    </aes_128_gcm_siv>
</encryption_codecs>
```

:::note
Storing keys in the configuration file is not recommended. It isn't secure. You can move the keys into a separate config file on a secure disk and put a symlink to that config file to `config.d/` folder.
:::

Loading from config, when the key is in hex:

```xml
<encryption_codecs>
    <aes_128_gcm_siv>
        <key_hex>00112233445566778899aabbccddeeff</key_hex>
    </aes_128_gcm_siv>
</encryption_codecs>
```

Loading key from the environment variable:

```xml
<encryption_codecs>
    <aes_128_gcm_siv>
        <key_hex from_env="ENVVAR"></key_hex>
    </aes_128_gcm_siv>
</encryption_codecs>
```

Here `current_key_id` sets the current key for encryption, and all specified keys can be used for decryption.

Each of these methods can be applied for multiple keys:

```xml
<encryption_codecs>
    <aes_128_gcm_siv>
        <key_hex id="0">00112233445566778899aabbccddeeff</key_hex>
        <key_hex id="1" from_env="ENVVAR"></key_hex>
        <current_key_id>1</current_key_id>
    </aes_128_gcm_siv>
</encryption_codecs>
```

Here `current_key_id` shows current key for encryption.

Also, users can add nonce that must be 12 bytes long (by default encryption and decryption processes use nonce that consists of zero bytes):

```xml
<encryption_codecs>
    <aes_128_gcm_siv>
        <nonce>012345678910</nonce>
    </aes_128_gcm_siv>
</encryption_codecs>
```

Or it can be set in hex:

```xml
<encryption_codecs>
    <aes_128_gcm_siv>
        <nonce_hex>abcdefabcdef</nonce_hex>
    </aes_128_gcm_siv>
</encryption_codecs>
```

Everything mentioned above can be applied for `aes_256_gcm_siv` (but the key must be 32 bytes long).

## error_log {#error_log}

It is disabled by default.

**Enabling**

To manually turn on error history collection [`system.error_log`](../../operations/system-tables/error_log.md), create `/etc/clickhouse-server/config.d/error_log.xml` with the following content:

``` xml
<clickhouse>
    <error_log>
        <database>system</database>
        <table>error_log</table>
        <flush_interval_milliseconds>7500</flush_interval_milliseconds>
        <collect_interval_milliseconds>1000</collect_interval_milliseconds>
        <max_size_rows>1048576</max_size_rows>
        <reserved_size_rows>8192</reserved_size_rows>
        <buffer_size_rows_flush_threshold>524288</buffer_size_rows_flush_threshold>
        <flush_on_crash>false</flush_on_crash>
    </error_log>
</clickhouse>
```

**Disabling**

To disable `error_log` setting, you should create the following file `/etc/clickhouse-server/config.d/disable_error_log.xml` with the following content:

``` xml
<clickhouse>
<error_log remove="1" />
</clickhouse>
```

## custom_settings_prefixes {#custom_settings_prefixes}

List of prefixes for [custom settings](../../operations/settings/index.md#custom_settings). The prefixes must be separated with commas.

**Example**

```xml
<custom_settings_prefixes>custom_</custom_settings_prefixes>
```

**See Also**

- [Custom settings](../../operations/settings/index.md#custom_settings)

## core_dump {#core_dump}

Configures soft limit for core dump file size.

Possible values:

- Positive integer.

Default value: `1073741824` (1 GB).

:::note
Hard limit is configured via system tools
:::

**Example**

```xml
<core_dump>
    <size_limit>1073741824</size_limit>
</core_dump>
```

## database_atomic_delay_before_drop_table_sec {#database_atomic_delay_before_drop_table_sec}

The delay during which a dropped table can be restored using the [UNDROP](/docs/en/sql-reference/statements/undrop.md) statement. If `DROP TABLE` ran with a `SYNC` modifier, the setting is ignored.

Default value: `480` (8 minutes).

## database_catalog_unused_dir_hide_timeout_sec {#database_catalog_unused_dir_hide_timeout_sec}

Parameter of a task that cleans up garbage from `store/` directory.
If some subdirectory is not used by clickhouse-server and this directory was not modified for last
`database_catalog_unused_dir_hide_timeout_sec` seconds, the task will "hide" this directory by
removing all access rights. It also works for directories that clickhouse-server does not
expect to see inside `store/`. Zero means "immediately".

Default value: `3600` (1 hour).

## database_catalog_unused_dir_rm_timeout_sec {#database_catalog_unused_dir_rm_timeout_sec}

Parameter of a task that cleans up garbage from `store/` directory.
If some subdirectory is not used by clickhouse-server and it was previously "hidden"
(see [database_catalog_unused_dir_hide_timeout_sec](../../operations/server-configuration-parameters/settings.md#database_catalog_unused_dir_hide_timeout_sec))
and this directory was not modified for last
`database_catalog_unused_dir_rm_timeout_sec` seconds, the task will remove this directory.
It also works for directories that clickhouse-server does not
expect to see inside `store/`. Zero means "never".

Default value: `2592000` (30 days).

## database_catalog_unused_dir_cleanup_period_sec {#database_catalog_unused_dir_cleanup_period_sec}

Parameter of a task that cleans up garbage from `store/` directory.
Sets scheduling period of the task. Zero means "never".

Default value: `86400` (1 day).

## default_profile {#default-profile}

Default settings profile.

Settings profiles are located in the file specified in the parameter `user_config`.

**Example**

``` xml
<default_profile>default</default_profile>
```

## default_replica_path {#default_replica_path}

The path to the table in ZooKeeper.

**Example**

``` xml
<default_replica_path>/clickhouse/tables/{uuid}/{shard}</default_replica_path>
```

## default_replica_name {#default_replica_name}

 The replica name in ZooKeeper.

**Example**

``` xml
<default_replica_name>{replica}</default_replica_name>
```

## dictionaries_config {#dictionaries_config}

The path to the config file for dictionaries.

Path:

- Specify the absolute path or the path relative to the server config file.
- The path can contain wildcards \* and ?.

See also “[Dictionaries](../../sql-reference/dictionaries/index.md)”.

**Example**

``` xml
<dictionaries_config>*_dictionary.xml</dictionaries_config>
```

## user_defined_executable_functions_config {#user_defined_executable_functions_config}

The path to the config file for executable user defined functions.

Path:

- Specify the absolute path or the path relative to the server config file.
- The path can contain wildcards \* and ?.

See also “[Executable User Defined Functions](../../sql-reference/functions/index.md#executable-user-defined-functions).”.

**Example**

``` xml
<user_defined_executable_functions_config>*_function.xml</user_defined_executable_functions_config>
```

## dictionaries_lazy_load {#dictionaries_lazy_load}

Lazy loading of dictionaries.

If `true`, then each dictionary is loaded on the first use. If the loading is failed, the function that was using the dictionary throws an exception.

If `false`, then the server loads all dictionaries at startup.
The server will wait at startup until all the dictionaries finish their loading before receiving any connections
(exception: if `wait_dictionaries_load_at_startup` is set to `false` - see below).

The default is `true`.

**Example**

``` xml
<dictionaries_lazy_load>true</dictionaries_lazy_load>
```

## format_schema_path {#format_schema_path}

The path to the directory with the schemes for the input data, such as schemas for the [CapnProto](../../interfaces/formats.md#capnproto) format.

**Example**

``` xml
  <!-- Directory containing schema files for various input formats. -->
  <format_schema_path>format_schemas/</format_schema_path>
```

## graphite {#graphite}

Sending data to [Graphite](https://github.com/graphite-project).

Settings:

- host – The Graphite server.
- port – The port on the Graphite server.
- interval – The interval for sending, in seconds.
- timeout – The timeout for sending data, in seconds.
- root_path – Prefix for keys.
- metrics – Sending data from the [system.metrics](../../operations/system-tables/metrics.md#system_tables-metrics) table.
- events – Sending deltas data accumulated for the time period from the [system.events](../../operations/system-tables/events.md#system_tables-events) table.
- events_cumulative – Sending cumulative data from the [system.events](../../operations/system-tables/events.md#system_tables-events) table.
- asynchronous_metrics – Sending data from the [system.asynchronous_metrics](../../operations/system-tables/asynchronous_metrics.md#system_tables-asynchronous_metrics) table.

You can configure multiple `<graphite>` clauses. For instance, you can use this for sending different data at different intervals.

**Example**

``` xml
<graphite>
    <host>localhost</host>
    <port>42000</port>
    <timeout>0.1</timeout>
    <interval>60</interval>
    <root_path>one_min</root_path>
    <metrics>true</metrics>
    <events>true</events>
    <events_cumulative>false</events_cumulative>
    <asynchronous_metrics>true</asynchronous_metrics>
</graphite>
```

## graphite_rollup {#graphite-rollup}

Settings for thinning data for Graphite.

For more details, see [GraphiteMergeTree](../../engines/table-engines/mergetree-family/graphitemergetree.md).

**Example**

``` xml
<graphite_rollup_example>
    <default>
        <function>max</function>
        <retention>
            <age>0</age>
            <precision>60</precision>
        </retention>
        <retention>
            <age>3600</age>
            <precision>300</precision>
        </retention>
        <retention>
            <age>86400</age>
            <precision>3600</precision>
        </retention>
    </default>
</graphite_rollup_example>
```

## http_port/https_port {#http-porthttps-port}

The port for connecting to the server over HTTP(s).

If `https_port` is specified, [openSSL](#openssl) must be configured.

If `http_port` is specified, the OpenSSL configuration is ignored even if it is set.

**Example**

``` xml
<https_port>9999</https_port>
```

## http_server_default_response {#http_server_default_response}

The page that is shown by default when you access the ClickHouse HTTP(s) server.
The default value is “Ok.” (with a line feed at the end)

**Example**

Opens `https://tabix.io/` when accessing `http://localhost: http_port`.

``` xml
<http_server_default_response>
  <![CDATA[<html ng-app="SMI2"><head><base href="http://ui.tabix.io/"></head><body><div ui-view="" class="content-ui"></div><script src="http://loader.tabix.io/master.js"></script></body></html>]]>
</http_server_default_response>
```

## hsts_max_age  {#hsts-max-age}

Expired time for HSTS in seconds. The default value is 0 means clickhouse disabled HSTS. If you set a positive number, the HSTS will be enabled and the max-age is the number you set.

**Example**

```xml
<hsts_max_age>600000</hsts_max_age>
```

## mlock_executable {#mlock_executable}

Perform mlockall after startup to lower first queries latency and to prevent clickhouse executable from being paged out under high IO load. Enabling this option is recommended but will lead to increased startup time for up to a few seconds.
Keep in mind that this parameter would not work without "CAP_IPC_LOCK" capability.
**Example**

``` xml
<mlock_executable>false</mlock_executable>
```

## include_from {#include_from}

The path to the file with substitutions. Both XML and YAML formats are supported.

For more information, see the section “[Configuration files](../../operations/configuration-files.md#configuration_files)”.

**Example**

``` xml
<include_from>/etc/metrica.xml</include_from>
```

## interserver_listen_host {#interserver-listen-host}

Restriction on hosts that can exchange data between ClickHouse servers.
If Keeper is used, the same restriction will be applied to the communication
between different Keeper instances.
The default value equals to `listen_host` setting.

Examples:

``` xml
<interserver_listen_host>::ffff:a00:1</interserver_listen_host>
<interserver_listen_host>10.0.0.1</interserver_listen_host>
```

## interserver_http_port {#interserver-http-port}

Port for exchanging data between ClickHouse servers.

**Example**

``` xml
<interserver_http_port>9009</interserver_http_port>
```

## interserver_http_host {#interserver-http-host}

The hostname that can be used by other servers to access this server.

If omitted, it is defined in the same way as the `hostname -f` command.

Useful for breaking away from a specific network interface.

**Example**

``` xml
<interserver_http_host>example.clickhouse.com</interserver_http_host>
```

## interserver_https_port {#interserver-https-port}

Port for exchanging data between ClickHouse servers over `HTTPS`.

**Example**

``` xml
<interserver_https_port>9010</interserver_https_port>
```

## interserver_https_host {#interserver-https-host}

Similar to `interserver_http_host`, except that this hostname can be used by other servers to access this server over `HTTPS`.

**Example**

``` xml
<interserver_https_host>example.clickhouse.com</interserver_https_host>
```

## interserver_http_credentials {#server-settings-interserver-http-credentials}

A username and a password used to connect to other servers during [replication](../../engines/table-engines/mergetree-family/replication.md). Also the server authenticates other replicas using these credentials. So, `interserver_http_credentials` must be the same for all replicas in a cluster.

By default, if `interserver_http_credentials` section is omitted, authentication is not used during replication.

:::note
`interserver_http_credentials` settings do not relate to a ClickHouse client credentials [configuration](../../interfaces/cli.md#configuration_files).
:::

:::note
These credentials are common for replication via `HTTP` and `HTTPS`.
:::

The section contains the following parameters:

- `user` — Username.
- `password` — Password.
- `allow_empty` — If `true`, then other replicas are allowed to connect without authentication even if credentials are set. If `false`, then connections without authentication are refused. Default value: `false`.
- `old` — Contains old `user` and `password` used during credential rotation. Several `old` sections can be specified.

**Credentials Rotation**

ClickHouse supports dynamic interserver credentials rotation without stopping all replicas at the same time to update their configuration. Credentials can be changed in several steps.

To enable authentication, set `interserver_http_credentials.allow_empty` to `true` and add credentials. This allows connections with authentication and without it.

``` xml
<interserver_http_credentials>
    <user>admin</user>
    <password>111</password>
    <allow_empty>true</allow_empty>
</interserver_http_credentials>
```

After configuring all replicas set `allow_empty` to `false` or remove this setting. It makes authentication with new credentials mandatory.

To change existing credentials, move the username and the password to `interserver_http_credentials.old` section and update `user` and `password` with new values. At this point the server uses new credentials to connect to other replicas and accepts connections with either new or old credentials.

``` xml
<interserver_http_credentials>
    <user>admin</user>
    <password>222</password>
    <old>
        <user>admin</user>
        <password>111</password>
    </old>
    <old>
        <user>temp</user>
        <password>000</password>
    </old>
</interserver_http_credentials>
```

When new credentials are applied to all replicas, old credentials may be removed.

## keep_alive_timeout {#keep-alive-timeout}

The number of seconds that ClickHouse waits for incoming requests before closing the connection. Defaults to 10 seconds.

**Example**

``` xml
<keep_alive_timeout>10</keep_alive_timeout>
```

## listen_host {#listen_host}

Restriction on hosts that requests can come from. If you want the server to answer all of them, specify `::`.

Examples:

``` xml
<listen_host>::1</listen_host>
<listen_host>127.0.0.1</listen_host>
```

## listen_try {#listen_try}

The server will not exit if IPv6 or IPv4 networks are unavailable while trying to listen.

Examples:

``` xml
<listen_try>0</listen_try>
```

## listen_reuse_port {#listen_reuse_port}

Allow multiple servers to listen on the same address:port. Requests will be routed to a random server by the operating system. Enabling this setting is not recommended.

Examples:

``` xml
<listen_reuse_port>0</listen_reuse_port>
```

## listen_backlog {#listen_backlog}

Backlog (queue size of pending connections) of the listen socket.

Default value: `4096` (as in linux [5.4+](https://git.kernel.org/pub/scm/linux/kernel/git/torvalds/linux.git/commit/?id=19f92a030ca6d772ab44b22ee6a01378a8cb32d4)).

Usually this value does not need to be changed, since:
- default value is large enough,
- and for accepting client's connections server has separate thread.

So even if you have `TcpExtListenOverflows` (from `nstat`) non zero and this counter grows for ClickHouse server it does not mean that this value need to be increased, since:
- usually if 4096 is not enough it shows some internal ClickHouse scaling issue, so it is better to report an issue.
- and it does not mean that the server can handle more connections later (and even if it could, by that moment clients may be gone or disconnected).

Examples:

``` xml
<listen_backlog>4096</listen_backlog>
```

## logger {#logger}

Logging settings.

Keys:

- `level` – Logging level. Acceptable values: `trace`, `debug`, `information`, `warning`, `error`.
- `log` – The log file. Contains all the entries according to `level`.
- `errorlog` – Error log file.
- `size` – Size of the file. Applies to `log` and `errorlog`. Once the file reaches `size`, ClickHouse archives and renames it, and creates a new log file in its place.
- `count` – The number of archived log files that ClickHouse stores.
- `console` – Send `log` and `errorlog` to the console instead of file. To enable, set to `1` or `true`.
- `stream_compress` – Compress `log` and `errorlog` with `lz4` stream compression. To enable, set to `1` or `true`.
- `formatting` – Specify log format to be printed in console log (currently only `json` supported).

Both log and error log file names (only file names, not directories) support date and time format specifiers.

**Format specifiers**
Using the following format specifiers, you can define a pattern for the resulting file name. “Example” column shows possible results for `2023-07-06 18:32:07`.

| Specifier   | Description                                                                                                         | Example                  |
|-------------|---------------------------------------------------------------------------------------------------------------------|--------------------------|
| %%          | Literal %                                                                                                           | %                        |
| %n          | New-line character                                                                                                  |                          |
| %t          | Horizontal tab character                                                                                            |                          |
| %Y          | Year as a decimal number, e.g. 2017                                                                                 | 2023                     |
| %y          | Last 2 digits of year as a decimal number (range [00,99])                                                           | 23                       |
| %C          | First 2 digits of year as a decimal number (range [00,99])                                                          | 20                       |
| %G          | Four-digit [ISO 8601 week-based year](https://en.wikipedia.org/wiki/ISO_8601#Week_dates), i.e. the year that contains the specified week. Normally useful only with %V  | 2023       |
| %g          | Last 2 digits of [ISO 8601 week-based year](https://en.wikipedia.org/wiki/ISO_8601#Week_dates), i.e. the year that contains the specified week.                         | 23         |
| %b          | Abbreviated month name, e.g. Oct (locale dependent)                                                                 | Jul                      |
| %h          | Synonym of %b                                                                                                       | Jul                      |
| %B          | Full month name, e.g. October (locale dependent)                                                                    | July                     |
| %m          | Month as a decimal number (range [01,12])                                                                           | 07                       |
| %U          | Week of the year as a decimal number (Sunday is the first day of the week) (range [00,53])                          | 27                       |
| %W          | Week of the year as a decimal number (Monday is the first day of the week) (range [00,53])                          | 27                       |
| %V          | ISO 8601 week number (range [01,53])                                                                                | 27                       |
| %j          | Day of the year as a decimal number (range [001,366])                                                               | 187                      |
| %d          | Day of the month as a zero-padded decimal number (range [01,31]). Single digit is preceded by zero.                 | 06                       |
| %e          | Day of the month as a space-padded decimal number (range [1,31]). Single digit is preceded by a space.              | &nbsp; 6                 |
| %a          | Abbreviated weekday name, e.g. Fri (locale dependent)                                                               | Thu                      |
| %A          | Full weekday name, e.g. Friday (locale dependent)                                                                   | Thursday                 |
| %w          | Weekday as a integer number with Sunday as 0 (range [0-6])                                                          | 4                        |
| %u          | Weekday as a decimal number, where Monday is 1 (ISO 8601 format) (range [1-7])                                      | 4                        |
| %H          | Hour as a decimal number, 24 hour clock (range [00-23])                                                             | 18                       |
| %I          | Hour as a decimal number, 12 hour clock (range [01,12])                                                             | 06                       |
| %M          | Minute as a decimal number (range [00,59])                                                                          | 32                       |
| %S          | Second as a decimal number (range [00,60])                                                                          | 07                       |
| %c          | Standard date and time string, e.g. Sun Oct 17 04:41:13 2010 (locale dependent)                                     | Thu Jul  6 18:32:07 2023 |
| %x          | Localized date representation (locale dependent)                                                                    | 07/06/23                 |
| %X          | Localized time representation, e.g. 18:40:20 or 6:40:20 PM (locale dependent)                                       | 18:32:07                 |
| %D          | Short MM/DD/YY date, equivalent to %m/%d/%y                                                                         | 07/06/23                 |
| %F          | Short YYYY-MM-DD date, equivalent to %Y-%m-%d                                                                       | 2023-07-06               |
| %r          | Localized 12-hour clock time (locale dependent)                                                                     | 06:32:07 PM              |
| %R          | Equivalent to "%H:%M"                                                                                               | 18:32                    |
| %T          | Equivalent to "%H:%M:%S" (the ISO 8601 time format)                                                                 | 18:32:07                 |
| %p          | Localized a.m. or p.m. designation (locale dependent)                                                               | PM                       |
| %z          | Offset from UTC in the ISO 8601 format (e.g. -0430), or no characters if the time zone information is not available | +0800                    |
| %Z          | Locale-dependent time zone name or abbreviation, or no characters if the time zone information is not available     | Z AWST                   |

**Example**

``` xml
<logger>
    <level>trace</level>
    <log>/var/log/clickhouse-server/clickhouse-server-%F-%T.log</log>
    <errorlog>/var/log/clickhouse-server/clickhouse-server-%F-%T.err.log</errorlog>
    <size>1000M</size>
    <count>10</count>
    <stream_compress>true</stream_compress>
</logger>
```

Writing to the console can be configured. Config example:

``` xml
<logger>
    <level>information</level>
    <console>1</console>
</logger>
```

### syslog

Writing to the syslog is also supported. Config example:

``` xml
<logger>
    <use_syslog>1</use_syslog>
    <syslog>
        <address>syslog.remote:10514</address>
        <hostname>myhost.local</hostname>
        <facility>LOG_LOCAL6</facility>
        <format>syslog</format>
    </syslog>
</logger>
```

Keys for syslog:

- use_syslog — Required setting if you want to write to the syslog.
- address — The host\[:port\] of syslogd. If omitted, the local daemon is used.
- hostname — Optional. The name of the host that logs are sent from.
- facility — [The syslog facility keyword](https://en.wikipedia.org/wiki/Syslog#Facility) in uppercase letters with the “LOG_” prefix: (`LOG_USER`, `LOG_DAEMON`, `LOG_LOCAL3`, and so on).
    Default value: `LOG_USER` if `address` is specified, `LOG_DAEMON` otherwise.
- format – Message format. Possible values: `bsd` and `syslog.`

### Log formats

You can specify the log format that will be outputted in the console log. Currently, only JSON is supported. Here is an example of an output JSON log:

```json
{
  "date_time": "1650918987.180175",
  "thread_name": "#1",
  "thread_id": "254545",
  "level": "Trace",
  "query_id": "",
  "logger_name": "BaseDaemon",
  "message": "Received signal 2",
  "source_file": "../base/daemon/BaseDaemon.cpp; virtual void SignalListener::run()",
  "source_line": "192"
}
```
To enable JSON logging support, use the following snippet:

```xml
<logger>
    <formatting>
        <type>json</type>
        <names>
            <date_time>date_time</date_time>
            <thread_name>thread_name</thread_name>
            <thread_id>thread_id</thread_id>
            <level>level</level>
            <query_id>query_id</query_id>
            <logger_name>logger_name</logger_name>
            <message>message</message>
            <source_file>source_file</source_file>
            <source_line>source_line</source_line>
        </names>
    </formatting>
</logger>
```

**Renaming keys for JSON logs**

Key names can be modified by changing tag values inside the `<names>` tag. For example, to change `DATE_TIME` to `MY_DATE_TIME`, you can use `<date_time>MY_DATE_TIME</date_time>`.

**Omitting keys for JSON logs**

Log properties can be omitted by commenting out the property.  For example, if you do not want your log to print `query_id`, you can comment out the `<query_id>` tag.

## send_crash_reports {#send_crash_reports}

Settings for opt-in sending crash reports to the ClickHouse core developers team via [Sentry](https://sentry.io).
Enabling it, especially in pre-production environments, is highly appreciated.

The server will need access to the public Internet via IPv4 (at the time of writing IPv6 is not supported by Sentry) for this feature to be functioning properly.

Keys:

- `enabled` – Boolean flag to enable the feature, `false` by default. Set to `true` to allow sending crash reports.
- `send_logical_errors` – `LOGICAL_ERROR` is like an `assert`, it is a bug in ClickHouse. This boolean flag enables sending this exceptions to sentry (default: `false`).
- `endpoint` – You can override the Sentry endpoint URL for sending crash reports. It can be either a separate Sentry account or your self-hosted Sentry instance. Use the [Sentry DSN](https://docs.sentry.io/error-reporting/quickstart/?platform=native#configure-the-sdk) syntax.
- `anonymize` - Avoid attaching the server hostname to the crash report.
- `http_proxy` - Configure HTTP proxy for sending crash reports.
- `debug` - Sets the Sentry client into debug mode.
- `tmp_path` - Filesystem path for temporary crash report state.
- `environment` - An arbitrary name of an environment in which the ClickHouse server is running. It will be mentioned in each crash report. The default value is `test` or `prod` depending on the version of ClickHouse.

**Recommended way to use**

``` xml
<send_crash_reports>
    <enabled>true</enabled>
</send_crash_reports>
```

## macros {#macros}

Parameter substitutions for replicated tables.

Can be omitted if replicated tables are not used.

For more information, see the section [Creating replicated tables](../../engines/table-engines/mergetree-family/replication.md#creating-replicated-tables).

**Example**

``` xml
<macros incl="macros" optional="true" />
```

## replica_group_name {#replica_group_name}

Replica group name for database Replicated.

The cluster created by Replicated database will consist of replicas in the same group.
DDL queries will only wait for the replicas in the same group.

Empty by default.

**Example**

``` xml
<replica_group_name>backups</replica_group_name>
```

Default value: ``.

## max_open_files {#max-open-files}

The maximum number of open files.

By default: `maximum`.

We recommend using this option in macOS since the `getrlimit()` function returns an incorrect value.

**Example**

``` xml
<max_open_files>262144</max_open_files>
```

## max_table_size_to_drop {#max-table-size-to-drop}

Restriction on deleting tables.

If the size of a [MergeTree](../../engines/table-engines/mergetree-family/mergetree.md) table exceeds `max_table_size_to_drop` (in bytes), you can’t delete it using a [DROP](../../sql-reference/statements/drop.md) query or [TRUNCATE](../../sql-reference/statements/truncate.md) query.

This setting does not require a restart of the ClickHouse server to apply. Another way to disable the restriction is to create the `<clickhouse-path>/flags/force_drop_table` file.

Default value: 50 GB.

The value 0 means that you can delete all tables without any restrictions.

**Example**

``` xml
<max_table_size_to_drop>0</max_table_size_to_drop>
```

## max_partition_size_to_drop {#max-partition-size-to-drop}

Restriction on dropping partitions.

If the size of a [MergeTree](../../engines/table-engines/mergetree-family/mergetree.md) table exceeds `max_partition_size_to_drop` (in bytes), you can’t drop a partition using a [DROP PARTITION](../../sql-reference/statements/alter/partition.md#drop-partitionpart) query.

This setting does not require a restart of the ClickHouse server to apply. Another way to disable the restriction is to create the `<clickhouse-path>/flags/force_drop_table` file.

Default value: 50 GB.

The value 0 means that you can drop partitions without any restrictions.

:::note
This limitation does not restrict drop table and truncate table, see [max_table_size_to_drop](#max-table-size-to-drop)
:::

**Example**

``` xml
<max_partition_size_to_drop>0</max_partition_size_to_drop>
```

## max_thread_pool_size {#max-thread-pool-size}

ClickHouse uses threads from the Global Thread pool to process queries. If there is no idle thread to process a query, then a new thread is created in the pool. `max_thread_pool_size` limits the maximum number of threads in the pool.

Possible values:

- Positive integer.

Default value: `10000`.

**Example**

``` xml
<max_thread_pool_size>12000</max_thread_pool_size>
```

## max_thread_pool_free_size {#max-thread-pool-free-size}

If the number of **idle** threads in the Global Thread pool is greater than `max_thread_pool_free_size`, then ClickHouse releases resources occupied by some threads and the pool size is decreased. Threads can be created again if necessary.

Possible values:

- Positive integer.

Default value: `1000`.

**Example**

``` xml
<max_thread_pool_free_size>1200</max_thread_pool_free_size>
```

## thread_pool_queue_size {#thread-pool-queue-size}

The maximum number of jobs that can be scheduled on the Global Thread pool. Increasing queue size leads to larger memory usage. It is recommended to keep this value equal to [max_thread_pool_size](#max-thread-pool-size).

Possible values:

- Positive integer.
- 0 — No limit.

Default value: `10000`.

**Example**

``` xml
<thread_pool_queue_size>12000</thread_pool_queue_size>
```

## max_io_thread_pool_size {#max-io-thread-pool-size}

ClickHouse uses threads from the IO Thread pool to do some IO operations (e.g. to interact with S3). `max_io_thread_pool_size` limits the maximum number of threads in the pool.

Possible values:

- Positive integer.

Default value: `100`.

## max_io_thread_pool_free_size {#max-io-thread-pool-free-size}

If the number of **idle** threads in the IO Thread pool exceeds `max_io_thread_pool_free_size`, ClickHouse will release resources occupied by idling threads and decrease the pool size. Threads can be created again if necessary.

Possible values:

- Positive integer.

Default value: `0`.

## io_thread_pool_queue_size {#io-thread-pool-queue-size}

The maximum number of jobs that can be scheduled on the IO Thread pool.

Possible values:

- Positive integer.
- 0 — No limit.

Default value: `10000`.

## max_backups_io_thread_pool_size {#max-backups-io-thread-pool-size}

ClickHouse uses threads from the Backups IO Thread pool to do S3 backup IO operations. `max_backups_io_thread_pool_size` limits the maximum number of threads in the pool.

Possible values:

- Positive integer.

Default value: `1000`.

## max_backups_io_thread_pool_free_size {#max-backups-io-thread-pool-free-size}

If the number of **idle** threads in the Backups IO Thread pool exceeds `max_backup_io_thread_pool_free_size`, ClickHouse will release resources occupied by idling threads and decrease the pool size. Threads can be created again if necessary.

Possible values:

- Positive integer.
- Zero.

Default value: `0`.

## backups_io_thread_pool_queue_size {#backups-io-thread-pool-queue-size}

The maximum number of jobs that can be scheduled on the Backups IO Thread pool. It is recommended to keep this queue unlimited due to the current S3 backup logic.

Possible values:

- Positive integer.
- 0 — No limit.

Default value: `0`.

## background_pool_size {#background_pool_size}

Sets the number of threads performing background merges and mutations for tables with MergeTree engines. This setting is also could be applied at server startup from the `default` profile configuration for backward compatibility at the ClickHouse server start. You can only increase the number of threads at runtime. To lower the number of threads you have to restart the server. By adjusting this setting, you manage CPU and disk load. Smaller pool size utilizes less CPU and disk resources, but background processes advance slower which might eventually impact query performance.

Before changing it, please also take a look at related MergeTree settings, such as [number_of_free_entries_in_pool_to_lower_max_size_of_merge](../../operations/settings/merge-tree-settings.md#number-of-free-entries-in-pool-to-lower-max-size-of-merge) and [number_of_free_entries_in_pool_to_execute_mutation](../../operations/settings/merge-tree-settings.md#number-of-free-entries-in-pool-to-execute-mutation).

Possible values:

- Any positive integer.

Default value: 16.

**Example**

```xml
<background_pool_size>16</background_pool_size>
```

## background_merges_mutations_concurrency_ratio {#background_merges_mutations_concurrency_ratio}

Sets a ratio between the number of threads and the number of background merges and mutations that can be executed concurrently. For example, if the ratio equals to 2 and
`background_pool_size` is set to 16 then ClickHouse can execute 32 background merges concurrently. This is possible, because background operations could be suspended and postponed. This is needed to give small merges more execution priority. You can only increase this ratio at runtime. To lower it you have to restart the server.
The same as for `background_pool_size` setting `background_merges_mutations_concurrency_ratio` could be applied from the `default` profile for backward compatibility.

Possible values:

- Any positive integer.

Default value: 2.

**Example**

```xml
<background_merges_mutations_concurrency_ratio>3</background_merges_mutations_concurrency_ratio>
```

## merges_mutations_memory_usage_soft_limit {#merges_mutations_memory_usage_soft_limit}

Sets the limit on how much RAM is allowed to use for performing merge and mutation operations.
Zero means unlimited.
If ClickHouse reaches this limit, it won't schedule any new background merge or mutation operations but will continue to execute already scheduled tasks.

Possible values:

-   Any positive integer.

**Example**

```xml
<merges_mutations_memory_usage_soft_limit>0</merges_mutations_memory_usage_soft_limit>
```

## merges_mutations_memory_usage_to_ram_ratio {#merges_mutations_memory_usage_to_ram_ratio}

The default `merges_mutations_memory_usage_soft_limit` value is calculated as `memory_amount * merges_mutations_memory_usage_to_ram_ratio`.

Default value: `0.5`.

**See also**

-   [max_memory_usage](../../operations/settings/query-complexity.md#settings_max_memory_usage)
-   [merges_mutations_memory_usage_soft_limit](#merges_mutations_memory_usage_soft_limit)




## async_load_databases {#async_load_databases}

Asynchronous loading of databases and tables.

If `true` all non-system databases with `Ordinary`, `Atomic` and `Replicated` engine will be loaded asynchronously after the ClickHouse server start up. See `system.asynchronous_loader` table, `tables_loader_background_pool_size` and `tables_loader_foreground_pool_size` server settings. Any query that tries to access a table, that is not yet loaded, will wait for exactly this table to be started up. If load job fails, query will rethrow an error (instead of shutting down the whole server in case of `async_load_databases = false`). The table that is waited for by at least one query will be loaded with higher priority. DDL queries on a database will wait for exactly that database to be started up. Also consider setting a limit `max_waiting_queries` for the total number of waiting queries.

If `false`, all databases are loaded when the server starts.

The default is `false`.

**Example**

``` xml
<async_load_databases>true</async_load_databases>
```

## tables_loader_foreground_pool_size {#tables_loader_foreground_pool_size}

Sets the number of threads performing load jobs in foreground pool. The foreground pool is used for loading table synchronously before server start listening on a port and for loading tables that are waited for. Foreground pool has higher priority than background pool. It means that no job starts in background pool while there are jobs running in foreground pool.

Possible values:

-   Any positive integer.
-   Zero. Use all available CPUs.

Default value: 0.


## tables_loader_background_pool_size {#tables_loader_background_pool_size}

Sets the number of threads performing asynchronous load jobs in background pool. The background pool is used for loading tables asynchronously after server start in case there are no queries waiting for the table. It could be beneficial to keep low number of threads in background pool if there are a lot of tables. It will reserve CPU resources for concurrent query execution.

Possible values:

-   Any positive integer.
-   Zero. Use all available CPUs.

Default value: 0.


## merge_tree {#merge_tree}

Fine tuning for tables in the [MergeTree](../../engines/table-engines/mergetree-family/mergetree.md).

For more information, see the MergeTreeSettings.h header file.

**Example**

``` xml
<merge_tree>
    <max_suspicious_broken_parts>5</max_suspicious_broken_parts>
</merge_tree>
```

## metric_log {#metric_log}

It is disabled by default.

**Enabling**

To manually turn on metrics history collection [`system.metric_log`](../../operations/system-tables/metric_log.md), create `/etc/clickhouse-server/config.d/metric_log.xml` with the following content:

``` xml
<clickhouse>
    <metric_log>
        <database>system</database>
        <table>metric_log</table>
        <flush_interval_milliseconds>7500</flush_interval_milliseconds>
        <collect_interval_milliseconds>1000</collect_interval_milliseconds>
        <max_size_rows>1048576</max_size_rows>
        <reserved_size_rows>8192</reserved_size_rows>
        <buffer_size_rows_flush_threshold>524288</buffer_size_rows_flush_threshold>
        <flush_on_crash>false</flush_on_crash>
    </metric_log>
</clickhouse>
```

**Disabling**

To disable `metric_log` setting, you should create the following file `/etc/clickhouse-server/config.d/disable_metric_log.xml` with the following content:

``` xml
<clickhouse>
<metric_log remove="1" />
</clickhouse>
```

## replicated_merge_tree {#replicated_merge_tree}

Fine tuning for tables in the [ReplicatedMergeTree](../../engines/table-engines/mergetree-family/mergetree.md).

This setting has a higher priority.

For more information, see the MergeTreeSettings.h header file.

**Example**

``` xml
<replicated_merge_tree>
    <max_suspicious_broken_parts>5</max_suspicious_broken_parts>
</replicated_merge_tree>
```

## openSSL {#openssl}

SSL client/server configuration.

Support for SSL is provided by the `libpoco` library. The available configuration options are explained in [SSLManager.h](https://github.com/ClickHouse-Extras/poco/blob/master/NetSSL_OpenSSL/include/Poco/Net/SSLManager.h). Default values can be found in [SSLManager.cpp](https://github.com/ClickHouse-Extras/poco/blob/master/NetSSL_OpenSSL/src/SSLManager.cpp).

Keys for server/client settings:

- privateKeyFile – The path to the file with the secret key of the PEM certificate. The file may contain a key and certificate at the same time.
- certificateFile – The path to the client/server certificate file in PEM format. You can omit it if `privateKeyFile` contains the certificate.
- caConfig (default: none) – The path to the file or directory that contains trusted CA certificates. If this points to a file, it must be in PEM format and can contain several CA certificates. If this points to a directory, it must contain one .pem file per CA certificate. The filenames are looked up by the CA subject name hash value. Details can be found in the man page of [SSL_CTX_load_verify_locations](https://www.openssl.org/docs/man3.0/man3/SSL_CTX_load_verify_locations.html).
- verificationMode (default: relaxed) – The method for checking the node’s certificates. Details are in the description of the [Context](https://github.com/ClickHouse-Extras/poco/blob/master/NetSSL_OpenSSL/include/Poco/Net/Context.h) class. Possible values: `none`, `relaxed`, `strict`, `once`.
- verificationDepth (default: 9) – The maximum length of the verification chain. Verification will fail if the certificate chain length exceeds the set value.
- loadDefaultCAFile (default: true) – Wether built-in CA certificates for OpenSSL will be used. ClickHouse assumes that builtin CA certificates are in the file `/etc/ssl/cert.pem` (resp. the directory `/etc/ssl/certs`) or in file (resp. directory) specified by the environment variable `SSL_CERT_FILE` (resp. `SSL_CERT_DIR`).
- cipherList (default: `ALL:!ADH:!LOW:!EXP:!MD5:!3DES:@STRENGTH`) - Supported OpenSSL encryptions.
- cacheSessions (default: false) – Enables or disables caching sessions. Must be used in combination with `sessionIdContext`. Acceptable values: `true`, `false`.
- sessionIdContext (default: `${application.name}`) – A unique set of random characters that the server appends to each generated identifier. The length of the string must not exceed `SSL_MAX_SSL_SESSION_ID_LENGTH`. This parameter is always recommended since it helps avoid problems both if the server caches the session and if the client requested caching. Default value: `${application.name}`.
- sessionCacheSize (default: [1024\*20](https://github.com/ClickHouse/boringssl/blob/master/include/openssl/ssl.h#L1978)) – The maximum number of sessions that the server caches. A value of 0 means unlimited sessions.
- sessionTimeout (default: [2h](https://github.com/ClickHouse/boringssl/blob/master/include/openssl/ssl.h#L1926)) – Time for caching the session on the server.
- extendedVerification (default: false) – If enabled, verify that the certificate CN or SAN matches the peer hostname.
- requireTLSv1 (default: false) – Require a TLSv1 connection. Acceptable values: `true`, `false`.
- requireTLSv1_1 (default: false) – Require a TLSv1.1 connection. Acceptable values: `true`, `false`.
- requireTLSv1_2 (default: false) – Require a TLSv1.2 connection. Acceptable values: `true`, `false`.
- fips (default: false) – Activates OpenSSL FIPS mode. Supported if the library’s OpenSSL version supports FIPS.
- privateKeyPassphraseHandler (default: `KeyConsoleHandler`)– Class (PrivateKeyPassphraseHandler subclass) that requests the passphrase for accessing the private key. For example: `<privateKeyPassphraseHandler>`, `<name>KeyFileHandler</name>`, `<options><password>test</password></options>`, `</privateKeyPassphraseHandler>`.
- invalidCertificateHandler (default: `RejectCertificateHandler`) – Class (a subclass of CertificateHandler) for verifying invalid certificates. For example: `<invalidCertificateHandler> <name>RejectCertificateHandler</name> </invalidCertificateHandler>` .
- disableProtocols (default: "") – Protocols that are not allowed to use.
- preferServerCiphers (default: false) – Preferred server ciphers on the client.

**Example of settings:**

``` xml
<openSSL>
    <server>
        <!-- openssl req -subj "/CN=localhost" -new -newkey rsa:2048 -days 365 -nodes -x509 -keyout /etc/clickhouse-server/server.key -out /etc/clickhouse-server/server.crt -->
        <certificateFile>/etc/clickhouse-server/server.crt</certificateFile>
        <privateKeyFile>/etc/clickhouse-server/server.key</privateKeyFile>
        <!-- openssl dhparam -out /etc/clickhouse-server/dhparam.pem 4096 -->
        <dhParamsFile>/etc/clickhouse-server/dhparam.pem</dhParamsFile>
        <verificationMode>none</verificationMode>
        <loadDefaultCAFile>true</loadDefaultCAFile>
        <cacheSessions>true</cacheSessions>
        <disableProtocols>sslv2,sslv3</disableProtocols>
        <preferServerCiphers>true</preferServerCiphers>
    </server>
    <client>
        <loadDefaultCAFile>true</loadDefaultCAFile>
        <cacheSessions>true</cacheSessions>
        <disableProtocols>sslv2,sslv3</disableProtocols>
        <preferServerCiphers>true</preferServerCiphers>
        <!-- Use for self-signed: <verificationMode>none</verificationMode> -->
        <invalidCertificateHandler>
            <!-- Use for self-signed: <name>AcceptCertificateHandler</name> -->
            <name>RejectCertificateHandler</name>
        </invalidCertificateHandler>
    </client>
</openSSL>
```

## part_log {#part-log}

Logging events that are associated with [MergeTree](../../engines/table-engines/mergetree-family/mergetree.md). For instance, adding or merging data. You can use the log to simulate merge algorithms and compare their characteristics. You can visualize the merge process.

Queries are logged in the [system.part_log](../../operations/system-tables/part_log.md#system_tables-part-log) table, not in a separate file. You can configure the name of this table in the `table` parameter (see below).

Use the following parameters to configure logging:

- `database` – Name of the database.
- `table` – Name of the system table.
- `partition_by` — [Custom partitioning key](../../engines/table-engines/mergetree-family/custom-partitioning-key.md) for a system table. Can't be used if `engine` defined.
- `order_by` - [Custom sorting key](../../engines/table-engines/mergetree-family/mergetree.md#order_by) for a system table. Can't be used if `engine` defined.
- `engine` - [MergeTree Engine Definition](../../engines/table-engines/mergetree-family/mergetree.md#table_engine-mergetree-creating-a-table) for a system table. Can't be used if `partition_by` or `order_by` defined.
- `flush_interval_milliseconds` – Interval for flushing data from the buffer in memory to the table.
- `max_size_rows` – Maximal size in lines for the logs. When non-flushed logs amount reaches max_size, logs dumped to the disk.
Default: 1048576.
- `reserved_size_rows` –  Pre-allocated memory size in lines for the logs.
Default: 8192.
- `buffer_size_rows_flush_threshold` – Lines amount threshold, reaching it launches flushing logs to the disk in background.
Default: `max_size_rows / 2`.
- `flush_on_crash` - Indication whether logs should be dumped to the disk in case of a crash.
Default: false.
- `storage_policy` – Name of storage policy to use for the table (optional)
- `settings` - [Additional parameters](../../engines/table-engines/mergetree-family/mergetree.md/#settings) that control the behavior of the MergeTree (optional).

**Example**

``` xml
<part_log>
    <database>system</database>
    <table>part_log</table>
    <partition_by>toMonday(event_date)</partition_by>
    <flush_interval_milliseconds>7500</flush_interval_milliseconds>
    <max_size_rows>1048576</max_size_rows>
    <reserved_size_rows>8192</reserved_size_rows>
    <buffer_size_rows_flush_threshold>524288</buffer_size_rows_flush_threshold>
    <flush_on_crash>false</flush_on_crash>
</part_log>
```

## path {#path}

The path to the directory containing data.

:::note
The trailing slash is mandatory.
:::

**Example**

``` xml
<path>/var/lib/clickhouse/</path>
```

## Prometheus {#prometheus}

:::note
ClickHouse Cloud does not currently support connecting to Prometheus. To be notified when this feature is supported, please contact support@clickhouse.com.
:::

Exposing metrics data for scraping from [Prometheus](https://prometheus.io).

Settings:

- `endpoint` – HTTP endpoint for scraping metrics by prometheus server. Start from ‘/’.
- `port` – Port for `endpoint`.
- `metrics` – Expose metrics from the [system.metrics](../../operations/system-tables/metrics.md#system_tables-metrics) table.
- `events` – Expose metrics from the [system.events](../../operations/system-tables/events.md#system_tables-events) table.
- `asynchronous_metrics` – Expose current metrics values from the [system.asynchronous_metrics](../../operations/system-tables/asynchronous_metrics.md#system_tables-asynchronous_metrics) table.
- `errors` - Expose the number of errors by error codes occurred since the last server restart. This information could be obtained from the [system.errors](../../operations/system-tables/asynchronous_metrics.md#system_tables-errors) as well.

**Example**

``` xml
<clickhouse>
    <listen_host>0.0.0.0</listen_host>
    <http_port>8123</http_port>
    <tcp_port>9000</tcp_port>
    <!-- highlight-start -->
    <prometheus>
        <endpoint>/metrics</endpoint>
        <port>9363</port>
        <metrics>true</metrics>
        <events>true</events>
        <asynchronous_metrics>true</asynchronous_metrics>
        <errors>true</errors>
    </prometheus>
    <!-- highlight-end -->
</clickhouse>
```

Check (replace `127.0.0.1` with the IP addr or hostname of your ClickHouse server):
```bash
curl 127.0.0.1:9363/metrics
```

## query_log {#query-log}

Setting for logging queries received with the [log_queries=1](../../operations/settings/settings.md) setting.

Queries are logged in the [system.query_log](../../operations/system-tables/query_log.md#system_tables-query_log) table, not in a separate file. You can change the name of the table in the `table` parameter (see below).

Use the following parameters to configure logging:

- `database` – Name of the database.
- `table` – Name of the system table the queries will be logged in.
- `partition_by` — [Custom partitioning key](../../engines/table-engines/mergetree-family/custom-partitioning-key.md) for a system table. Can't be used if `engine` defined.
- `order_by` - [Custom sorting key](../../engines/table-engines/mergetree-family/mergetree.md#order_by) for a system table. Can't be used if `engine` defined.
- `engine` - [MergeTree Engine Definition](../../engines/table-engines/mergetree-family/mergetree.md#table_engine-mergetree-creating-a-table) for a system table. Can't be used if `partition_by` or `order_by` defined.
- `flush_interval_milliseconds` – Interval for flushing data from the buffer in memory to the table.
- `max_size_rows` – Maximal size in lines for the logs. When non-flushed logs amount reaches max_size, logs dumped to the disk.
Default: 1048576.
- `reserved_size_rows` –  Pre-allocated memory size in lines for the logs.
Default: 8192.
- `buffer_size_rows_flush_threshold` – Lines amount threshold, reaching it launches flushing logs to the disk in background.
Default: `max_size_rows / 2`.
- `flush_on_crash` - Indication whether logs should be dumped to the disk in case of a crash.
Default: false.
- `storage_policy` – Name of storage policy to use for the table (optional)
- `settings` - [Additional parameters](../../engines/table-engines/mergetree-family/mergetree.md/#settings) that control the behavior of the MergeTree (optional).

If the table does not exist, ClickHouse will create it. If the structure of the query log changed when the ClickHouse server was updated, the table with the old structure is renamed, and a new table is created automatically.

**Example**

``` xml
<query_log>
    <database>system</database>
    <table>query_log</table>
    <engine>Engine = MergeTree PARTITION BY event_date ORDER BY event_time TTL event_date + INTERVAL 30 day</engine>
    <flush_interval_milliseconds>7500</flush_interval_milliseconds>
    <max_size_rows>1048576</max_size_rows>
    <reserved_size_rows>8192</reserved_size_rows>
    <buffer_size_rows_flush_threshold>524288</buffer_size_rows_flush_threshold>
    <flush_on_crash>false</flush_on_crash>
</query_log>
```

## query_cache {#server_configuration_parameters_query-cache}

[Query cache](../query-cache.md) configuration.

The following settings are available:

- `max_size_in_bytes`: The maximum cache size in bytes. 0 means the query cache is disabled. Default value: `1073741824` (1 GiB).
- `max_entries`: The maximum number of `SELECT` query results stored in the cache. Default value: `1024`.
- `max_entry_size_in_bytes`: The maximum size in bytes `SELECT` query results may have to be saved in the cache. Default value: `1048576` (1 MiB).
- `max_entry_size_in_rows`: The maximum number of rows `SELECT` query results may have to be saved in the cache. Default value: `30000000` (30 mil).

Changed settings take effect immediately.

:::note
Data for the query cache is allocated in DRAM. If memory is scarce, make sure to set a small value for `max_size_in_bytes` or disable the query cache altogether.
:::

**Example**

```xml
<query_cache>
    <max_size_in_bytes>1073741824</max_size_in_bytes>
    <max_entries>1024</max_entries>
    <max_entry_size_in_bytes>1048576</max_entry_size_in_bytes>
    <max_entry_size_in_rows>30000000</max_entry_size_in_rows>
</query_cache>
```

## query_thread_log {#query_thread_log}

Setting for logging threads of queries received with the [log_query_threads=1](../../operations/settings/settings.md#log-query-threads) setting.

Queries are logged in the [system.query_thread_log](../../operations/system-tables/query_thread_log.md#system_tables-query_thread_log) table, not in a separate file. You can change the name of the table in the `table` parameter (see below).

Use the following parameters to configure logging:

- `database` – Name of the database.
- `table` – Name of the system table the queries will be logged in.
- `partition_by` — [Custom partitioning key](../../engines/table-engines/mergetree-family/custom-partitioning-key.md) for a system table. Can't be used if `engine` defined.
- `order_by` - [Custom sorting key](../../engines/table-engines/mergetree-family/mergetree.md#order_by) for a system table. Can't be used if `engine` defined.
- `engine` - [MergeTree Engine Definition](../../engines/table-engines/mergetree-family/mergetree.md#table_engine-mergetree-creating-a-table) for a system table. Can't be used if `partition_by` or `order_by` defined.
- `flush_interval_milliseconds` – Interval for flushing data from the buffer in memory to the table.
- `max_size_rows` – Maximal size in lines for the logs. When non-flushed logs amount reaches max_size_rows, logs dumped to the disk.
Default: 1048576.
- `reserved_size_rows` –  Pre-allocated memory size in lines for the logs.
Default: 8192.
- `buffer_size_rows_flush_threshold` – Lines amount threshold, reaching it launches flushing logs to the disk in background.
Default: `max_size_rows / 2`.
- `flush_on_crash` - Indication whether logs should be dumped to the disk in case of a crash.
Default: false.
- `storage_policy` – Name of storage policy to use for the table (optional)
- `settings` - [Additional parameters](../../engines/table-engines/mergetree-family/mergetree.md/#settings) that control the behavior of the MergeTree (optional).

If the table does not exist, ClickHouse will create it. If the structure of the query thread log changed when the ClickHouse server was updated, the table with the old structure is renamed, and a new table is created automatically.

**Example**

``` xml
<query_thread_log>
    <database>system</database>
    <table>query_thread_log</table>
    <partition_by>toMonday(event_date)</partition_by>
    <flush_interval_milliseconds>7500</flush_interval_milliseconds>
    <max_size_rows>1048576</max_size_rows>
    <reserved_size_rows>8192</reserved_size_rows>
    <buffer_size_rows_flush_threshold>524288</buffer_size_rows_flush_threshold>
    <flush_on_crash>false</flush_on_crash>
</query_thread_log>
```

## query_views_log {#query_views_log}

Setting for logging views (live, materialized etc) dependant of queries received with the [log_query_views=1](../../operations/settings/settings.md#log-query-views) setting.

Queries are logged in the [system.query_views_log](../../operations/system-tables/query_views_log.md#system_tables-query_views_log) table, not in a separate file. You can change the name of the table in the `table` parameter (see below).

Use the following parameters to configure logging:

- `database` – Name of the database.
- `table` – Name of the system table the queries will be logged in.
- `partition_by` — [Custom partitioning key](../../engines/table-engines/mergetree-family/custom-partitioning-key.md) for a system table. Can't be used if `engine` defined.
- `order_by` - [Custom sorting key](../../engines/table-engines/mergetree-family/mergetree.md#order_by) for a system table. Can't be used if `engine` defined.
- `engine` - [MergeTree Engine Definition](../../engines/table-engines/mergetree-family/mergetree.md#table_engine-mergetree-creating-a-table) for a system table. Can't be used if `partition_by` or `order_by` defined.
- `flush_interval_milliseconds` – Interval for flushing data from the buffer in memory to the table.
- `max_size_rows` – Maximal size in lines for the logs. When non-flushed logs amount reaches max_size, logs dumped to the disk.
Default: 1048576.
- `reserved_size_rows` –  Pre-allocated memory size in lines for the logs.
Default: 8192.
- `buffer_size_rows_flush_threshold` – Lines amount threshold, reaching it launches flushing logs to the disk in background.
Default: `max_size_rows / 2`.
- `flush_on_crash` - Indication whether logs should be dumped to the disk in case of a crash.
Default: false.
- `storage_policy` – Name of storage policy to use for the table (optional)
- `settings` - [Additional parameters](../../engines/table-engines/mergetree-family/mergetree.md/#settings) that control the behavior of the MergeTree (optional).

If the table does not exist, ClickHouse will create it. If the structure of the query views log changed when the ClickHouse server was updated, the table with the old structure is renamed, and a new table is created automatically.

**Example**

``` xml
<query_views_log>
    <database>system</database>
    <table>query_views_log</table>
    <partition_by>toYYYYMM(event_date)</partition_by>
    <flush_interval_milliseconds>7500</flush_interval_milliseconds>
    <max_size_rows>1048576</max_size_rows>
    <reserved_size_rows>8192</reserved_size_rows>
    <buffer_size_rows_flush_threshold>524288</buffer_size_rows_flush_threshold>
    <flush_on_crash>false</flush_on_crash>
</query_views_log>
```

## text_log {#text_log}

Settings for the [text_log](../../operations/system-tables/text_log.md#system_tables-text_log) system table for logging text messages.

Parameters:

- `level` — Maximum Message Level (by default `Trace`) which will be stored in a table.
- `database` — Database name.
- `table` — Table name.
- `partition_by` — [Custom partitioning key](../../engines/table-engines/mergetree-family/custom-partitioning-key.md) for a system table. Can't be used if `engine` defined.
- `order_by` - [Custom sorting key](../../engines/table-engines/mergetree-family/mergetree.md#order_by) for a system table. Can't be used if `engine` defined.
- `engine` - [MergeTree Engine Definition](../../engines/table-engines/mergetree-family/mergetree.md#table_engine-mergetree-creating-a-table) for a system table. Can't be used if `partition_by` or `order_by` defined.
- `flush_interval_milliseconds` — Interval for flushing data from the buffer in memory to the table.
- `max_size_rows` – Maximal size in lines for the logs. When non-flushed logs amount reaches max_size, logs dumped to the disk.
Default: 1048576.
- `reserved_size_rows` –  Pre-allocated memory size in lines for the logs.
Default: 8192.
- `buffer_size_rows_flush_threshold` – Lines amount threshold, reaching it launches flushing logs to the disk in background.
Default: `max_size_rows / 2`.
- `flush_on_crash` - Indication whether logs should be dumped to the disk in case of a crash.
Default: false.
- `storage_policy` – Name of storage policy to use for the table (optional)
- `settings` - [Additional parameters](../../engines/table-engines/mergetree-family/mergetree.md/#settings) that control the behavior of the MergeTree (optional).

**Example**
```xml
<clickhouse>
    <text_log>
        <level>notice</level>
        <database>system</database>
        <table>text_log</table>
        <flush_interval_milliseconds>7500</flush_interval_milliseconds>
        <max_size_rows>1048576</max_size_rows>
        <reserved_size_rows>8192</reserved_size_rows>
        <buffer_size_rows_flush_threshold>524288</buffer_size_rows_flush_threshold>
        <flush_on_crash>false</flush_on_crash>
        <!-- <partition_by>event_date</partition_by> -->
        <engine>Engine = MergeTree PARTITION BY event_date ORDER BY event_time TTL event_date + INTERVAL 30 day</engine>
    </text_log>
</clickhouse>
```

## trace_log {#trace_log}

Settings for the [trace_log](../../operations/system-tables/trace_log.md#system_tables-trace_log) system table operation.

Parameters:

- `database` — Database for storing a table.
- `table` — Table name.
- `partition_by` — [Custom partitioning key](../../engines/table-engines/mergetree-family/custom-partitioning-key.md) for a system table. Can't be used if `engine` defined.
- `order_by` - [Custom sorting key](../../engines/table-engines/mergetree-family/mergetree.md#order_by) for a system table. Can't be used if `engine` defined.
- `engine` - [MergeTree Engine Definition](../../engines/table-engines/mergetree-family/index.md) for a system table. Can't be used if `partition_by` or `order_by` defined.
- `flush_interval_milliseconds` — Interval for flushing data from the buffer in memory to the table.
- `max_size_rows` – Maximal size in lines for the logs. When non-flushed logs amount reaches max_size, logs dumped to the disk.
Default: 1048576.
- `reserved_size_rows` –  Pre-allocated memory size in lines for the logs.
Default: 8192.
- `buffer_size_rows_flush_threshold` – Lines amount threshold, reaching it launches flushing logs to the disk in background.
Default: `max_size_rows / 2`.
- `storage_policy` – Name of storage policy to use for the table (optional)
- `settings` - [Additional parameters](../../engines/table-engines/mergetree-family/mergetree.md/#settings) that control the behavior of the MergeTree (optional).

The default server configuration file `config.xml` contains the following settings section:

``` xml
<trace_log>
    <database>system</database>
    <table>trace_log</table>
    <partition_by>toYYYYMM(event_date)</partition_by>
    <flush_interval_milliseconds>7500</flush_interval_milliseconds>
    <max_size_rows>1048576</max_size_rows>
    <reserved_size_rows>8192</reserved_size_rows>
    <buffer_size_rows_flush_threshold>524288</buffer_size_rows_flush_threshold>
    <flush_on_crash>false</flush_on_crash>
</trace_log>
```

## asynchronous_insert_log {#asynchronous_insert_log}

Settings for the [asynchronous_insert_log](../../operations/system-tables/asynchronous_insert_log.md#system_tables-asynchronous_insert_log) system table for logging async inserts.

Parameters:

- `database` — Database name.
- `table` — Table name.
- `partition_by` — [Custom partitioning key](../../engines/table-engines/mergetree-family/custom-partitioning-key.md) for a system table. Can't be used if `engine` defined.
- `engine` - [MergeTree Engine Definition](../../engines/table-engines/mergetree-family/mergetree.md#table_engine-mergetree-creating-a-table) for a system table. Can't be used if `partition_by` defined.
- `flush_interval_milliseconds` — Interval for flushing data from the buffer in memory to the table.
- `max_size_rows` – Maximal size in lines for the logs. When non-flushed logs amount reaches max_size, logs dumped to the disk.
Default: 1048576.
- `reserved_size_rows` –  Pre-allocated memory size in lines for the logs.
Default: 8192.
- `buffer_size_rows_flush_threshold` – Lines amount threshold, reaching it launches flushing logs to the disk in background.
Default: `max_size_rows / 2`.
- `flush_on_crash` - Indication whether logs should be dumped to the disk in case of a crash.
Default: false.
- `storage_policy` – Name of storage policy to use for the table (optional)

**Example**

```xml
<clickhouse>
    <asynchronous_insert_log>
        <database>system</database>
        <table>asynchronous_insert_log</table>
        <flush_interval_milliseconds>7500</flush_interval_milliseconds>
        <partition_by>toYYYYMM(event_date)</partition_by>
        <max_size_rows>1048576</max_size_rows>
        <reserved_size_rows>8192</reserved_size_rows>
        <buffer_size_rows_flush_threshold>524288</buffer_size_rows_flush_threshold>
        <flush_on_crash>false</flush_on_crash>
        <!-- <engine>Engine = MergeTree PARTITION BY event_date ORDER BY event_time TTL event_date + INTERVAL 30 day</engine> -->
    </asynchronous_insert_log>
</clickhouse>
```

## crash_log {#crash_log}

Settings for the [crash_log](../../operations/system-tables/crash-log.md) system table operation.

Parameters:

- `database` — Database for storing a table.
- `table` — Table name.
- `partition_by` — [Custom partitioning key](../../engines/table-engines/mergetree-family/custom-partitioning-key.md) for a system table. Can't be used if `engine` defined.
- `order_by` - [Custom sorting key](../../engines/table-engines/mergetree-family/mergetree.md#order_by) for a system table. Can't be used if `engine` defined.
- `engine` - [MergeTree Engine Definition](../../engines/table-engines/mergetree-family/index.md) for a system table. Can't be used if `partition_by` or `order_by` defined.
- `flush_interval_milliseconds` — Interval for flushing data from the buffer in memory to the table.
- `max_size_rows` – Maximal size in lines for the logs. When non-flushed logs amount reaches max_size, logs dumped to the disk.
Default: 1048576.
- `reserved_size_rows` –  Pre-allocated memory size in lines for the logs.
Default: 8192.
- `buffer_size_rows_flush_threshold` – Lines amount threshold, reaching it launches flushing logs to the disk in background.
Default: `max_size_rows / 2`.
- `flush_on_crash` - Indication whether logs should be dumped to the disk in case of a crash.
Default: false.
- `storage_policy` – Name of storage policy to use for the table (optional)
- `settings` - [Additional parameters](../../engines/table-engines/mergetree-family/mergetree.md/#settings) that control the behavior of the MergeTree (optional).

The default server configuration file `config.xml` contains the following settings section:

``` xml
<crash_log>
    <database>system</database>
    <table>crash_log</table>
    <partition_by>toYYYYMM(event_date)</partition_by>
    <flush_interval_milliseconds>7500</flush_interval_milliseconds>
    <max_size_rows>1024</max_size_rows>
    <reserved_size_rows>1024</reserved_size_rows>
    <buffer_size_rows_flush_threshold>512</buffer_size_rows_flush_threshold>
    <flush_on_crash>false</flush_on_crash>
</crash_log>
```

## backup_log {#backup_log}

Settings for the [backup_log](../../operations/system-tables/backup_log.md) system table for logging `BACKUP` and `RESTORE` operations.

Parameters:

- `database` — Database name.
- `table` — Table name.
- `partition_by` — [Custom partitioning key](../../engines/table-engines/mergetree-family/custom-partitioning-key.md) for a system table. Can't be used if `engine` is defined.
- `order_by` - [Custom sorting key](../../engines/table-engines/mergetree-family/mergetree.md#order_by) for a system table. Can't be used if `engine` is defined.
- `engine` - [MergeTree Engine Definition](../../engines/table-engines/mergetree-family/mergetree.md#table_engine-mergetree-creating-a-table) for a system table. Can't be used if `partition_by` or `order_by` is defined.
- `flush_interval_milliseconds` — Interval for flushing data from the buffer in memory to the table.
- `max_size_rows` – Maximal size in lines for the logs. When non-flushed logs amount reaches max_size, logs dumped to the disk.
Default: 1048576.
- `reserved_size_rows` –  Pre-allocated memory size in lines for the logs.
Default: 8192.
- `buffer_size_rows_flush_threshold` – Lines amount threshold, reaching it launches flushing logs to the disk in background.
Default: `max_size_rows / 2`.
- `flush_on_crash` - Indication whether logs should be dumped to the disk in case of a crash.
Default: false.
- `storage_policy` – Name of storage policy to use for the table (optional).
- `settings` - [Additional parameters](../../engines/table-engines/mergetree-family/mergetree.md#settings) that control the behavior of the MergeTree (optional).

**Example**

```xml
<clickhouse>
    <backup_log>
        <database>system</database>
        <table>backup_log</table>
        <flush_interval_milliseconds>1000</flush_interval_milliseconds>
        <partition_by>toYYYYMM(event_date)</partition_by>
        <max_size_rows>1048576</max_size_rows>
        <reserved_size_rows>8192</reserved_size_rows>
        <buffer_size_rows_flush_threshold>524288</buffer_size_rows_flush_threshold>
        <flush_on_crash>false</flush_on_crash>
        <!-- <engine>Engine = MergeTree PARTITION BY event_date ORDER BY event_time TTL event_date + INTERVAL 30 day</engine> -->
    </backup_log>
</clickhouse>
```

## query_masking_rules {#query-masking-rules}

Regexp-based rules, which will be applied to queries as well as all log messages before storing them in server logs,
`system.query_log`, `system.text_log`, `system.processes` tables, and in logs sent to the client. That allows preventing
sensitive data leakage from SQL queries (like names, emails, personal identifiers or credit card numbers) to logs.

**Example**

``` xml
<query_masking_rules>
    <rule>
        <name>hide SSN</name>
        <regexp>(^|\D)\d{3}-\d{2}-\d{4}($|\D)</regexp>
        <replace>000-00-0000</replace>
    </rule>
</query_masking_rules>
```

Config fields:
- `name` - name for the rule (optional)
- `regexp` - RE2 compatible regular expression (mandatory)
- `replace` - substitution string for sensitive data (optional, by default - six asterisks)

The masking rules are applied to the whole query (to prevent leaks of sensitive data from malformed / non-parseable queries).

`system.events` table have counter `QueryMaskingRulesMatch` which have an overall number of query masking rules matches.

For distributed queries each server have to be configured separately, otherwise, subqueries passed to other
nodes will be stored without masking.

## remote_servers {#server-settings-remote-servers}

Configuration of clusters used by the [Distributed](../../engines/table-engines/special/distributed.md) table engine and by the `cluster` table function.

**Example**

``` xml
<remote_servers incl="clickhouse_remote_servers" />
```

For the value of the `incl` attribute, see the section “[Configuration files](../../operations/configuration-files.md#configuration_files)”.

**See Also**

- [skip_unavailable_shards](../../operations/settings/settings.md#skip_unavailable_shards)
- [Cluster Discovery](../../operations/cluster-discovery.md)
- [Replicated database engine](../../engines/database-engines/replicated.md)

## timezone {#timezone}

The server’s time zone.

Specified as an IANA identifier for the UTC timezone or geographic location (for example, Africa/Abidjan).

The time zone is necessary for conversions between String and DateTime formats when DateTime fields are output to text format (printed on the screen or in a file), and when getting DateTime from a string. Besides, the time zone is used in functions that work with the time and date if they didn’t receive the time zone in the input parameters.

**Example**

``` xml
<timezone>Asia/Istanbul</timezone>
```

**See also**

- [session_timezone](../settings/settings.md#session_timezone)

## tcp_port {#tcp_port}

Port for communicating with clients over the TCP protocol.

**Example**

``` xml
<tcp_port>9000</tcp_port>
```

## tcp_port_secure {#tcp_port_secure}

TCP port for secure communication with clients. Use it with [OpenSSL](#openssl) settings.

**Possible values**

Positive integer.

**Default value**

``` xml
<tcp_port_secure>9440</tcp_port_secure>
```

## mysql_port {#mysql_port}

Port for communicating with clients over MySQL protocol.

**Possible values**

Positive integer to specify the port number to listen to or empty value to disable.

Example

``` xml
<mysql_port>9004</mysql_port>
```

## postgresql_port {#postgresql_port}

Port for communicating with clients over PostgreSQL protocol.

**Possible values**

Positive integer to specify the port number to listen to or empty value to disable.

Example

``` xml
<postgresql_port>9005</postgresql_port>
```


## tmp_path {#tmp-path}

Path on the local filesystem to store temporary data for processing large queries.

:::note
- Only one option can be used to configure temporary data storage: `tmp_path` ,`tmp_policy`, `temporary_data_in_cache`.
- The trailing slash is mandatory.
:::

**Example**

```xml
<tmp_path>/var/lib/clickhouse/tmp/</tmp_path>
```


## user_files_path {#user_files_path}

The directory with user files. Used in the table function [file()](../../sql-reference/table-functions/file.md), [fileCluster()](../../sql-reference/table-functions/fileCluster.md).

**Example**

``` xml
<user_files_path>/var/lib/clickhouse/user_files/</user_files_path>
```

## user_scripts_path {#user_scripts_path}

The directory with user scripts files. Used for Executable user defined functions [Executable User Defined Functions](../../sql-reference/functions/index.md#executable-user-defined-functions).

**Example**

``` xml
<user_scripts_path>/var/lib/clickhouse/user_scripts/</user_scripts_path>
```

## user_defined_path {#user_defined_path}

The directory with user defined files. Used for SQL user defined functions [SQL User Defined Functions](../../sql-reference/functions/index.md#user-defined-functions).

**Example**

``` xml
<user_defined_path>/var/lib/clickhouse/user_defined/</user_defined_path>
```

## users_config {#users-config}

Path to the file that contains:

- User configurations.
- Access rights.
- Settings profiles.
- Quota settings.

**Example**

``` xml
<users_config>users.xml</users_config>
```

## wait_dictionaries_load_at_startup {#wait_dictionaries_load_at_startup}

This setting allows to specify behavior if `dictionaries_lazy_load` is `false`.
(If `dictionaries_lazy_load` is `true` this setting doesn't affect anything.)

If `wait_dictionaries_load_at_startup` is `false`, then the server
will start loading all the dictionaries at startup and it will receive connections in parallel with that loading.
When a dictionary is used in a query for the first time then the query will wait until the dictionary is loaded if it's not loaded yet.
Setting `wait_dictionaries_load_at_startup` to `false` can make ClickHouse start faster, however some queries can be executed slower
(because they will have to wait for some dictionaries to be loaded).

If `wait_dictionaries_load_at_startup` is `true`, then the server will wait at startup
until all the dictionaries finish their loading (successfully or not) before receiving any connections.

The default is `true`.

**Example**

``` xml
<wait_dictionaries_load_at_startup>true</wait_dictionaries_load_at_startup>
```

## zookeeper {#server-settings_zookeeper}

Contains settings that allow ClickHouse to interact with a [ZooKeeper](http://zookeeper.apache.org/) cluster.

ClickHouse uses ZooKeeper for storing metadata of replicas when using replicated tables. If replicated tables are not used, this section of parameters can be omitted.

This section contains the following parameters:

- `node` — ZooKeeper endpoint. You can set multiple endpoints.

    For example:

<!-- -->

``` xml
    <node index="1">
        <host>example_host</host>
        <port>2181</port>
    </node>
```

      The `index` attribute specifies the node order when trying to connect to the ZooKeeper cluster.

- `session_timeout_ms` — Maximum timeout for the client session in milliseconds.
- `operation_timeout_ms` — Maximum timeout for one operation in milliseconds.
- `root` — The [znode](http://zookeeper.apache.org/doc/r3.5.5/zookeeperOver.html#Nodes+and+ephemeral+nodes) that is used as the root for znodes used by the ClickHouse server. Optional.
- `fallback_session_lifetime.min` - If the first zookeeper host resolved by zookeeper_load_balancing strategy is unavailable, limit the lifetime of a zookeeper session to the fallback node. This is done for load-balancing purposes to avoid excessive load on one of zookeeper hosts. This setting sets the minimal duration of the fallback session. Set in seconds. Optional. Default is 3 hours.
- `fallback_session_lifetime.max` - If the first zookeeper host resolved by zookeeper_load_balancing strategy is unavailable, limit the lifetime of a zookeeper session to the fallback node. This is done for load-balancing purposes to avoid excessive load on one of zookeeper hosts. This setting sets the maximum duration of the fallback session. Set in seconds. Optional. Default is 6 hours.
- `identity` — User and password, that can be required by ZooKeeper to give access to requested znodes. Optional.
- zookeeper_load_balancing - Specifies the algorithm of ZooKeeper node selection.
  * random - randomly selects one of ZooKeeper nodes.
  * in_order - selects the first ZooKeeper node, if it's not available then the second, and so on.
  * nearest_hostname - selects a ZooKeeper node with a hostname that is most similar to the server’s hostname, hostname is compared with name prefix.
  * hostname_levenshtein_distance - just like nearest_hostname, but it compares hostname in a levenshtein distance manner.
  * first_or_random - selects the first ZooKeeper node, if it's not available then randomly selects one of remaining ZooKeeper nodes.
  * round_robin - selects the first ZooKeeper node, if reconnection happens selects the next.
- `use_compression` — If set to true, enables compression in Keeper protocol.


**Example configuration**

``` xml
<zookeeper>
    <node>
        <host>example1</host>
        <port>2181</port>
    </node>
    <node>
        <host>example2</host>
        <port>2181</port>
    </node>
    <session_timeout_ms>30000</session_timeout_ms>
    <operation_timeout_ms>10000</operation_timeout_ms>
    <!-- Optional. Chroot suffix. Should exist. -->
    <root>/path/to/zookeeper/node</root>
    <!-- Optional. Zookeeper digest ACL string. -->
    <identity>user:password</identity>
    <!--<zookeeper_load_balancing>random / in_order / nearest_hostname / hostname_levenshtein_distance / first_or_random / round_robin</zookeeper_load_balancing>-->
    <zookeeper_load_balancing>random</zookeeper_load_balancing>
</zookeeper>
```

**See Also**

- [Replication](../../engines/table-engines/mergetree-family/replication.md)
- [ZooKeeper Programmer’s Guide](http://zookeeper.apache.org/doc/current/zookeeperProgrammers.html)
- [Optional secured communication between ClickHouse and Zookeeper](../ssl-zookeeper.md#secured-communication-with-zookeeper)

## use_minimalistic_part_header_in_zookeeper {#server-settings-use_minimalistic_part_header_in_zookeeper}

Storage method for data part headers in ZooKeeper.

This setting only applies to the `MergeTree` family. It can be specified:

- Globally in the [merge_tree](#merge_tree) section of the `config.xml` file.

    ClickHouse uses the setting for all the tables on the server. You can change the setting at any time. Existing tables change their behaviour when the setting changes.

- For each table.

    When creating a table, specify the corresponding [engine setting](../../engines/table-engines/mergetree-family/mergetree.md#table_engine-mergetree-creating-a-table). The behaviour of an existing table with this setting does not change, even if the global setting changes.

**Possible values**

- 0 — Functionality is turned off.
- 1 — Functionality is turned on.

If `use_minimalistic_part_header_in_zookeeper = 1`, then [replicated](../../engines/table-engines/mergetree-family/replication.md) tables store the headers of the data parts compactly using a single `znode`. If the table contains many columns, this storage method significantly reduces the volume of the data stored in Zookeeper.

:::note
After applying `use_minimalistic_part_header_in_zookeeper = 1`, you can’t downgrade the ClickHouse server to a version that does not support this setting. Be careful when upgrading ClickHouse on servers in a cluster. Don’t upgrade all the servers at once. It is safer to test new versions of ClickHouse in a test environment, or on just a few servers of a cluster.

Data part headers already stored with this setting can't be restored to their previous (non-compact) representation.
:::

**Default value:** 0.

## distributed_ddl {#server-settings-distributed_ddl}

Manage executing [distributed ddl queries](../../sql-reference/distributed-ddl.md)  (CREATE, DROP, ALTER, RENAME) on cluster.
Works only if [ZooKeeper](#server-settings_zookeeper) is enabled.

The configurable settings within `<distributed_ddl>` include:

- **path**: the path in Keeper for the `task_queue` for DDL queries
- **profile**: the profile used to execute the DDL queries
- **pool_size**: how many `ON CLUSTER` queries can be run simultaneously
- **max_tasks_in_queue**: the maximum number of tasks that can be in the queue. Default is 1,000
- **task_max_lifetime**: delete node if its age is greater than this value. Default is `7 * 24 * 60 * 60` (a week in seconds)
- **cleanup_delay_period**:  cleaning starts after new node event is received if the last cleaning wasn't made sooner than `cleanup_delay_period` seconds ago. Default is 60 seconds


**Example**

```xml
<distributed_ddl>
    <!-- Path in ZooKeeper to queue with DDL queries -->
    <path>/clickhouse/task_queue/ddl</path>

    <!-- Settings from this profile will be used to execute DDL queries -->
    <profile>default</profile>

    <!-- Controls how much ON CLUSTER queries can be run simultaneously. -->
    <pool_size>1</pool_size>

    <!--
         Cleanup settings (active tasks will not be removed)
    -->

    <!-- Controls task TTL (default 1 week) -->
    <task_max_lifetime>604800</task_max_lifetime>

    <!-- Controls how often cleanup should be performed (in seconds) -->
    <cleanup_delay_period>60</cleanup_delay_period>

    <!-- Controls how many tasks could be in the queue -->
    <max_tasks_in_queue>1000</max_tasks_in_queue>
</distributed_ddl>
```

## access_control_path {#access_control_path}

Path to a folder where a ClickHouse server stores user and role configurations created by SQL commands.

Default value: `/var/lib/clickhouse/access/`.

**See also**

- [Access Control and Account Management](../../guides/sre/user-management/index.md#access-control)

## user_directories {#user_directories}

Section of the configuration file that contains settings:
- Path to configuration file with predefined users.
- Path to folder where users created by SQL commands are stored.
- ZooKeeper node path where users created by SQL commands are stored and replicated (experimental).

If this section is specified, the path from [users_config](../../operations/server-configuration-parameters/settings.md#users-config) and [access_control_path](../../operations/server-configuration-parameters/settings.md#access_control_path) won't be used.

The `user_directories` section can contain any number of items, the order of the items means their precedence (the higher the item the higher the precedence).

**Examples**

``` xml
<user_directories>
    <users_xml>
        <path>/etc/clickhouse-server/users.xml</path>
    </users_xml>
    <local_directory>
        <path>/var/lib/clickhouse/access/</path>
    </local_directory>
</user_directories>
```

Users, roles, row policies, quotas, and profiles can be also stored in ZooKeeper:

``` xml
<user_directories>
    <users_xml>
        <path>/etc/clickhouse-server/users.xml</path>
    </users_xml>
    <replicated>
        <zookeeper_path>/clickhouse/access/</zookeeper_path>
    </replicated>
</user_directories>
```

You can also define sections `memory` — means storing information only in memory, without writing to disk, and `ldap` — means storing information on an LDAP server.

To add an LDAP server as a remote user directory of users that are not defined locally, define a single `ldap` section with a following parameters:
- `server` — one of LDAP server names defined in `ldap_servers` config section. This parameter is mandatory and cannot be empty.
- `roles` — section with a list of locally defined roles that will be assigned to each user retrieved from the LDAP server. If no roles are specified, user will not be able to perform any actions after authentication. If any of the listed roles is not defined locally at the time of authentication, the authentication attempt will fail as if the provided password was incorrect.

**Example**

``` xml
<ldap>
    <server>my_ldap_server</server>
        <roles>
            <my_local_role1 />
            <my_local_role2 />
        </roles>
</ldap>
```

## total_memory_profiler_step {#total-memory-profiler-step}

Sets the memory size (in bytes) for a stack trace at every peak allocation step. The data is stored in the [system.trace_log](../../operations/system-tables/trace_log.md) system table with `query_id` equal to an empty string.

Possible values:

- Positive integer.

Default value: `4194304`.

## total_memory_tracker_sample_probability {#total-memory-tracker-sample-probability}

Allows to collect random allocations and deallocations and writes them in the [system.trace_log](../../operations/system-tables/trace_log.md) system table with `trace_type` equal to a `MemorySample` with the specified probability. The probability is for every allocation or deallocations, regardless of the size of the allocation. Note that sampling happens only when the amount of untracked memory exceeds the untracked memory limit (default value is `4` MiB). It can be lowered if [total_memory_profiler_step](#total-memory-profiler-step) is lowered. You can set `total_memory_profiler_step` equal to `1` for extra fine-grained sampling.

Possible values:

- Positive integer.
- 0 — Writing of random allocations and deallocations in the `system.trace_log` system table is disabled.

Default value: `0`.

## compiled_expression_cache_size {#compiled-expression-cache-size}

Sets the cache size (in bytes) for [compiled expressions](../../operations/caches.md).

Possible values:

- Positive integer.

Default value: `134217728`.

## compiled_expression_cache_elements_size {#compiled_expression_cache_elements_size}

Sets the cache size (in elements) for [compiled expressions](../../operations/caches.md).

Possible values:

- Positive integer.

Default value: `10000`.

## display_secrets_in_show_and_select {#display_secrets_in_show_and_select}

Enables or disables showing secrets in `SHOW` and `SELECT` queries for tables, databases,
table functions, and dictionaries.

User wishing to see secrets must also have
[`format_display_secrets_in_show_and_select` format setting](../settings/formats#format_display_secrets_in_show_and_select)
turned on and a
[`displaySecretsInShowAndSelect`](../../sql-reference/statements/grant#display-secrets) privilege.

Possible values:

-   0 — Disabled.
-   1 — Enabled.

Default value: 0.

## proxy {#proxy}

Define proxy servers for HTTP and HTTPS requests, currently supported by S3 storage, S3 table functions, and URL functions.

There are three ways to define proxy servers: environment variables, proxy lists, and remote proxy resolvers.

Bypassing proxy servers for specific hosts is also supported with the use of `no_proxy`.

### Environment variables

The `http_proxy` and `https_proxy` environment variables allow you to specify a
proxy server for a given protocol. If you have it set on your system, it should work seamlessly.

This is the simplest approach if a given protocol has
only one proxy server and that proxy server doesn't change.

### Proxy lists

This approach allows you to specify one or more
proxy servers for a protocol. If more than one proxy server is defined,
ClickHouse uses the different proxies on a round-robin basis, balancing the
load across the servers. This is the simplest approach if there is more than
one proxy server for a protocol and the list of proxy servers doesn't change.

### Configuration template

``` xml
<proxy>
    <http>
        <uri>http://proxy1</uri>
        <uri>http://proxy2:3128</uri>
    </http>
    <https>
        <uri>http://proxy1:3128</uri>
    </https>
</proxy>
```

`<proxy>` fields

* `<http>` - A list of one or more HTTP proxies
* `<https>` - A list of one or more HTTPS proxies

`<http>` and `<https>` fields

* `<uri>` - The URI of the proxy

### Remote proxy resolvers

It's possible that the proxy servers change dynamically. In that
case, you can define the endpoint of a resolver. ClickHouse sends
an empty GET request to that endpoint, the remote resolver should return the proxy host.
ClickHouse will use it to form the proxy URI using the following template: `{proxy_scheme}://{proxy_host}:{proxy_port}`

### Configuration template

``` xml
<proxy>
    <http>
        <resolver>
            <endpoint>http://resolver:8080/hostname</endpoint>
            <proxy_scheme>http</proxy_scheme>
            <proxy_port>80</proxy_port>
            <proxy_cache_time>10</proxy_cache_time>
        </resolver>
    </http>

    <https>
        <resolver>
            <endpoint>http://resolver:8080/hostname</endpoint>
            <proxy_scheme>http</proxy_scheme>
            <proxy_port>3128</proxy_port>
            <proxy_cache_time>10</proxy_cache_time>
        </resolver>
    </https>

</proxy>
```

`<proxy>` fields

* `<http>` - A list of one or more resolvers*
* `<https>` - A list of one or more resolvers*

`<http>` and `<https>` fields

* `<resolver>` - The endpoint and other details for a resolver.
  You can have multiple `<resolver>` elements, but only the first
  `<resolver>` for a given protocol is used. Any other `<resolver>`
  elements for that protocol are ignored. That means load balancing
  (if needed) should be implemented by the remote resolver.

`<resolver>` fields

* `<endpoint>` - The URI of the proxy resolver
* `<proxy_scheme>` - The protocol of the final proxy URI. This can be either `http` or `https`.
* `<proxy_port>` - The port number of the proxy resolver
* `<proxy_cache_time>` - The time in seconds that values from the resolver
  should be cached by ClickHouse. Setting this value to `0` causes ClickHouse
  to contact the resolver for every HTTP or HTTPS request.

### Precedence

Proxy settings are determined in the following order:

1. Remote proxy resolvers
2. Proxy lists
3. Environment variables

ClickHouse will check the highest priority resolver type for the request protocol. If it is not defined,
it will check the next highest priority resolver type, until it reaches the environment resolver.
This also allows a mix of resolver types can be used.

### disable_tunneling_for_https_requests_over_http_proxy {#disable_tunneling_for_https_requests_over_http_proxy}

By default, tunneling (i.e, `HTTP CONNECT`) is used to make `HTTPS` requests over `HTTP` proxy. This setting can be used to disable it.

### no_proxy
By default, all requests will go through the proxy. In order to disable it for specific hosts, the `no_proxy` variable must be set.
It can be set inside the `<proxy>` clause for list and remote resolvers and as an environment variable for environment resolver. 
It supports IP addresses, domains, subdomains and `'*'` wildcard for full bypass. Leading dots are stripped just like curl does.

Example:

The below configuration bypasses proxy requests to `clickhouse.cloud` and all of its subdomains (e.g, `auth.clickhouse.cloud`).
The same applies to GitLab, even though it has a leading dot. Both `gitlab.com` and `about.gitlab.com` would bypass the proxy.

``` xml
<proxy>
    <no_proxy>clickhouse.cloud,.gitlab.com</no_proxy>
    <http>
        <uri>http://proxy1</uri>
        <uri>http://proxy2:3128</uri>
    </http>
    <https>
        <uri>http://proxy1:3128</uri>
    </https>
</proxy>
```

## max_materialized_views_count_for_table {#max_materialized_views_count_for_table}

A limit on the number of materialized views attached to a table.
Note that only directly dependent views are considered here, and the creation of one view on top of another view is not considered.

Default value: `0`.

## format_alter_operations_with_parentheses {#format_alter_operations_with_parentheses}

If set to true, then alter operations will be surrounded by parentheses in formatted queries. This makes the parsing of formatted alter queries less ambiguous.

Type: Bool

Default: 0

## ignore_empty_sql_security_in_create_view_query {#ignore_empty_sql_security_in_create_view_query}

If true, ClickHouse doesn't write defaults for empty SQL security statement in CREATE VIEW queries.

:::note
This setting is only necessary for the migration period and will become obsolete in 24.4
:::

Type: Bool

Default: 1

<<<<<<< HEAD
## use_legacy_mongodb_integration

Use the legacy MongoDB integration implementation. Deprecated.

Default value: `false`.
=======
## merge_workload {#merge_workload}

Used to regulate how resources are utilized and shared between merges and other workloads. Specified value is used as `workload` setting value for all background merges. Can be overridden by a merge tree setting.

Default value: "default"

**See Also**
- [Workload Scheduling](/docs/en/operations/workload-scheduling.md)

## mutation_workload {#mutation_workload}

Used to regulate how resources are utilized and shared between mutations and other workloads. Specified value is used as `workload` setting value for all background mutations. Can be overridden by a merge tree setting.

Default value: "default"

**See Also**
- [Workload Scheduling](/docs/en/operations/workload-scheduling.md)
>>>>>>> d2e23074
<|MERGE_RESOLUTION|>--- conflicted
+++ resolved
@@ -3133,13 +3133,6 @@
 
 Default: 1
 
-<<<<<<< HEAD
-## use_legacy_mongodb_integration
-
-Use the legacy MongoDB integration implementation. Deprecated.
-
-Default value: `false`.
-=======
 ## merge_workload {#merge_workload}
 
 Used to regulate how resources are utilized and shared between merges and other workloads. Specified value is used as `workload` setting value for all background merges. Can be overridden by a merge tree setting.
@@ -3157,4 +3150,9 @@
 
 **See Also**
 - [Workload Scheduling](/docs/en/operations/workload-scheduling.md)
->>>>>>> d2e23074
+
+## use_legacy_mongodb_integration
+
+Use the legacy MongoDB integration implementation. Deprecated.
+
+Default value: `false`.