# MergeTree {#table_engines-mergetree}

The `MergeTree` engine and other engines of this family (`*MergeTree`) are the most robust ClickHousе table engines.

The basic idea for `MergeTree` engines family is the following. When you have tremendous amount of a data that should be inserted into the table, you should write them quickly part by part and then merge parts by some rules in background. This method is much more efficient than constantly rewriting data in the storage at the insert.

Main features:

- Stores data sorted by primary key.

    This allows you to create a small sparse index that helps find data faster.

- This allows you to use partitions if the [partitioning key](custom_partitioning_key.md) is specified.

    ClickHouse supports certain operations with partitions that are more effective than general operations on the same data with the same result. ClickHouse also automatically cuts off the partition data where the partitioning key is specified in the query. This also increases the query performance.

- Data replication support.

    The family of `ReplicatedMergeTree` tables is used for this. For more information, see the [Data replication](replication.md) section.

- Data sampling support.

    If necessary, you can set the data sampling method in the table.

!!! info
    The [Merge](merge.md) engine does not belong to the `*MergeTree` family.


## Creating a Table  {#table_engine-mergetree-creating-a-table}

```
CREATE TABLE [IF NOT EXISTS] [db.]table_name [ON CLUSTER cluster]
(
    name1 [type1] [DEFAULT|MATERIALIZED|ALIAS expr1],
    name2 [type2] [DEFAULT|MATERIALIZED|ALIAS expr2],
    ...
    INDEX index_name1 expr1 TYPE type1(...) GRANULARITY value1,
    INDEX index_name2 expr2 TYPE type2(...) GRANULARITY value2
) ENGINE = MergeTree()
[PARTITION BY expr]
[ORDER BY expr]
[PRIMARY KEY expr]
[SAMPLE BY expr]
[SETTINGS name=value, ...]
```

For a description of request parameters, see [request description](../../query_language/create.md).

**Query clauses**

- `ENGINE` - Name and parameters of the engine. `ENGINE = MergeTree()`. `MergeTree` engine does not have parameters.

- `PARTITION BY` — The [partitioning key](custom_partitioning_key.md).

    For partitioning by month, use the `toYYYYMM(date_column)` expression, where `date_column` is a column with a date of the type [Date](../../data_types/date.md). The partition names here have the `"YYYYMM"` format.

- `ORDER BY` — The sorting key.

    A tuple of columns or arbitrary expressions. Example: `ORDER BY (CounterID, EventDate)`.

- `PRIMARY KEY` - The primary key if it [differs from the sorting key](mergetree.md).

    By default the primary key is the same as the sorting key (which is specified by the `ORDER BY` clause).
    Thus in most cases it is unnecessary to specify a separate `PRIMARY KEY` clause.

- `SAMPLE BY` — An expression for sampling.

    If a sampling expression is used, the primary key must contain it. Example:  
    `SAMPLE BY intHash32(UserID) ORDER BY (CounterID, EventDate, intHash32(UserID))`.

- `SETTINGS` — Additional parameters that control the behavior of the `MergeTree`:
    - `index_granularity` — The granularity of an index. The number of data rows between the "marks" of an index. By default, 8192. The list of all available parameters you can see in [MergeTreeSettings.h](https://github.com/yandex/ClickHouse/blob/master/dbms/src/Storages/MergeTree/MergeTreeSettings.h).
<<<<<<< HEAD
    - `min_merge_bytes_to_use_direct_io` — The minimum data volume required for using direct I/O access to the storage disk. When merging data parts, ClickHouse calculates the total storage volume of all the data to be merged. If the volume exceeds `min_merge_bytes_to_use_direct_io` bytes, then ClickHouse uses direct I/O (the `O_DIRECT` option) to read and write the data to the storage disk. If `min_merge_bytes_to_use_direct_io = 0`, then direct I/O is disabled. Default value: `10 * 1024 * 1024 * 1024` bytes.
=======
    - `use_minimalistic_part_header_in_zookeeper` — Storage method of the data parts headers in ZooKeeper. If  `use_minimalistic_part_header_in_zookeeper=1`, then ZooKeeper stores less data. For more information refer the [setting description](../server_settings/settings.md#server-settings-use_minimalistic_part_header_in_zookeeper) in the "Server configuration parameters" chapter.
    - `min_merge_bytes_to_use_direct_io` — The minimum data volume for merge operation required for using of the direct I/O access to the storage disk. During the merging of the data parts, ClickHouse calculates summary storage volume of all the data to be merged. If the volume exceeds `min_merge_bytes_to_use_direct_io` bytes, thеn ClickHouse reads and writes the data using direct I/O interface (`O_DIRECT` option) to the storage disk. If `min_merge_bytes_to_use_direct_io = 0`, then the direct I/O is disabled. Default value: `10 * 1024 * 1024 * 1024` bytes.
>>>>>>> 03cd41fb

**Example of sections setting**

```
ENGINE MergeTree() PARTITION BY toYYYYMM(EventDate) ORDER BY (CounterID, EventDate, intHash32(UserID)) SAMPLE BY intHash32(UserID) SETTINGS index_granularity=8192
```

In the example, we set partitioning by month.

We also set an expression for sampling as a hash by the user ID. This allows you to pseudorandomize the data in the table for each `CounterID` and `EventDate`. If, when selecting the data, you define a [SAMPLE](../../query_language/select.md#select-sample-clause) clause, ClickHouse will return an evenly pseudorandom data sample for a subset of users.

`index_granularity` could be omitted because 8192 is the default value.

<details markdown="1"><summary>Deprecated Method for Creating a Table</summary>

!!! attention
    Do not use this method in new projects and, if possible, switch the old projects to the method described above.

```
CREATE TABLE [IF NOT EXISTS] [db.]table_name [ON CLUSTER cluster]
(
    name1 [type1] [DEFAULT|MATERIALIZED|ALIAS expr1],
    name2 [type2] [DEFAULT|MATERIALIZED|ALIAS expr2],
    ...
) ENGINE [=] MergeTree(date-column [, sampling_expression], (primary, key), index_granularity)
```

**MergeTree() parameters**

- `date-column` — The name of a column of the type [Date](../../data_types/date.md). ClickHouse automatically creates partitions by month on the basis of this column. The partition names are in the `"YYYYMM"` format.
- `sampling_expression` — an expression for sampling.
- `(primary, key)` — primary key. Type — [Tuple()](../../data_types/tuple.md)
- `index_granularity` — The granularity of an index. The number of data rows between the "marks" of an index. The value 8192 is appropriate for most tasks.

**Example**

```
MergeTree(EventDate, intHash32(UserID), (CounterID, EventDate, intHash32(UserID)), 8192)
```

The `MergeTree` engine is configured in the same way as in the example above for the main engine configuration method.
</details>

## Data Storage

A table consists of data *parts* sorted by primary key.

When data is inserted in a table, separate data parts are created and each of them is lexicographically sorted by primary key. For example, if the primary key is `(CounterID, Date)`, the data in the part is sorted by `CounterID`, and within each `CounterID`, it is ordered by `Date`.

Data belonging to different partitions are separated into different parts. In the background, ClickHouse merges data parts for more efficient storage. Parts belonging to different partitions are not merged. The merge mechanism does not guarantee that all rows with the same primary key will be in the same data part.

For each data part, ClickHouse creates an index file that contains the primary key value for each index row ("mark"). Index row numbers are defined as `n * index_granularity`. The maximum value `n` is equal to the integer part of dividing the total number of rows by the `index_granularity`. For each column, the "marks" are also written for the same index rows as the primary key. These "marks" allow you to find the data directly in the columns.

You can use a single large table and continually add data to it in small chunks – this is what the `MergeTree` engine is intended for.

## Primary Keys and Indexes in Queries {#primary-keys-and-indexes-in-queries}

Let's take the `(CounterID, Date)` primary key. In this case, the sorting and index can be illustrated as follows:

```
Whole data:     [-------------------------------------------------------------------------]
CounterID:      [aaaaaaaaaaaaaaaaaabbbbcdeeeeeeeeeeeeefgggggggghhhhhhhhhiiiiiiiiikllllllll]
Date:           [1111111222222233331233211111222222333211111112122222223111112223311122333]
Marks:           |      |      |      |      |      |      |      |      |      |      |
                a,1    a,2    a,3    b,3    e,2    e,3    g,1    h,2    i,1    i,3    l,3
Marks numbers:   0      1      2      3      4      5      6      7      8      9      10
```

If the data query specifies:

- `CounterID in ('a', 'h')`, the server reads the data in the ranges of marks `[0, 3)` and `[6, 8)`.
- `CounterID IN ('a', 'h') AND Date = 3`, the server reads the data in the ranges of marks `[1, 3)` and `[7, 8)`.
- `Date = 3`, the server reads the data in the range of marks `[1, 10]`.

The examples above show that it is always more effective to use an index than a full scan.

A sparse index allows extra data to be read. When reading a single range of the primary key, up to `index_granularity * 2` extra rows in each data block can be read. In most cases, ClickHouse performance does not degrade when `index_granularity = 8192`.

Sparse indexes allow you to work with a very large number of table rows, because such indexes are always stored in the computer's RAM.

ClickHouse does not require a unique primary key. You can insert multiple rows with the same primary key.

### Selecting the Primary Key

The number of columns in the primary key is not explicitly limited. Depending on the data structure, you can include more or fewer columns in the primary key. This may:

- Improve the performance of an index.

    If the primary key is `(a, b)`, then adding another column `c` will improve the performance if the following conditions are met:
    - There are queries with a condition on column `c`.
    - Long data ranges (several times longer than the `index_granularity`) with identical values for `(a, b)` are common. In other words, when adding another column allows you to skip quite long data ranges.

- Improve data compression.

    ClickHouse sorts data by primary key, so the higher the consistency, the better the compression.

- Provide additional logic when data parts merging in the [CollapsingMergeTree](collapsingmergetree.md#table_engine-collapsingmergetree) and [SummingMergeTree](summingmergetree.md) engines.

    In this case it makes sense to specify the *sorting key* that is different from the primary key.

A long primary key will negatively affect the insert performance and memory consumption, but extra columns in the primary key do not affect ClickHouse performance during `SELECT` queries.


### Choosing the Primary Key that differs from the Sorting Key

It is possible to specify the primary key (the expression, values of which are written into the index file
for each mark) that is different from the sorting key (the expression for sorting the rows in data parts).
In this case the primary key expression tuple must be a prefix of the sorting key expression tuple.

This feature is helpful when using the [SummingMergeTree](summingmergetree.md) and
[AggregatingMergeTree](aggregatingmergetree.md) table engines. In a common case when using these engines the
table has two types of columns: *dimensions* and *measures*. Typical queries aggregate values of measure
columns with arbitrary `GROUP BY` and filtering by dimensions. As SummingMergeTree and AggregatingMergeTree
aggregate rows with the same value of the sorting key, it is natural to add all dimensions to it. As a result
the key expression consists of a long list of columns and this list must be frequently updated with newly
added dimensions.

In this case it makes sense to leave only a few columns in the primary key that will provide efficient
range scans and add the remaining dimension columns to the sorting key tuple.

[ALTER of the sorting key](../../query_language/alter.md) is a lightweight operation because when a new column is simultaneously added to the table and to the sorting key, existing data parts don't need to be changed. Since the old sorting key is a prefix of the new sorting key and there is no data in the just added column, the data at the moment of table modification is sorted by both the old and the new sorting key. 

### Use of Indexes and Partitions in Queries

For`SELECT` queries, ClickHouse analyzes whether an index can be used. An index can be used if the `WHERE/PREWHERE` clause has an expression (as one of the conjunction elements, or entirely) that represents an equality or inequality comparison operation, or if it has `IN` or `LIKE` with a fixed prefix on columns or expressions that are in the primary key or partitioning key, or on certain partially repetitive functions of these columns, or logical relationships of these expressions.

Thus, it is possible to quickly run queries on one or many ranges of the primary key. In this example, queries will be fast when run for a specific tracking tag; for a specific tag and date range; for a specific tag and date; for multiple tags with a date range, and so on.

Let's look at the engine configured as follows:

```
ENGINE MergeTree() PARTITION BY toYYYYMM(EventDate) ORDER BY (CounterID, EventDate) SETTINGS index_granularity=8192
```

In this case, in queries:

``` sql
SELECT count() FROM table WHERE EventDate = toDate(now()) AND CounterID = 34
SELECT count() FROM table WHERE EventDate = toDate(now()) AND (CounterID = 34 OR CounterID = 42)
SELECT count() FROM table WHERE ((EventDate >= toDate('2014-01-01') AND EventDate <= toDate('2014-01-31')) OR EventDate = toDate('2014-05-01')) AND CounterID IN (101500, 731962, 160656) AND (CounterID = 101500 OR EventDate != toDate('2014-05-01'))
```

ClickHouse will use the primary key index to trim improper data and the monthly partitioning key to trim partitions that are in improper date ranges.

The queries above show that the index is used even for complex expressions. Reading from the table is organized so that using the index can't be slower than a full scan.

In the example below, the index can't be used.

``` sql
SELECT count() FROM table WHERE CounterID = 34 OR URL LIKE '%upyachka%'
```

To check whether ClickHouse can use the index when running a query, use the settings [force_index_by_date](../settings/settings.md#settings-force_index_by_date) and [force_primary_key](../settings/settings.md).

The key for partitioning by month allows reading only those data blocks which contain dates from the proper range. In this case, the data block may contain data for many dates (up to an entire month). Within a block, data is sorted by primary key, which might not contain the date as the first column. Because of this, using a query with only a date condition that does not specify the primary key prefix will cause more data to be read than for a single date.


### Data Skipping Indices (Experimental)

You need to set `allow_experimental_data_skipping_indices` to 1 to use indices.  (run `SET allow_experimental_data_skipping_indices = 1`).

Index declaration in the columns section of the `CREATE` query.
```sql
INDEX index_name expr TYPE type(...) GRANULARITY granularity_value
```

For tables from the `*MergeTree` family data skipping indices can be specified.

These indices aggregate some information about the specified expression on blocks, which consist of `granularity_value` granules (size of the granule is specified using `index_granularity` setting in the table engine),
then these aggregates are used in `SELECT` queries for reducing the amount of data to read from the disk by skipping big blocks of data where `where` query cannot be satisfied.


Example
```sql
CREATE TABLE table_name
(
    u64 UInt64,
    i32 Int32,
    s String,
    ...
    INDEX a (u64 * i32, s) TYPE minmax GRANULARITY 3,
    INDEX b (u64 * length(s)) TYPE set(1000) GRANULARITY 4
) ENGINE = MergeTree()
...
```

Indices from the example can be used by ClickHouse to reduce the amount of data to read from disk in following queries.
```sql
SELECT count() FROM table WHERE s < 'z'
SELECT count() FROM table WHERE u64 * i32 == 10 AND u64 * length(s) >= 1234
```

#### Available Types of Indices

* `minmax`
Stores extremes of the specified expression (if the expression is `tuple`, then it stores extremes for each element of `tuple`), uses stored info for skipping blocks of the data like the primary key.

* `set(max_rows)`
Stores unique values of the specified expression (no more than `max_rows` rows, `max_rows=0` means "no limits"), use them to check if the `WHERE` expression is not satisfiable on a block of the data.  

* `ngrambf_v1(n, size_of_bloom_filter_in_bytes, number_of_hash_functions, random_seed)` 
Stores [bloom filter](https://en.wikipedia.org/wiki/Bloom_filter) that contains all ngrams from block of data. Works only with strings.
Can be used for optimization of `equals`, `like` and `in` expressions.
`n` -- ngram size,
`size_of_bloom_filter_in_bytes` -- bloom filter size in bytes (you can use big values here, for example, 256 or 512, because it can be compressed well),
`number_of_hash_functions` -- number of hash functions used in bloom filter,
`random_seed` -- seed for bloom filter hash functions.

* `tokenbf_v1(size_of_bloom_filter_in_bytes, number_of_hash_functions, random_seed)` 
The same as `ngrambf_v1`, but instead of ngrams stores tokens, which are sequences separated by non-alphanumeric characters.

```sql
INDEX sample_index (u64 * length(s)) TYPE minmax GRANULARITY 4
INDEX sample_index2 (u64 * length(str), i32 + f64 * 100, date, str) TYPE set(100) GRANULARITY 4
INDEX sample_index3 (lower(str), str) TYPE ngrambf_v1(3, 256, 2, 0) GRANULARITY 4
```


## Concurrent Data Access

For concurrent table access, we use multi-versioning. In other words, when a table is simultaneously read and updated, data is read from a set of parts that is current at the time of the query. There are no lengthy locks. Inserts do not get in the way of read operations.

Reading from a table is automatically parallelized.


[Original article](https://clickhouse.yandex/docs/en/operations/table_engines/mergetree/) <!--hide--><|MERGE_RESOLUTION|>--- conflicted
+++ resolved
@@ -70,12 +70,8 @@
 
 - `SETTINGS` — Additional parameters that control the behavior of the `MergeTree`:
     - `index_granularity` — The granularity of an index. The number of data rows between the "marks" of an index. By default, 8192. The list of all available parameters you can see in [MergeTreeSettings.h](https://github.com/yandex/ClickHouse/blob/master/dbms/src/Storages/MergeTree/MergeTreeSettings.h).
-<<<<<<< HEAD
-    - `min_merge_bytes_to_use_direct_io` — The minimum data volume required for using direct I/O access to the storage disk. When merging data parts, ClickHouse calculates the total storage volume of all the data to be merged. If the volume exceeds `min_merge_bytes_to_use_direct_io` bytes, then ClickHouse uses direct I/O (the `O_DIRECT` option) to read and write the data to the storage disk. If `min_merge_bytes_to_use_direct_io = 0`, then direct I/O is disabled. Default value: `10 * 1024 * 1024 * 1024` bytes.
-=======
     - `use_minimalistic_part_header_in_zookeeper` — Storage method of the data parts headers in ZooKeeper. If  `use_minimalistic_part_header_in_zookeeper=1`, then ZooKeeper stores less data. For more information refer the [setting description](../server_settings/settings.md#server-settings-use_minimalistic_part_header_in_zookeeper) in the "Server configuration parameters" chapter.
     - `min_merge_bytes_to_use_direct_io` — The minimum data volume for merge operation required for using of the direct I/O access to the storage disk. During the merging of the data parts, ClickHouse calculates summary storage volume of all the data to be merged. If the volume exceeds `min_merge_bytes_to_use_direct_io` bytes, thеn ClickHouse reads and writes the data using direct I/O interface (`O_DIRECT` option) to the storage disk. If `min_merge_bytes_to_use_direct_io = 0`, then the direct I/O is disabled. Default value: `10 * 1024 * 1024 * 1024` bytes.
->>>>>>> 03cd41fb
 
 **Example of sections setting**
 
@@ -196,7 +192,7 @@
 In this case it makes sense to leave only a few columns in the primary key that will provide efficient
 range scans and add the remaining dimension columns to the sorting key tuple.
 
-[ALTER of the sorting key](../../query_language/alter.md) is a lightweight operation because when a new column is simultaneously added to the table and to the sorting key, existing data parts don't need to be changed. Since the old sorting key is a prefix of the new sorting key and there is no data in the just added column, the data at the moment of table modification is sorted by both the old and the new sorting key. 
+[ALTER of the sorting key](../../query_language/alter.md) is a lightweight operation because when a new column is simultaneously added to the table and to the sorting key, existing data parts don't need to be changed. Since the old sorting key is a prefix of the new sorting key and there is no data in the just added column, the data at the moment of table modification is sorted by both the old and the new sorting key.
 
 ### Use of Indexes and Partitions in Queries
 
@@ -276,7 +272,7 @@
 * `set(max_rows)`
 Stores unique values of the specified expression (no more than `max_rows` rows, `max_rows=0` means "no limits"), use them to check if the `WHERE` expression is not satisfiable on a block of the data.  
 
-* `ngrambf_v1(n, size_of_bloom_filter_in_bytes, number_of_hash_functions, random_seed)` 
+* `ngrambf_v1(n, size_of_bloom_filter_in_bytes, number_of_hash_functions, random_seed)`
 Stores [bloom filter](https://en.wikipedia.org/wiki/Bloom_filter) that contains all ngrams from block of data. Works only with strings.
 Can be used for optimization of `equals`, `like` and `in` expressions.
 `n` -- ngram size,
@@ -284,7 +280,7 @@
 `number_of_hash_functions` -- number of hash functions used in bloom filter,
 `random_seed` -- seed for bloom filter hash functions.
 
-* `tokenbf_v1(size_of_bloom_filter_in_bytes, number_of_hash_functions, random_seed)` 
+* `tokenbf_v1(size_of_bloom_filter_in_bytes, number_of_hash_functions, random_seed)`
 The same as `ngrambf_v1`, but instead of ngrams stores tokens, which are sequences separated by non-alphanumeric characters.
 
 ```sql
