# MergeTree {#table_engines-mergetree}

The `MergeTree` engine and other engines of this family (`*MergeTree`) are the most robust ClickHousе table engines.

Engines in the `MergeTree` family are designed for inserting a very large amount of data into a table. The data is quickly written to the table part by part, then rules are applied for merging the parts in the background. This method is much more efficient than continually rewriting the data in storage during insert.

Main features:

- Stores data sorted by primary key.

    This allows you to create a small sparse index that helps find data faster.

- Partitions can be used if the [partitioning key](custom_partitioning_key.md) is specified.

    ClickHouse supports certain operations with partitions that are more effective than general operations on the same data with the same result. ClickHouse also automatically cuts off the partition data where the partitioning key is specified in the query. This also improves query performance.

- Data replication support.

    The family of `ReplicatedMergeTree` tables provides data replication. For more information, see [Data replication](replication.md).

- Data sampling support.

    If necessary, you can set the data sampling method in the table.

!!! info
    The [Merge](merge.md) engine does not belong to the `*MergeTree` family.


## Creating a Table  {#table_engine-mergetree-creating-a-table}

```
CREATE TABLE [IF NOT EXISTS] [db.]table_name [ON CLUSTER cluster]
(
    name1 [type1] [DEFAULT|MATERIALIZED|ALIAS expr1] [TTL expr1],
    name2 [type2] [DEFAULT|MATERIALIZED|ALIAS expr2] [TTL expr2],
    ...
    INDEX index_name1 expr1 TYPE type1(...) GRANULARITY value1,
    INDEX index_name2 expr2 TYPE type2(...) GRANULARITY value2
) ENGINE = MergeTree()
[PARTITION BY expr]
[ORDER BY expr]
[PRIMARY KEY expr]
[SAMPLE BY expr]
[TTL expr]
[SETTINGS name=value, ...]
```

For descriptions of request parameters, see the [request description](../../query_language/create.md).

**Query Clauses**

- `ENGINE` — Name and parameters of the engine. `ENGINE = MergeTree()`. The `MergeTree` engine does not have parameters.

- `PARTITION BY` — The [partitioning key](custom_partitioning_key.md).

    For partitioning by month, use the `toYYYYMM(date_column)` expression, where `date_column` is a column with a date of the type [Date](../../data_types/date.md). The partition names here have the `"YYYYMM"` format.

- `ORDER BY` — The sorting key.

    A tuple of columns or arbitrary expressions. Example: `ORDER BY (CounterID, EventDate)`.

- `PRIMARY KEY` — The primary key if it [differs from the sorting key](mergetree.md).

    By default the primary key is the same as the sorting key (which is specified by the `ORDER BY` clause). Thus in most cases it is unnecessary to specify a separate `PRIMARY KEY` clause.

- `SAMPLE BY` — An expression for sampling.

    If a sampling expression is used, the primary key must contain it. Example: `SAMPLE BY intHash32(UserID) ORDER BY (CounterID, EventDate, intHash32(UserID))`.

- `TTL` — An expression for setting storage time for rows.

    It must depend on the `Date` or `DateTime` column and have one `Date` or `DateTime` column as a result. Example:
    `TTL date + INTERVAL 1 DAY`

    For more details, see [TTL for columns and tables](#table_engine-mergetree-ttl)

- `SETTINGS` — Additional parameters that control the behavior of the `MergeTree`:
    - `index_granularity` — The granularity of an index. The number of data rows between the "marks" of an index. By default, 8192. For the list of available parameters, see [MergeTreeSettings.h](https://github.com/yandex/ClickHouse/blob/master/dbms/src/Storages/MergeTree/MergeTreeSettings.h).
    - `use_minimalistic_part_header_in_zookeeper` — Storage method of the data parts headers in ZooKeeper. If  `use_minimalistic_part_header_in_zookeeper=1`, then ZooKeeper stores less data. For more information, see the [setting description](../server_settings/settings.md#server-settings-use_minimalistic_part_header_in_zookeeper) in "Server configuration parameters".
    - `min_merge_bytes_to_use_direct_io` — The minimum data volume for merge operation that is required for using direct I/O access to the storage disk. When merging data parts, ClickHouse calculates the total storage volume of all the data to be merged. If the volume exceeds `min_merge_bytes_to_use_direct_io` bytes, ClickHouse reads and writes the data to the storage disk using the direct I/O interface (`O_DIRECT` option). If `min_merge_bytes_to_use_direct_io = 0`, then direct I/O is disabled. Default value: `10 * 1024 * 1024 * 1024` bytes.
    <a name="mergetree_setting-merge_with_ttl_timeout"></a>
    - `merge_with_ttl_timeout` — Minimum delay in seconds before repeating a merge with TTL. Default value: 86400 (1 day).

<<<<<<< HEAD
**Example of Sections Setting**
=======
**Example of setting the sections**
>>>>>>> 35f4e7cf

```sql
ENGINE MergeTree() PARTITION BY toYYYYMM(EventDate) ORDER BY (CounterID, EventDate, intHash32(UserID)) SAMPLE BY intHash32(UserID) SETTINGS index_granularity=8192
```

In the example, we set partitioning by month.

We also set an expression for sampling as a hash by the user ID. This allows you to pseudorandomize the data in the table for each `CounterID` and `EventDate`. If you define a [SAMPLE](../../query_language/select.md#select-sample-clause) clause when selecting the data, ClickHouse will return an evenly pseudorandom data sample for a subset of users.

The `index_granularity` setting can be omitted because 8192 is the default value.

<details markdown="1"><summary>Deprecated Method for Creating a Table</summary>

!!! attention
    Do not use this method in new projects. If possible, switch old projects to the method described above.

```
CREATE TABLE [IF NOT EXISTS] [db.]table_name [ON CLUSTER cluster]
(
    name1 [type1] [DEFAULT|MATERIALIZED|ALIAS expr1],
    name2 [type2] [DEFAULT|MATERIALIZED|ALIAS expr2],
    ...
) ENGINE [=] MergeTree(date-column [, sampling_expression], (primary, key), index_granularity)
```

**MergeTree() Parameters**

- `date-column` — The name of a column of the [Date](../../data_types/date.md) type. ClickHouse automatically creates partitions by month based on this column. The partition names are in the `"YYYYMM"` format.
- `sampling_expression` — An expression for sampling.
- `(primary, key)` — Primary key. Type: [Tuple()](../../data_types/tuple.md)
- `index_granularity` — The granularity of an index. The number of data rows between the "marks" of an index. The value 8192 is appropriate for most tasks.

**Example**

```
MergeTree(EventDate, intHash32(UserID), (CounterID, EventDate, intHash32(UserID)), 8192)
```

The `MergeTree` engine is configured in the same way as in the example above for the main engine configuration method.
</details>

## Data Storage

A table consists of data parts sorted by primary key.

When data is inserted in a table, separate data parts are created and each of them is lexicographically sorted by primary key. For example, if the primary key is `(CounterID, Date)`, the data in the part is sorted by `CounterID`, and within each `CounterID`, it is ordered by `Date`.

Data belonging to different partitions are separated into different parts. In the background, ClickHouse merges data parts for more efficient storage. Parts belonging to different partitions are not merged. The merge mechanism does not guarantee that all rows with the same primary key will be in the same data part.

For each data part, ClickHouse creates an index file that contains the primary key value for each index row ("mark"). Index row numbers are defined as `n * index_granularity`. The maximum value `n` is equal to the integer part of dividing the total number of rows by the `index_granularity`. For each column, the "marks" are also written for the same index rows as the primary key. These "marks" allow you to find the data directly in the columns.

You can use a single large table and continually add data to it in small chunks – this is what the `MergeTree` engine is intended for.

## Primary Keys and Indexes in Queries {#primary-keys-and-indexes-in-queries}

Take the `(CounterID, Date)` primary key as an example. In this case, the sorting and index can be illustrated as follows:

```
Whole data:     [-------------------------------------------------------------------------]
CounterID:      [aaaaaaaaaaaaaaaaaabbbbcdeeeeeeeeeeeeefgggggggghhhhhhhhhiiiiiiiiikllllllll]
Date:           [1111111222222233331233211111222222333211111112122222223111112223311122333]
Marks:           |      |      |      |      |      |      |      |      |      |      |
                a,1    a,2    a,3    b,3    e,2    e,3    g,1    h,2    i,1    i,3    l,3
Marks numbers:   0      1      2      3      4      5      6      7      8      9      10
```

If the data query specifies:

- `CounterID in ('a', 'h')`, the server reads the data in the ranges of marks `[0, 3)` and `[6, 8)`.
- `CounterID IN ('a', 'h') AND Date = 3`, the server reads the data in the ranges of marks `[1, 3)` and `[7, 8)`.
- `Date = 3`, the server reads the data in the range of marks `[1, 10]`.

The examples above show that it is always more effective to use an index than a full scan.

A sparse index allows extra data to be read. When reading a single range of the primary key, up to `index_granularity * 2` extra rows in each data block can be read. In most cases, ClickHouse performance does not degrade when `index_granularity = 8192`.

Sparse indexes allow you to work with a very large number of table rows, because such indexes are always stored in the computer's RAM.

ClickHouse does not require a unique primary key. You can insert multiple rows with the same primary key.

### Selecting the Primary Key

The number of columns in the primary key is not explicitly limited. Depending on the data structure, you can include more or fewer columns in the primary key. This may:

- Improve the performance of an index.

    If the primary key is `(a, b)`, then adding another column `c` will improve the performance if the following conditions are met:
    - There are queries with a condition on column `c`.
    - Long data ranges (several times longer than the `index_granularity`) with identical values for `(a, b)` are common. In other words, when adding another column allows you to skip quite long data ranges.

- Improve data compression.

    ClickHouse sorts data by primary key, so the higher the consistency, the better the compression.

- Provide additional logic when merging data parts in the [CollapsingMergeTree](collapsingmergetree.md#table_engine-collapsingmergetree) and [SummingMergeTree](summingmergetree.md) engines.

    In this case it makes sense to specify the *sorting key* that is different from the primary key.

A long primary key will negatively affect the insert performance and memory consumption, but extra columns in the primary key do not affect ClickHouse performance during `SELECT` queries.


### Choosing a Primary Key that Differs from the Sorting Key

It is possible to specify a primary key (an expression with values that are written in the index file for each mark) that is different from the sorting key (an expression for sorting the rows in data parts). In this case the primary key expression tuple must be a prefix of the sorting key expression tuple.

This feature is helpful when using the [SummingMergeTree](summingmergetree.md) and
[AggregatingMergeTree](aggregatingmergetree.md) table engines. In a common case when using these engines, the table has two types of columns: *dimensions* and *measures*. Typical queries aggregate values of measure columns with arbitrary `GROUP BY` and filtering by dimensions. Because SummingMergeTree and AggregatingMergeTree aggregate rows with the same value of the sorting key, it is natural to add all dimensions to it. As a result, the key expression consists of a long list of columns and this list must be frequently updated with newly added dimensions.

In this case it makes sense to leave only a few columns in the primary key that will provide efficient range scans and add the remaining dimension columns to the sorting key tuple.

[ALTER](../../query_language/alter.md) of the sorting key is a lightweight operation because when a new column is simultaneously added to the table and to the sorting key, existing data parts don't need to be changed. Since the old sorting key is a prefix of the new sorting key and there is no data in the newly added column, the data is sorted by both the old and new sorting keys at the moment of table modification.

### Use of Indexes and Partitions in Queries

For `SELECT` queries, ClickHouse analyzes whether an index can be used. An index can be used if the `WHERE/PREWHERE` clause has an expression (as one of the conjunction elements, or entirely) that represents an equality or inequality comparison operation, or if it has `IN` or `LIKE` with a fixed prefix on columns or expressions that are in the primary key or partitioning key, or on certain partially repetitive functions of these columns, or logical relationships of these expressions.

Thus, it is possible to quickly run queries on one or many ranges of the primary key. In this example, queries will be fast when run for a specific tracking tag, for a specific tag and date range, for a specific tag and date, for multiple tags with a date range, and so on.

Let's look at the engine configured as follows:

```
ENGINE MergeTree() PARTITION BY toYYYYMM(EventDate) ORDER BY (CounterID, EventDate) SETTINGS index_granularity=8192
```

In this case, in queries:

``` sql
SELECT count() FROM table WHERE EventDate = toDate(now()) AND CounterID = 34
SELECT count() FROM table WHERE EventDate = toDate(now()) AND (CounterID = 34 OR CounterID = 42)
SELECT count() FROM table WHERE ((EventDate >= toDate('2014-01-01') AND EventDate <= toDate('2014-01-31')) OR EventDate = toDate('2014-05-01')) AND CounterID IN (101500, 731962, 160656) AND (CounterID = 101500 OR EventDate != toDate('2014-05-01'))
```

ClickHouse will use the primary key index to trim improper data and the monthly partitioning key to trim partitions that are in improper date ranges.

The queries above show that the index is used even for complex expressions. Reading from the table is organized so that using the index can't be slower than a full scan.

In the example below, the index can't be used.

``` sql
SELECT count() FROM table WHERE CounterID = 34 OR URL LIKE '%upyachka%'
```

To check whether ClickHouse can use the index when running a query, use the settings [force_index_by_date](../settings/settings.md#settings-force_index_by_date) and [force_primary_key](../settings/settings.md).

The key for partitioning by month allows reading only those data blocks which contain dates from the proper range. In this case, the data block may contain data for many dates (up to an entire month). Within a block, data is sorted by primary key, which might not contain the date as the first column. Because of this, using a query with only a date condition that does not specify the primary key prefix will cause more data to be read than for a single date.

### Use of Index for Partially-Monotonic Primary Keys

Consider, for example, the days of the month. They form a [monotonic sequence](https://en.wikipedia.org/wiki/Monotonic_function) for one month, but not monotonic for more extended periods. This is a partially-monotonic sequence. If a user creates the table with partially-monotonic primary key, ClickHouse creates a sparse index as usual. When a user selects data from this kind of table, ClickHouse analyzes the query conditions. If the user wants to get data between two marks of the index and both these marks fall within one month, ClickHouse can use the index in this particular case because it can calculate the distance between the parameters of a query and index marks.

ClickHouse cannot use an index if the values of the primary key in the query parameter range don't represent a monotonic sequence. In this case, ClickHouse uses the full scan method.

ClickHouse uses this logic not only for days of the month sequences, but for any primary key that represents a partially-monotonic sequence.

### Data Skipping Indices (Experimental)

You need to set `allow_experimental_data_skipping_indices` to 1 to use indices.  (run `SET allow_experimental_data_skipping_indices = 1`).

The index declaration is in the columns section of the `CREATE` query.
```sql
INDEX index_name expr TYPE type(...) GRANULARITY granularity_value
```

For tables from the `*MergeTree` family, data skipping indices can be specified.

These indices aggregate some information about the specified expression on blocks, which consist of `granularity_value` granules (the size of the granule is specified using the `index_granularity` setting in the table engine). Then these aggregates are used in `SELECT` queries for reducing the amount of data to read from the disk by skipping big blocks of data where the `where` query cannot be satisfied.


**Example**

```sql
CREATE TABLE table_name
(
    u64 UInt64,
    i32 Int32,
    s String,
    ...
    INDEX a (u64 * i32, s) TYPE minmax GRANULARITY 3,
    INDEX b (u64 * length(s)) TYPE set(1000) GRANULARITY 4
) ENGINE = MergeTree()
...
```

Indices from the example can be used by ClickHouse to reduce the amount of data to read from disk in the following queries:

```sql
SELECT count() FROM table WHERE s < 'z'
SELECT count() FROM table WHERE u64 * i32 == 10 AND u64 * length(s) >= 1234
```

#### Available Types of Indices

- `minmax`

    Stores extremes of the specified expression (if the expression is `tuple`, then it stores extremes for each element of `tuple`), uses stored info for skipping blocks of data like the primary key.

- `set(max_rows)`

    Stores unique values of the specified expression (no more than `max_rows` rows, `max_rows=0` means "no limits"). Uses the values to check if the `WHERE` expression is not satisfiable on a block of data.  

- `ngrambf_v1(n, size_of_bloom_filter_in_bytes, number_of_hash_functions, random_seed)`

    Stores a [bloom filter](https://en.wikipedia.org/wiki/Bloom_filter) that contains all ngrams from a block of data. Works only with strings. Can be used for optimization of `equals`, `like` and `in` expressions.

    - `n` — ngram size,
    - `size_of_bloom_filter_in_bytes` — Bloom filter size in bytes (you can use large values here, for example, 256 or 512, because it can be compressed well).
    - `number_of_hash_functions` — The number of hash functions used in the bloom filter.
    - `random_seed` — The seed for bloom filter hash functions.

- `tokenbf_v1(size_of_bloom_filter_in_bytes, number_of_hash_functions, random_seed)`

    The same as `ngrambf_v1`, but stores tokens instead of ngrams. Tokens are sequences separated by non-alphanumeric characters.

```sql
INDEX sample_index (u64 * length(s)) TYPE minmax GRANULARITY 4
INDEX sample_index2 (u64 * length(str), i32 + f64 * 100, date, str) TYPE set(100) GRANULARITY 4
INDEX sample_index3 (lower(str), str) TYPE ngrambf_v1(3, 256, 2, 0) GRANULARITY 4
```

## Concurrent Data Access

For concurrent table access, we use multi-versioning. In other words, when a table is simultaneously read and updated, data is read from a set of parts that is current at the time of the query. There are no lengthy locks. Inserts do not get in the way of read operations.

Reading from a table is automatically parallelized.


## TTL for Columns and Tables {#table_engine-mergetree-ttl}

Determines the lifetime of values.

The `TTL` clause can be set for the whole table and for each individual column. If `TTL` is set for the whole table, individual `TTL` for columns are ignored.


The table must have the column of the [Date](../../data_types/date.md) or [DateTime](../../data_types/datetime.md) data type. This date column should be used in the `TTL` clause. You can only set lifetime of the data as an interval from the date column value.

```
TTL date_time + interval
```

You can set the `interval` by any expression, returning the value of the `DateTime` data type. For example, you can use [time interval](../../query_language/operators.md#operators-datetime) operators.

```
TTL date_time + INTERVAL 1 MONTH
TTL date_time + INTERVAL 15 HOUR
```

**Column TTL**

When the values in the column expire, ClickHouse replaces them with the default values for the column data type. If all the column values in the data part expire, ClickHouse deletes this column from the data part in a filesystem.

The `TTL` clause can't be used for key columns.

**Table TTL**

When data in a table expires, ClickHouse deletes all corresponding rows.

**Removing Data**

Data with an expired TTL is removed when ClickHouse merges data parts.

When ClickHouse see that data is expired, it performs an off-schedule merge. To control the frequency of such merges, you can set [merge_with_ttl_timeout](#mergetree_setting-merge_with_ttl_timeout). If the value is too low, it will perform many off-schedule merges that may consume a lot of resources.

If you perform the `SELECT` query between merges, you may get expired data. To avoid it, use the [OPTIMIZE](../../query_language/misc.md#misc_operations-optimize) query before `SELECT`.

[Original article](https://clickhouse.yandex/docs/en/operations/table_engines/mergetree/) <!--hide--><|MERGE_RESOLUTION|>--- conflicted
+++ resolved
@@ -81,11 +81,7 @@
     <a name="mergetree_setting-merge_with_ttl_timeout"></a>
     - `merge_with_ttl_timeout` — Minimum delay in seconds before repeating a merge with TTL. Default value: 86400 (1 day).
 
-<<<<<<< HEAD
 **Example of Sections Setting**
-=======
-**Example of setting the sections**
->>>>>>> 35f4e7cf
 
 ```sql
 ENGINE MergeTree() PARTITION BY toYYYYMM(EventDate) ORDER BY (CounterID, EventDate, intHash32(UserID)) SAMPLE BY intHash32(UserID) SETTINGS index_granularity=8192
