--- conflicted
+++ resolved
@@ -85,13 +85,9 @@
     - `min_merge_bytes_to_use_direct_io` — The minimum data volume for merge operation that is required for using direct I/O access to the storage disk. When merging data parts, ClickHouse calculates the total storage volume of all the data to be merged. If the volume exceeds `min_merge_bytes_to_use_direct_io` bytes, ClickHouse reads and writes the data to the storage disk using the direct I/O interface (`O_DIRECT` option). If `min_merge_bytes_to_use_direct_io = 0`, then direct I/O is disabled. Default value: `10 * 1024 * 1024 * 1024` bytes.
     <a name="mergetree_setting-merge_with_ttl_timeout"></a>
     - `merge_with_ttl_timeout` — Minimum delay in seconds before repeating a merge with TTL. Default value: 86400 (1 day).
-<<<<<<< HEAD
     - `write_final_mark` — Enables or disables writing the final index mark at the end of data part. Default value: 1. Don't turn it off.
     - `storage_policy` — Storage policy. See [Using Multiple Block Devices for Data Storage](#table_engine-mergetree-multiple-volumes).
 
-=======
-    - `write_final_mark` — Enables or disables writing the final index mark at the end of the data part. Default value: 1. Don't turn it off.
->>>>>>> 98a76a5c
 
 **Example of Sections Setting**
 
