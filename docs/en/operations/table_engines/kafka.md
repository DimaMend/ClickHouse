# Kafka

This engine works with [Apache Kafka](http://kafka.apache.org/).

Kafka lets you:

- Publish or subscribe to data flows.
- Organize fault-tolerant storage.
- Process streams as they become available.


Old format:

```
Kafka(kafka_broker_list, kafka_topic_list, kafka_group_name, kafka_format
      [, kafka_row_delimiter, kafka_schema, kafka_num_consumers])
```

New format:

<<<<<<< HEAD
- `broker_list` – A comma-separated list of brokers (`localhost:9092`).
- `topic_list` – A list of Kafka topics (`my_topic`).
- `group_name` – A group of Kafka consumers (`group1`). Reading margins are tracked for each group separately. If you don't want messages to be duplicated in the cluster, use the same group name everywhere.
- `format` – Message format. Uses the same notation as the SQL `FORMAT` function, such as `JSONEachRow`. For more information, see the "Formats" section.
- `schema` – An optional parameter that must be used if the format requires a schema definition. For example, [Cap'n Proto](https://capnproto.org/)  requires the path to the schema file and the name of the root `schema.capnp:Message` object.
- `num_consumers` – The number of consumers per table. Default: `1`. Specify more consumers if the throughput of one consumer is insufficient. The total number of consumers should not exceed the number of partitions in the topic, since only one consumer can be assigned per partition.
=======
```
Kafka SETTINGS
  kafka_broker_list = 'localhost:9092',
  kafka_topic_list = 'topic1,topic2',
  kafka_group_name = 'group1',
  kafka_format = 'JSONEachRow',
  kafka_row_delimiter = '\n'
  kafka_schema = '',
  kafka_num_consumers = 2
```
>>>>>>> 4c0b30fb

Required parameters:

- `kafka_broker_list` – A comma-separated list of brokers (`localhost:9092`).
- `kafka_topic_list` – A list of Kafka topics (`my_topic`).
- `kafka_group_name` – A group of Kafka consumers (`group1`). Reading margins are tracked for each group separately. If you don't want messages to be duplicated in the cluster, use the same group name everywhere.
- `kafka_format` – Message format. Uses the same notation as the SQL ` FORMAT` function, such as ` JSONEachRow`. For more information, see the "Formats" section.

Optional parameters:

- `kafka_row_delimiter` - Character-delimiter of records (rows), which ends the message.
- `kafka_schema` – An optional parameter that must be used if the format requires a schema definition. For example, [Cap'n Proto](https://capnproto.org/)  requires the path to the schema file and the name of the root `schema.capnp:Message` object.
- `kafka_num_consumers` – The number of consumers per table. Default: `1`. Specify more consumers if the throughput of one consumer is insufficient. The total number of consumers should not exceed the number of partitions in the topic, since only one consumer can be assigned per partition.

Examples:

```sql
  CREATE TABLE queue (
    timestamp UInt64,
    level String,
    message String
  ) ENGINE = Kafka('localhost:9092', 'topic', 'group1', 'JSONEachRow');

  SELECT * FROM queue LIMIT 5;

  CREATE TABLE queue2 (
    timestamp UInt64,
    level String,
    message String
  ) ENGINE = Kafka SETTINGS kafka_broker_list = 'localhost:9092',
                            kafka_topic_list = 'topic',
                            kafka_group_name = 'group1',
                            kafka_format = 'JSONEachRow',
                            kafka_num_consumers = 4;

  CREATE TABLE queue2 (
    timestamp UInt64,
    level String,
    message String
  ) ENGINE = Kafka('localhost:9092', 'topic', 'group1')
              SETTINGS kafka_format = 'JSONEachRow',
                       kafka_num_consumers = 4;
```

The delivered messages are tracked automatically, so each message in a group is only counted once. If you want to get the data twice, then create a copy of the table with another group name.

Groups are flexible and synced on the cluster. For instance, if you have 10 topics and 5 copies of a table in a cluster, then each copy gets 2 topics. If the number of copies changes, the topics are redistributed across the copies automatically. Read more about this at [http://kafka.apache.org/intro](http://kafka.apache.org/intro).

`SELECT` is not particularly useful for reading messages (except for debugging), because each message can be read only once. It is more practical to create real-time threads using materialized views. To do this:

1. Use the engine to create a Kafka consumer and consider it a data stream.
2. Create a table with the desired structure.
3. Create a materialized view that converts data from the engine and puts it into a previously created table.

When the `MATERIALIZED VIEW` joins the engine, it starts collecting data in the background. This allows you to continually receive messages from Kafka and convert them to the required format using `SELECT`

Example:

```sql
  CREATE TABLE queue (
    timestamp UInt64,
    level String,
    message String
  ) ENGINE = Kafka('localhost:9092', 'topic', 'group1', 'JSONEachRow');

  CREATE TABLE daily (
    day Date,
    level String,
    total UInt64
  ) ENGINE = SummingMergeTree(day, (day, level), 8192);

  CREATE MATERIALIZED VIEW consumer TO daily
    AS SELECT toDate(toDateTime(timestamp)) AS day, level, count() as total
    FROM queue GROUP BY day, level;

  SELECT level, sum(total) FROM daily GROUP BY level;
```

To improve performance, received messages are grouped into blocks the size of [max_insert_block_size](../settings/settings.md#settings-settings-max_insert_block_size). If the block wasn't formed within [stream_flush_interval_ms](../settings/settings.md#settings-settings_stream_flush_interval_ms) milliseconds, the data will be flushed to the table regardless of the completeness of the block.

To stop receiving topic data or to change the conversion logic, detach the materialized view:

```
  DETACH TABLE consumer;
  ATTACH MATERIALIZED VIEW consumer;
```

If you want to change the target table by using `ALTER`, we recommend disabling the material view to avoid discrepancies between the target table and the data from the view.

## Configuration

Similar to GraphiteMergeTree, the Kafka engine supports extended configuration using the ClickHouse config file. There are two configuration keys that you can use: global (`kafka`) and topic-level (`kafka_topic_*`). The global configuration is applied first, and then the topic-level configuration is applied (if it exists).

```xml
  <!--  Global configuration options for all tables of Kafka engine type -->
  <kafka>
    <debug>cgrp</debug>
    <auto_offset_reset>smallest</auto_offset_reset>
  </kafka>

  <!-- Configuration specific for topic "logs" -->
  <kafka_topic_logs>
    <retry_backoff_ms>250</retry_backoff_ms>
    <fetch_min_bytes>100000</fetch_min_bytes>
  </kafka_topic_logs>
```

For a list of possible configuration options, see the [librdkafka configuration reference](https://github.com/edenhill/librdkafka/blob/master/CONFIGURATION.md). Use the underscore (`_`) instead of a dot in the ClickHouse configuration. For example, `check.crcs=true` will be `<check_crcs>true</check_crcs>`.
<|MERGE_RESOLUTION|>--- conflicted
+++ resolved
@@ -18,14 +18,6 @@
 
 New format:
 
-<<<<<<< HEAD
-- `broker_list` – A comma-separated list of brokers (`localhost:9092`).
-- `topic_list` – A list of Kafka topics (`my_topic`).
-- `group_name` – A group of Kafka consumers (`group1`). Reading margins are tracked for each group separately. If you don't want messages to be duplicated in the cluster, use the same group name everywhere.
-- `format` – Message format. Uses the same notation as the SQL `FORMAT` function, such as `JSONEachRow`. For more information, see the "Formats" section.
-- `schema` – An optional parameter that must be used if the format requires a schema definition. For example, [Cap'n Proto](https://capnproto.org/)  requires the path to the schema file and the name of the root `schema.capnp:Message` object.
-- `num_consumers` – The number of consumers per table. Default: `1`. Specify more consumers if the throughput of one consumer is insufficient. The total number of consumers should not exceed the number of partitions in the topic, since only one consumer can be assigned per partition.
-=======
 ```
 Kafka SETTINGS
   kafka_broker_list = 'localhost:9092',
@@ -36,7 +28,6 @@
   kafka_schema = '',
   kafka_num_consumers = 2
 ```
->>>>>>> 4c0b30fb
 
 Required parameters:
 
@@ -144,4 +135,4 @@
   </kafka_topic_logs>
 ```
 
-For a list of possible configuration options, see the [librdkafka configuration reference](https://github.com/edenhill/librdkafka/blob/master/CONFIGURATION.md). Use the underscore (`_`) instead of a dot in the ClickHouse configuration. For example, `check.crcs=true` will be `<check_crcs>true</check_crcs>`.
+For a list of possible configuration options, see the [librdkafka configuration reference](https://github.com/edenhill/librdkafka/blob/master/CONFIGURATION.md). Use the underscore (`_`) instead of a dot in the ClickHouse configuration. For example, `check.crcs=true` will be `<check_crcs>true</check_crcs>`.