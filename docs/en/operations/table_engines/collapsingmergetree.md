--- conflicted
+++ resolved
@@ -119,12 +119,7 @@
 
 4.  None of the rows, in all other cases.
 
-<<<<<<< HEAD
-<!-- -->
-
-=======
->>>>>>> da76da1a
-  Also when there are at least 2 more “state” rows than “cancel” rows, or at least 2 more “cancel” rows then “state” rows, the merge continues, but ClickHouse treats this situation as a logical error and records it in the server log. This error can occur if the same data were inserted more than once.
+Also when there are at least 2 more “state” rows than “cancel” rows, or at least 2 more “cancel” rows then “state” rows, the merge continues, but ClickHouse treats this situation as a logical error and records it in the server log. This error can occur if the same data were inserted more than once.
 
 Thus, collapsing should not change the results of calculating statistics.
 Changes gradually collapsed so that in the end only the last state of almost every object left.
