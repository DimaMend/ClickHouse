---
description: "System table containing stack traces collected by the sampling query profiler."
slug: /operations/system-tables/trace_log
title: "system.trace_log"
keywords: ["system table", "trace_log"]
---
import SystemTableCloud from '@site/docs/_snippets/_system_table_cloud.md';

<SystemTableCloud/>

Contains stack traces collected by the [sampling query profiler](../../operations/optimizing-performance/sampling-query-profiler.md).

ClickHouse creates this table when the [trace_log](../../operations/server-configuration-parameters/settings.md#trace_log) server configuration section is set. Also see settings: [query_profiler_real_time_period_ns](../../operations/settings/settings.md#query_profiler_real_time_period_ns), [query_profiler_cpu_time_period_ns](../../operations/settings/settings.md#query_profiler_cpu_time_period_ns), [memory_profiler_step](../../operations/settings/settings.md#memory_profiler_step),
[memory_profiler_sample_probability](../../operations/settings/settings.md#memory_profiler_sample_probability), [trace_profile_events](../../operations/settings/settings.md#trace_profile_events).

To analyze logs, use the `addressToLine`, `addressToLineWithInlines`, `addressToSymbol` and `demangle` introspection functions.

Columns:

- `hostname` ([LowCardinality(String)](../../sql-reference/data-types/string.md)) — Hostname of the server executing the query.
- `event_date` ([Date](../../sql-reference/data-types/date.md)) — Date of sampling moment.
- `event_time` ([DateTime](../../sql-reference/data-types/datetime.md)) — Timestamp of the sampling moment.
- `event_time_microseconds` ([DateTime64](../../sql-reference/data-types/datetime64.md)) — Timestamp of the sampling moment with microseconds precision.
- `timestamp_ns` ([UInt64](../../sql-reference/data-types/int-uint.md)) — Timestamp of the sampling moment in nanoseconds.
- `revision` ([UInt32](../../sql-reference/data-types/int-uint.md)) — ClickHouse server build revision.

    When connecting to the server by `clickhouse-client`, you see the string similar to `Connected to ClickHouse server version 19.18.1.`. This field contains the `revision`, but not the `version` of a server.

- `trace_type` ([Enum8](../../sql-reference/data-types/enum.md)) — Trace type:
    - `Real` represents collecting stack traces by wall-clock time.
    - `CPU` represents collecting stack traces by CPU time.
    - `Memory` represents collecting allocations and deallocations when memory allocation exceeds the subsequent watermark.
    - `MemorySample` represents collecting random allocations and deallocations.
    - `MemoryPeak` represents collecting updates of peak memory usage.
    - `ProfileEvent` represents collecting of increments of profile events.
- `thread_id` ([UInt64](../../sql-reference/data-types/int-uint.md)) — Thread identifier.
<<<<<<< HEAD
- `parent_thread_id` ([UInt64](../../sql-reference/data-types/int-uint.md)) — Parent's thread identifier.
- `query_id` ([String](../../sql-reference/data-types/string.md)) — Query identifier that can be used to get details about a query that was running from the [query_log](/docs/operations/system-tables/query_log) system table.
=======
- `query_id` ([String](../../sql-reference/data-types/string.md)) — Query identifier that can be used to get details about a query that was running from the [query_log](/operations/system-tables/query_log) system table.
>>>>>>> 20f70bfb
- `trace` ([Array(UInt64)](../../sql-reference/data-types/array.md)) — Stack trace at the moment of sampling. Each element is a virtual memory address inside ClickHouse server process.
- `size` ([Int64](../../sql-reference/data-types/int-uint.md)) - For trace types `Memory`, `MemorySample` or `MemoryPeak` is the amount of memory allocated, for other trace types is 0.
- `event` ([LowCardinality(String)](../../sql-reference/data-types/lowcardinality.md)) - For trace type `ProfileEvent` is the name of updated profile event, for other trace types is an empty string.
- `increment` ([UInt64](../../sql-reference/data-types/int-uint.md)) - For trace type `ProfileEvent` is the amount of increment of profile event, for other trace types is 0.
- `symbols`, ([Array(LowCardinality(String))](../../sql-reference/data-types/array.md)), If the symbolization is enabled, contains demangled symbol names, corresponding to the `trace`.
- `lines`, ([Array(LowCardinality(String))](../../sql-reference/data-types/array.md)), If the symbolization is enabled, contains strings with file names with line numbers, corresponding to the `trace`.

The symbolization can be enabled or disabled in the `symbolize` under `trace_log` in the server's configuration file.

**Example**

``` sql
SELECT * FROM system.trace_log LIMIT 1 \G
```

``` text
Row 1:
──────
hostname:                clickhouse.eu-central1.internal
event_date:              2020-09-10
event_time:              2020-09-10 11:23:09
event_time_microseconds: 2020-09-10 11:23:09.872924
timestamp_ns:            1599762189872924510
revision:                54440
trace_type:              Memory
thread_id:               564963
parent_thread_id:        564227
query_id:
trace:                   [371912858,371912789,371798468,371799717,371801313,371790250,624462773,566365041,566440261,566445834,566460071,566459914,566459842,566459580,566459469,566459389,566459341,566455774,371993941,371988245,372158848,372187428,372187309,372187093,372185478,140222123165193,140222122205443]
size:                    5244400
```<|MERGE_RESOLUTION|>--- conflicted
+++ resolved
@@ -34,12 +34,8 @@
     - `MemoryPeak` represents collecting updates of peak memory usage.
     - `ProfileEvent` represents collecting of increments of profile events.
 - `thread_id` ([UInt64](../../sql-reference/data-types/int-uint.md)) — Thread identifier.
-<<<<<<< HEAD
 - `parent_thread_id` ([UInt64](../../sql-reference/data-types/int-uint.md)) — Parent's thread identifier.
-- `query_id` ([String](../../sql-reference/data-types/string.md)) — Query identifier that can be used to get details about a query that was running from the [query_log](/docs/operations/system-tables/query_log) system table.
-=======
 - `query_id` ([String](../../sql-reference/data-types/string.md)) — Query identifier that can be used to get details about a query that was running from the [query_log](/operations/system-tables/query_log) system table.
->>>>>>> 20f70bfb
 - `trace` ([Array(UInt64)](../../sql-reference/data-types/array.md)) — Stack trace at the moment of sampling. Each element is a virtual memory address inside ClickHouse server process.
 - `size` ([Int64](../../sql-reference/data-types/int-uint.md)) - For trace types `Memory`, `MemorySample` or `MemoryPeak` is the amount of memory allocated, for other trace types is 0.
 - `event` ([LowCardinality(String)](../../sql-reference/data-types/lowcardinality.md)) - For trace type `ProfileEvent` is the name of updated profile event, for other trace types is an empty string.
