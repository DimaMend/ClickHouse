--- conflicted
+++ resolved
@@ -843,7 +843,6 @@
 
 Columns:
 
-<<<<<<< HEAD
 - `name` ([String](../sql_reference/data_types/string.md)) — Setting name.
 - `value` ([String](../sql_reference/data_types/string.md)) — Setting value.
 - `changed` ([UInt8](../sql_reference/data_types/int_uint.md#uint-ranges)) — Shows whether a setting is changed from its default value.
@@ -854,17 +853,6 @@
      - `0` — Current user can change the setting.
      - `1` — Current user can't change the setting.
 
-=======
--   `name` ([String](../sql_reference/data_types/string.md)) — Setting name.
--   `value` ([String](../sql_reference/data_types/string.md)) — Setting value.
--   `changed` ([UInt8](../sql_reference/data_types/int_uint.md#uint-ranges)) — Shows whether a setting is changed from its default value.
--   `description` ([String](../sql_reference/data_types/string.md)) — Short setting description.
--   `min` ([Nullable](../sql_reference/data_types/nullable.md)([String](../sql_reference/data_types/string.md))) — Minimum value of the setting, if any is set via [constraints](settings/constraints_on_settings.md#constraints-on-settings). If the setting has no minimum value, contains [NULL](../sql_reference/syntax.md#null-literal).
--   `max` ([Nullable](../sql_reference/data_types/nullable.md)([String](../sql_reference/data_types/string.md))) — Maximum value of the setting, if any is set via [constraints](settings/constraints_on_settings.md#constraints-on-settings). If the setting has no maximum value, contains [NULL](../sql_reference/syntax.md#null-literal).
--   `readonly` ([UInt8](../sql_reference/data_types/int_uint.md#uint-ranges)) — Shows whether the current user can change the setting:
-    -   `0` — Current user can change the setting.
-    -   `1` — Current user can’t change the setting.
->>>>>>> 623f29f9
 
 **Example**
 
