--- conflicted
+++ resolved
@@ -832,41 +832,25 @@
 
 If this query doesn’t return anything, it means that everything is fine.
 
-<<<<<<< HEAD
 ## system.settings {#system-tables-system-settings}
-=======
-## system.settings {#system-settings}
->>>>>>> 3b716b07
 
 Contains information about session settings for current user.  
 
 Columns:
 
-<<<<<<< HEAD
 - `name` ([String](../data_types/string.md)) — Setting name.
 - `value` ([String](../data_types/string.md)) — Setting value.
 - `changed` ([UInt8](../data_types/int_uint.md#uint-ranges)) — Shows whether a setting is changed during the session.
 - `description` ([String](../data_types/string.md)) — Short setting description. 
-- `min` ([Nullable](../data_types/nullable.md)([String](../data_types/string.md))) — Minimum value of the setting. If the setting has no minimum value, contains [NULL](../query_language/syntax.md#null-literal). 
-- `max` ([Nullable](../data_types/nullable.md)([String](../data_types/string.md))) — Maximum value of the setting. If the setting has no maximum value, contains [NULL](../query_language/syntax.md#null-literal). 
+- `min` ([Nullable](../data_types/nullable.md)([String](../data_types/string.md))) — Minimum value of the setting, if any is set via [constraints](settings/constraints_on_settings.md#constraints-on-settings). If the setting has no minimum value, contains [NULL](../query_language/syntax.md#null-literal). 
+- `max` ([Nullable](../data_types/nullable.md)([String](../data_types/string.md))) — Maximum value of the setting, if any is set via [constraints](settings/constraints_on_settings.md#constraints-on-settings). If the setting has no maximum value, contains [NULL](../query_language/syntax.md#null-literal). 
 - `readonly` ([UInt8](../data_types/int_uint.md#uint-ranges)) — Shows whether the current user can change the setting:
      - `0` — Current user can change the setting.
      - `1` — Current user can't change the setting.
 
-=======
--   `name` (String) — Setting name.
--   `value` (String) — Setting value.
--   `description` (String) — Setting description.
--   `type` (String) — Setting type (implementation specific string value).
--   `changed` (UInt8) — Whether the setting was explicitly defined in the config or explicitly changed.
--   `min` (Nullable(String)) — Get minimum allowed value (if any is set via [constraints](settings/constraints_on_settings.md#constraints-on-settings)).
--   `max` (Nullable(String)) — Get maximum allowed value (if any is set via [constraints](settings/constraints_on_settings.md#constraints-on-settings)).
--   `readonly` (UInt8) — Can user change this setting (for more info, look into [constraints](settings/constraints_on_settings.md#constraints-on-settings)).
->>>>>>> 3b716b07
 
 **Example**
 
-<<<<<<< HEAD
 ```sql
 SELECT
     name,
@@ -876,15 +860,10 @@
     min,
     max,
     readonly
-=======
-``` sql
-SELECT name, value
->>>>>>> 3b716b07
 FROM system.settings
 WHERE name LIKE '%min_i%'
 ```
 
-<<<<<<< HEAD
 ```text
 ┌─name────────────────────────────────────────┬─value─────┬─changed─┬─description───────────────────────────────────────────────────────────────────────────────────────────────────────────────────────────────────────────────────────────┬─min──┬─max──┬─readonly─┐
 │ min_insert_block_size_rows                  │ 1048576   │       0 │ Squash blocks passed to INSERT query to specified size in rows, if blocks are not big enough.                                                                         │ ᴺᵁᴸᴸ │ ᴺᵁᴸᴸ │        0 │
@@ -900,7 +879,6 @@
 - [Constraints on Settings](settings/constraints_on_settings.md)
 
 ## system.table_engines
-=======
 ``` text
 ┌─name───────────────────┬─value───────┐
 │ max_threads            │ 8           │
@@ -923,7 +901,6 @@
 -   `changed` (UInt8) — Whether the setting was explicitly defined in the config or explicitly changed.
 
 ## system.table\_engines {#system-table-engines}
->>>>>>> 3b716b07
 
 Contains description of table engines supported by server and their feature support information.
 
