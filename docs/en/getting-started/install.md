---
toc_priority: 11
toc_title: Installation
---

# Installation {#installation}

## System Requirements {#system-requirements}

ClickHouse can run on any Linux, FreeBSD, or Mac OS X with x86_64, AArch64, or PowerPC64LE CPU architecture.

Official pre-built binaries are typically compiled for x86_64 and leverage SSE 4.2 instruction set, so unless otherwise stated usage of CPU that supports it becomes an additional system requirement. Here’s the command to check if current CPU has support for SSE 4.2:

``` bash
$ grep -q sse4_2 /proc/cpuinfo && echo "SSE 4.2 supported" || echo "SSE 4.2 not supported"
```

To run ClickHouse on processors that do not support SSE 4.2 or have AArch64 or PowerPC64LE architecture, you should [build ClickHouse from sources](#from-sources) with proper configuration adjustments.

## Available Installation Options {#available-installation-options}

### From DEB Packages {#install-from-deb-packages}

It is recommended to use official pre-compiled `deb` packages for Debian or Ubuntu. Run these commands to install packages:

``` bash
{% include 'install/deb.sh' %}
```

<details markdown="1">

<summary>Deprecated Method for installing deb-packages</summary>
``` bash
{% include 'install/deb_repo.sh' %}
```
</details>

You can replace `stable` with `lts` or `testing` to use different [release trains](../faq/operations/production.md) based on your needs.

You can also download and install packages manually from [here](https://packages.clickhouse.com/deb/pool/stable).

#### Packages {#packages}

-   `clickhouse-common-static` — Installs ClickHouse compiled binary files.
-   `clickhouse-server` — Creates a symbolic link for `clickhouse-server` and installs the default server configuration.
-   `clickhouse-client` — Creates a symbolic link for `clickhouse-client` and other client-related tools. and installs client configuration files.
-   `clickhouse-common-static-dbg` — Installs ClickHouse compiled binary files with debug info.

!!! attention "Attention"
    If you need to install specific version of ClickHouse you have to install all packages with the same version:
    `sudo apt-get install clickhouse-server=21.8.5.7 clickhouse-client=21.8.5.7 clickhouse-common-static=21.8.5.7`

### From RPM Packages {#from-rpm-packages}

It is recommended to use official pre-compiled `rpm` packages for CentOS, RedHat, and all other rpm-based Linux distributions.

First, you need to add the official repository:

``` bash
{% include 'install/rpm.sh' %}
```

<details markdown="1">

<summary>Deprecated Method for installing rpm-packages</summary>
``` bash
{% include 'install/rpm_repo.sh' %}
```
</details>

If you want to use the most recent version, replace `stable` with `testing` (this is recommended for your testing environments). `prestable` is sometimes also available.

Then run these commands to install packages:

``` bash
sudo yum install clickhouse-server clickhouse-client
```

You can also download and install packages manually from [here](https://packages.clickhouse.com/rpm/stable).

### From Tgz Archives {#from-tgz-archives}

It is recommended to use official pre-compiled `tgz` archives for all Linux distributions, where installation of `deb` or `rpm` packages is not possible.

The required version can be downloaded with `curl` or `wget` from repository https://packages.clickhouse.com/tgz/.
After that downloaded archives should be unpacked and installed with installation scripts. Example for the latest stable version:

``` bash
<<<<<<< HEAD
LATEST_VERSION=$(curl -s https://packages.clickhouse.com/tgz/stable/ | \
    grep -Eo '[0-9]+\.[0-9]+\.[0-9]+\.[0-9]+' | sort -V -r | head -n 1)
export LATEST_VERSION

case $(uname -m) in
  x86_64) ARCH=amd64 ;;
  aarch64) ARCH=arm64 ;;
  *) echo "Unknown architecture $(uname -m)"; exit 1 ;;
esac

for PKG in clickhouse-common-static clickhouse-common-static-dbg clickhouse-server clickhouse-client
do
  curl -fO "https://packages.clickhouse.com/tgz/stable/$PKG-$LATEST_VERSION-${ARCH}.tgz" \
    || curl -fO "https://packages.clickhouse.com/tgz/stable/$PKG-$LATEST_VERSION.tgz"
done

exit 0

tar -xzvf "clickhouse-common-static-$LATEST_VERSION-${ARCH}.tgz" \
  || tar -xzvf "clickhouse-common-static-$LATEST_VERSION.tgz"
sudo "clickhouse-common-static-$LATEST_VERSION/install/doinst.sh"

tar -xzvf "clickhouse-common-static-dbg-$LATEST_VERSION-${ARCH}.tgz" \
  || tar -xzvf "clickhouse-common-static-dbg-$LATEST_VERSION.tgz"
sudo "clickhouse-common-static-dbg-$LATEST_VERSION/install/doinst.sh"

tar -xzvf "clickhouse-server-$LATEST_VERSION-${ARCH}.tgz" \
  || tar -xzvf "clickhouse-server-$LATEST_VERSION.tgz"
sudo "clickhouse-server-$LATEST_VERSION/install/doinst.sh"
sudo /etc/init.d/clickhouse-server start

tar -xzvf "clickhouse-client-$LATEST_VERSION-${ARCH}.tgz" \
  || tar -xzvf "clickhouse-client-$LATEST_VERSION.tgz"
sudo "clickhouse-client-$LATEST_VERSION/install/doinst.sh"
=======
{% include 'install/tgz.sh' %}
>>>>>>> 5b049e33
```

<details markdown="1">

<summary>Deprecated Method for installing tgz archives</summary>
``` bash
{% include 'install/tgz_repo.sh' %}
```
</details>

For production environments, it’s recommended to use the latest `stable`-version. You can find its number on GitHub page https://github.com/ClickHouse/ClickHouse/tags with postfix `-stable`.

### From Docker Image {#from-docker-image}

To run ClickHouse inside Docker follow the guide on [Docker Hub](https://hub.docker.com/r/clickhouse/clickhouse-server/). Those images use official `deb` packages inside.

### Single Binary {#from-single-binary}

You can install ClickHouse on Linux using a single portable binary from the latest commit of the `master` branch: [https://builds.clickhouse.com/master/amd64/clickhouse].

``` bash
curl -O 'https://builds.clickhouse.com/master/amd64/clickhouse' && chmod a+x clickhouse
sudo ./clickhouse install
```

### From Precompiled Binaries for Non-Standard Environments {#from-binaries-non-linux}

For non-Linux operating systems and for AArch64 CPU arhitecture, ClickHouse builds are provided as a cross-compiled binary from the latest commit of the `master` branch (with a few hours delay).

-   [MacOS x86_64](https://builds.clickhouse.com/master/macos/clickhouse) — `curl -O 'https://builds.clickhouse.com/master/macos/clickhouse' && chmod a+x ./clickhouse`
-   [MacOS Aarch64 (Apple Silicon)](https://builds.clickhouse.com/master/macos-aarch64/clickhouse) — `curl -O 'https://builds.clickhouse.com/master/macos-aarch64/clickhouse' && chmod a+x ./clickhouse`
-   [FreeBSD x86_64](https://builds.clickhouse.com/master/freebsd/clickhouse) — `curl -O 'https://builds.clickhouse.com/master/freebsd/clickhouse' && chmod a+x ./clickhouse`
-   [Linux AArch64](https://builds.clickhouse.com/master/aarch64/clickhouse) — `curl -O 'https://builds.clickhouse.com/master/aarch64/clickhouse' && chmod a+x ./clickhouse`

After downloading, you can use the `clickhouse client` to connect to the server, or `clickhouse local` to process local data.

Run `sudo ./clickhouse install` if you want to install clickhouse system-wide (also with needed configuration files, configuring users etc.). After that run `clickhouse start` commands to start the clickhouse-server and `clickhouse-client` to connect to it.

These builds are not recommended for use in production environments because they are less thoroughly tested, but you can do so on your own risk. They also have only a subset of ClickHouse features available.

### From Sources {#from-sources}

To manually compile ClickHouse, follow the instructions for [Linux](../development/build.md) or [Mac OS X](../development/build-osx.md).

You can compile packages and install them or use programs without installing packages. Also by building manually you can disable SSE 4.2 requirement or build for AArch64 CPUs.

      Client: programs/clickhouse-client
      Server: programs/clickhouse-server

You’ll need to create a data and metadata folders and `chown` them for the desired user. Their paths can be changed in server config (src/programs/server/config.xml), by default they are:

      /var/lib/clickhouse/data/default/
      /var/lib/clickhouse/metadata/default/

On Gentoo, you can just use `emerge clickhouse` to install ClickHouse from sources.

## Launch {#launch}

To start the server as a daemon, run:

``` bash
$ sudo clickhouse start
```

There are also another ways to run ClickHouse:

``` bash
$ sudo service clickhouse-server start
```

If you do not have `service` command, run as

``` bash
$ sudo /etc/init.d/clickhouse-server start
```

If you have `systemctl` command, run as

``` bash
$ sudo systemctl start clickhouse-server.service
```

See the logs in the `/var/log/clickhouse-server/` directory.

If the server does not start, check the configurations in the file `/etc/clickhouse-server/config.xml`.

You can also manually launch the server from the console:

``` bash
$ clickhouse-server --config-file=/etc/clickhouse-server/config.xml
```

In this case, the log will be printed to the console, which is convenient during development.
If the configuration file is in the current directory, you do not need to specify the `--config-file` parameter. By default, it uses `./config.xml`.

ClickHouse supports access restriction settings. They are located in the `users.xml` file (next to `config.xml`).
By default, access is allowed from anywhere for the `default` user, without a password. See `user/default/networks`.
For more information, see the section [“Configuration Files”](../operations/configuration-files.md).

After launching server, you can use the command-line client to connect to it:

``` bash
$ clickhouse-client
```

By default, it connects to `localhost:9000` on behalf of the user `default` without a password. It can also be used to connect to a remote server using `--host` argument.

The terminal must use UTF-8 encoding.
For more information, see the section [“Command-line client”](../interfaces/cli.md).

Example:

```
$ ./clickhouse-client
ClickHouse client version 0.0.18749.
Connecting to localhost:9000.
Connected to ClickHouse server version 0.0.18749.

:) SELECT 1

SELECT 1

┌─1─┐
│ 1 │
└───┘

1 rows in set. Elapsed: 0.003 sec.

:)
```

**Congratulations, the system works!**

To continue experimenting, you can download one of the test data sets or go through [tutorial](./tutorial.md).

[Original article](https://clickhouse.com/docs/en/getting_started/install/) <!--hide--><|MERGE_RESOLUTION|>--- conflicted
+++ resolved
@@ -86,44 +86,7 @@
 After that downloaded archives should be unpacked and installed with installation scripts. Example for the latest stable version:
 
 ``` bash
-<<<<<<< HEAD
-LATEST_VERSION=$(curl -s https://packages.clickhouse.com/tgz/stable/ | \
-    grep -Eo '[0-9]+\.[0-9]+\.[0-9]+\.[0-9]+' | sort -V -r | head -n 1)
-export LATEST_VERSION
-
-case $(uname -m) in
-  x86_64) ARCH=amd64 ;;
-  aarch64) ARCH=arm64 ;;
-  *) echo "Unknown architecture $(uname -m)"; exit 1 ;;
-esac
-
-for PKG in clickhouse-common-static clickhouse-common-static-dbg clickhouse-server clickhouse-client
-do
-  curl -fO "https://packages.clickhouse.com/tgz/stable/$PKG-$LATEST_VERSION-${ARCH}.tgz" \
-    || curl -fO "https://packages.clickhouse.com/tgz/stable/$PKG-$LATEST_VERSION.tgz"
-done
-
-exit 0
-
-tar -xzvf "clickhouse-common-static-$LATEST_VERSION-${ARCH}.tgz" \
-  || tar -xzvf "clickhouse-common-static-$LATEST_VERSION.tgz"
-sudo "clickhouse-common-static-$LATEST_VERSION/install/doinst.sh"
-
-tar -xzvf "clickhouse-common-static-dbg-$LATEST_VERSION-${ARCH}.tgz" \
-  || tar -xzvf "clickhouse-common-static-dbg-$LATEST_VERSION.tgz"
-sudo "clickhouse-common-static-dbg-$LATEST_VERSION/install/doinst.sh"
-
-tar -xzvf "clickhouse-server-$LATEST_VERSION-${ARCH}.tgz" \
-  || tar -xzvf "clickhouse-server-$LATEST_VERSION.tgz"
-sudo "clickhouse-server-$LATEST_VERSION/install/doinst.sh"
-sudo /etc/init.d/clickhouse-server start
-
-tar -xzvf "clickhouse-client-$LATEST_VERSION-${ARCH}.tgz" \
-  || tar -xzvf "clickhouse-client-$LATEST_VERSION.tgz"
-sudo "clickhouse-client-$LATEST_VERSION/install/doinst.sh"
-=======
 {% include 'install/tgz.sh' %}
->>>>>>> 5b049e33
 ```
 
 <details markdown="1">
