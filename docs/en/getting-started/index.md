--- conflicted
+++ resolved
@@ -22,15 +22,9 @@
 - The [Cell Towers dataset](../getting-started/example-datasets/cell-towers.md) imports a CSV into ClickHouse
 - The [NYPD Complaint Data](../getting-started/example-datasets/nypd_complaint_data.md) demonstrates how to use data inference to simplify creating tables
 - The ["What's on the Menu?" dataset](../getting-started/example-datasets/menus.md) has an example of denormalizing data
-<<<<<<< HEAD
 - The [Laion dataset](../getting-started/example-datasets/laion.md) has an example of [Approximate nearest neighbor search indexes](../../engines/table-engines/mergetree-family/annindexes.md) usage
-- The [Getting Data Into ClickHouse - Part 1](https://clickhouse.com/blog/getting-data-into-clickhouse-part-1) provides examples of defining a schema and loading a small Hacker News dataset 
-- The [Getting Data Into ClickHouse - Part 2 - A JSON detour](https://clickhouse.com/blog/getting-data-into-clickhouse-part-2-json) shows how JSON data can be loaded
-- The [Getting Data Into ClickHouse - Part 3 - Using S3](https://clickhouse.com/blog/getting-data-into-clickhouse-part-3-s3) has examples of loading data from s3
-=======
 - [Getting Data Into ClickHouse - Part 1](https://clickhouse.com/blog/getting-data-into-clickhouse-part-1) provides examples of defining a schema and loading a small Hacker News dataset 
 - [Getting Data Into ClickHouse - Part 3 - Using S3](https://clickhouse.com/blog/getting-data-into-clickhouse-part-3-s3) has examples of loading data from s3
 - [Generating random data in ClickHouse](https://clickhouse.com/blog/generating-random-test-distribution-data-for-clickhouse) shows how to generate random data if none of the above fit your needs.
->>>>>>> f69dcd99
 
 View the **Tutorials and Datasets** menu for a complete list of sample datasets.