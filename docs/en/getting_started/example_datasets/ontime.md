
# OnTime

This dataset can be obtained in two ways:

- import from raw data
- download of prepared partitions

## Import From Raw Data

Downloading data:

```bash
for s in `seq 1987 2018`
do
for m in `seq 1 12`
do
wget https://transtats.bts.gov/PREZIP/On_Time_Reporting_Carrier_On_Time_Performance_1987_present_${s}_${m}.zip
done
done
```

(from <https://github.com/Percona-Lab/ontime-airline-performance/blob/master/download.sh> )

Creating a table:

```sql
CREATE TABLE `ontime` (
  `Year` UInt16,
  `Quarter` UInt8,
  `Month` UInt8,
  `DayofMonth` UInt8,
  `DayOfWeek` UInt8,
  `FlightDate` Date,
  `UniqueCarrier` FixedString(7),
  `AirlineID` Int32,
  `Carrier` FixedString(2),
  `TailNum` String,
  `FlightNum` String,
  `OriginAirportID` Int32,
  `OriginAirportSeqID` Int32,
  `OriginCityMarketID` Int32,
  `Origin` FixedString(5),
  `OriginCityName` String,
  `OriginState` FixedString(2),
  `OriginStateFips` String,
  `OriginStateName` String,
  `OriginWac` Int32,
  `DestAirportID` Int32,
  `DestAirportSeqID` Int32,
  `DestCityMarketID` Int32,
  `Dest` FixedString(5),
  `DestCityName` String,
  `DestState` FixedString(2),
  `DestStateFips` String,
  `DestStateName` String,
  `DestWac` Int32,
  `CRSDepTime` Int32,
  `DepTime` Int32,
  `DepDelay` Int32,
  `DepDelayMinutes` Int32,
  `DepDel15` Int32,
  `DepartureDelayGroups` String,
  `DepTimeBlk` String,
  `TaxiOut` Int32,
  `WheelsOff` Int32,
  `WheelsOn` Int32,
  `TaxiIn` Int32,
  `CRSArrTime` Int32,
  `ArrTime` Int32,
  `ArrDelay` Int32,
  `ArrDelayMinutes` Int32,
  `ArrDel15` Int32,
  `ArrivalDelayGroups` Int32,
  `ArrTimeBlk` String,
  `Cancelled` UInt8,
  `CancellationCode` FixedString(1),
  `Diverted` UInt8,
  `CRSElapsedTime` Int32,
  `ActualElapsedTime` Int32,
  `AirTime` Int32,
  `Flights` Int32,
  `Distance` Int32,
  `DistanceGroup` UInt8,
  `CarrierDelay` Int32,
  `WeatherDelay` Int32,
  `NASDelay` Int32,
  `SecurityDelay` Int32,
  `LateAircraftDelay` Int32,
  `FirstDepTime` String,
  `TotalAddGTime` String,
  `LongestAddGTime` String,
  `DivAirportLandings` String,
  `DivReachedDest` String,
  `DivActualElapsedTime` String,
  `DivArrDelay` String,
  `DivDistance` String,
  `Div1Airport` String,
  `Div1AirportID` Int32,
  `Div1AirportSeqID` Int32,
  `Div1WheelsOn` String,
  `Div1TotalGTime` String,
  `Div1LongestGTime` String,
  `Div1WheelsOff` String,
  `Div1TailNum` String,
  `Div2Airport` String,
  `Div2AirportID` Int32,
  `Div2AirportSeqID` Int32,
  `Div2WheelsOn` String,
  `Div2TotalGTime` String,
  `Div2LongestGTime` String,
  `Div2WheelsOff` String,
  `Div2TailNum` String,
  `Div3Airport` String,
  `Div3AirportID` Int32,
  `Div3AirportSeqID` Int32,
  `Div3WheelsOn` String,
  `Div3TotalGTime` String,
  `Div3LongestGTime` String,
  `Div3WheelsOff` String,
  `Div3TailNum` String,
  `Div4Airport` String,
  `Div4AirportID` Int32,
  `Div4AirportSeqID` Int32,
  `Div4WheelsOn` String,
  `Div4TotalGTime` String,
  `Div4LongestGTime` String,
  `Div4WheelsOff` String,
  `Div4TailNum` String,
  `Div5Airport` String,
  `Div5AirportID` Int32,
  `Div5AirportSeqID` Int32,
  `Div5WheelsOn` String,
  `Div5TotalGTime` String,
  `Div5LongestGTime` String,
  `Div5WheelsOff` String,
  `Div5TailNum` String
) ENGINE = MergeTree(FlightDate, (Year, FlightDate), 8192)
```

Loading data:

```bash
$ for i in *.zip; do echo $i; unzip -cq $i '*.csv' | sed 's/\.00//g' | clickhouse-client --host=example-perftest01j --query="INSERT INTO ontime FORMAT CSVWithNames"; done
```

## Download of Prepared Partitions

```bash
$ curl -O https://clickhouse-datasets.s3.yandex.net/ontime/partitions/ontime.tar
$ tar xvf ontime.tar -C /var/lib/clickhouse # path to ClickHouse data directory
$ # check permissions of unpacked data, fix if required
$ sudo service clickhouse-server restart
$ clickhouse-client --query "select count(*) from datasets.ontime"
```

!!!info
    If you will run queries described below, you have to use full table name,
    `datasets.ontime`.

## Queries

Q0.

```sql
SELECT avg(c1)
FROM
(
    SELECT Year, Month, count(*) AS c1
    FROM ontime
    GROUP BY Year, Month
);
```

Q1. The number of flights per day from the year 2000 to 2008

```sql
SELECT DayOfWeek, count(*) AS c
FROM ontime
WHERE Year>=2000 AND Year<=2008
GROUP BY DayOfWeek
ORDER BY c DESC;
```

Q2. The number of flights delayed by more than 10 minutes, grouped by the day of the week, for 2000-2008

```sql
SELECT DayOfWeek, count(*) AS c
FROM ontime
WHERE DepDelay>10 AND Year>=2000 AND Year<=2008
GROUP BY DayOfWeek
ORDER BY c DESC;
```

Q3. The number of delays by airport for 2000-2008

```sql
SELECT Origin, count(*) AS c
FROM ontime
WHERE DepDelay>10 AND Year>=2000 AND Year<=2008
GROUP BY Origin
ORDER BY c DESC
LIMIT 10;
```

Q4. The number of delays by carrier for 2007

```sql
SELECT Carrier, count(*)
FROM ontime
WHERE DepDelay>10 AND Year=2007
GROUP BY Carrier
ORDER BY count(*) DESC;
```

Q5. The percentage of delays by carrier for 2007

```sql
SELECT Carrier, c, c2, c*100/c2 as c3
FROM
(
    SELECT
        Carrier,
        count(*) AS c
    FROM ontime
    WHERE DepDelay>10
        AND Year=2007
    GROUP BY Carrier
)
ANY INNER JOIN
(
    SELECT
        Carrier,
        count(*) AS c2
    FROM ontime
    WHERE Year=2007
    GROUP BY Carrier
) USING Carrier
ORDER BY c3 DESC;
```

Better version of the same query:

```sql
SELECT Carrier, avg(DepDelay>10)*100 AS c3
FROM ontime
WHERE Year=2007
GROUP BY Carrier
ORDER BY Carrier
```

Q6. The previous request for a broader range of years, 2000-2008

```sql
SELECT Carrier, c, c2, c*100/c2 as c3
FROM
(
    SELECT
        Carrier,
        count(*) AS c
    FROM ontime
    WHERE DepDelay>10
        AND Year>=2000 AND Year<=2008
    GROUP BY Carrier
)
ANY INNER JOIN
(
    SELECT
        Carrier,
        count(*) AS c2
    FROM ontime
    WHERE Year>=2000 AND Year<=2008
    GROUP BY Carrier
) USING Carrier
ORDER BY c3 DESC;
```

Better version of the same query:

```sql
SELECT Carrier, avg(DepDelay>10)*100 AS c3
FROM ontime
WHERE Year>=2000 AND Year<=2008
GROUP BY Carrier
ORDER BY Carrier;
```

Q7. Percentage of flights delayed for more than 10 minutes, by year

```sql
SELECT Year, c1/c2
FROM
(
    select
        Year,
        count(*)*100 as c1
    from ontime
    WHERE DepDelay>10
    GROUP BY Year
)
ANY INNER JOIN
(
    select
        Year,
        count(*) as c2
    from ontime
    GROUP BY Year
) USING (Year)
ORDER BY Year;
```

Better version of the same query:

```sql
SELECT Year, avg(DepDelay>10)
FROM ontime
GROUP BY Year
ORDER BY Year;
```

Q8. The most popular destinations by the number of directly connected cities for various year ranges

<<<<<<< HEAD
``` sql
SELECT DestCityName, uniqExact(OriginCityName) AS u 
FROM ontime 
WHERE Year >= 2000 and Year <= 2010 
GROUP BY DestCityName 
ORDER BY u DESC LIMIT 10;
=======
```sql
SELECT DestCityName, uniqExact(OriginCityName) AS u F
ROM ontime
WHERE Year>=2000 and Year<=2010
GROUP BY DestCityName
ORDER BY u DESC
LIMIT 10;
>>>>>>> 8c24d5e6
```

Q9.

```sql
SELECT Year, count(*) AS c1
FROM ontime
GROUP BY Year;
```

Q10.

```sql
SELECT
   min(Year), max(Year), Carrier, count(*) AS cnt,
   sum(ArrDelayMinutes>30) AS flights_delayed,
   round(sum(ArrDelayMinutes>30)/count(*),2) AS rate
FROM ontime
WHERE
   DayOfWeek NOT IN (6,7) AND OriginState NOT IN ('AK', 'HI', 'PR', 'VI')
   AND DestState NOT IN ('AK', 'HI', 'PR', 'VI')
   AND FlightDate < '2010-01-01'
GROUP by Carrier
HAVING cnt>100000 and max(Year)>1990
ORDER by rate DESC
LIMIT 1000;
```

Bonus:

```sql
SELECT avg(cnt)
FROM
(
    SELECT Year,Month,count(*) AS cnt
    FROM ontime
    WHERE DepDel15=1
    GROUP BY Year,Month
);

SELECT avg(c1) FROM
(
    SELECT Year,Month,count(*) AS c1
    FROM ontime
    GROUP BY Year,Month
);

SELECT DestCityName, uniqExact(OriginCityName) AS u
FROM ontime
GROUP BY DestCityName
ORDER BY u DESC
LIMIT 10;

SELECT OriginCityName, DestCityName, count() AS c
FROM ontime
GROUP BY OriginCityName, DestCityName
ORDER BY c DESC
LIMIT 10;

SELECT OriginCityName, count() AS c
FROM ontime
GROUP BY OriginCityName
ORDER BY c DESC
LIMIT 10;
```

This performance test was created by Vadim Tkachenko. See:

- <https://www.percona.com/blog/2009/10/02/analyzing-air-traffic-performance-with-infobright-and-monetdb/>
- <https://www.percona.com/blog/2009/10/26/air-traffic-queries-in-luciddb/>
- <https://www.percona.com/blog/2009/11/02/air-traffic-queries-in-infinidb-early-alpha/>
- <https://www.percona.com/blog/2014/04/21/using-apache-hadoop-and-impala-together-with-mysql-for-data-analysis/>
- <https://www.percona.com/blog/2016/01/07/apache-spark-with-air-ontime-performance-data/>
- <http://nickmakos.blogspot.ru/2012/08/analyzing-air-traffic-performance-with.html>


[Original article](https://clickhouse.yandex/docs/en/getting_started/example_datasets/ontime/) <!--hide--><|MERGE_RESOLUTION|>--- conflicted
+++ resolved
@@ -320,22 +320,13 @@
 
 Q8. The most popular destinations by the number of directly connected cities for various year ranges
 
-<<<<<<< HEAD
 ``` sql
 SELECT DestCityName, uniqExact(OriginCityName) AS u 
 FROM ontime 
 WHERE Year >= 2000 and Year <= 2010 
 GROUP BY DestCityName 
 ORDER BY u DESC LIMIT 10;
-=======
-```sql
-SELECT DestCityName, uniqExact(OriginCityName) AS u F
-ROM ontime
-WHERE Year>=2000 and Year<=2010
-GROUP BY DestCityName
-ORDER BY u DESC
-LIMIT 10;
->>>>>>> 8c24d5e6
+
 ```
 
 Q9.
