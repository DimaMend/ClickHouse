--- conflicted
+++ resolved
@@ -45,23 +45,13 @@
 
 Optional parameters:
 
-<<<<<<< HEAD
--   `kafka_row_delimiter` – Delimiter character, which ends the message.
--   `kafka_schema` – Parameter that must be used if the format requires a schema definition. For example, [Cap’n Proto](https://capnproto.org/) requires the path to the schema file and the name of the root `schema.capnp:Message` object.
--   `kafka_num_consumers` – The number of consumers per table. Default: `1`. Specify more consumers if the throughput of one consumer is insufficient. The total number of consumers should not exceed the number of partitions in the topic, since only one consumer can be assigned per partition.
--   `kafka_max_block_size` - The maximum batch size (in messages) for poll (default: `max_block_size`, If `kafka_max_block_size` parameter setting, will use `max_block_size` and `kafka_max_block_size` Minimum value in size.).
--   `kafka_skip_broken_messages` – Kafka message parser tolerance to schema-incompatible messages per block. Default: `0`. If `kafka_skip_broken_messages = N` then the engine skips *N* Kafka messages that cannot be parsed (a message equals a row of data).
--   `kafka_commit_every_batch` - Commit every consumed and handled batch instead of a single commit after writing a whole block (default: `0`).
--   `kafka_thread_per_consumer` - Provide independent thread for each consumer (default: `0`). When enabled, every consumer flush the data independently, in parallel (otherwise - rows from several consumers squashed to form one block).
-=======
 -   `kafka_row_delimiter` — Delimiter character, which ends the message.
 -   `kafka_schema` — Parameter that must be used if the format requires a schema definition. For example, [Cap’n Proto](https://capnproto.org/) requires the path to the schema file and the name of the root `schema.capnp:Message` object.
 -   `kafka_num_consumers` — The number of consumers per table. Default: `1`. Specify more consumers if the throughput of one consumer is insufficient. The total number of consumers should not exceed the number of partitions in the topic, since only one consumer can be assigned per partition.
--   `kafka_max_block_size` — The maximum batch size (in messages) for poll (default: `max_block_size`).
+-   `kafka_max_block_size` - The maximum batch size (in messages) for poll (default: `max_block_size`, If `kafka_max_block_size` parameter setting, will use `max_block_size` and `kafka_max_block_size` Minimum value in size.).
 -   `kafka_skip_broken_messages` — Kafka message parser tolerance to schema-incompatible messages per block. Default: `0`. If `kafka_skip_broken_messages = N` then the engine skips *N* Kafka messages that cannot be parsed (a message equals a row of data).
 -   `kafka_commit_every_batch` — Commit every consumed and handled batch instead of a single commit after writing a whole block (default: `0`).
 -   `kafka_thread_per_consumer` — Provide independent thread for each consumer (default: `0`). When enabled, every consumer flush the data independently, in parallel (otherwise — rows from several consumers squashed to form one block).
->>>>>>> 186b1128
 
 Examples:
 
