---
sidebar_position: 8
sidebar_label: Kafka
---

# Kafka {#kafka}

This engine works with [Apache Kafka](http://kafka.apache.org/).

Kafka lets you:

-   Publish or subscribe to data flows.
-   Organize fault-tolerant storage.
-   Process streams as they become available.

## Creating a Table {#table_engine-kafka-creating-a-table}

``` sql
CREATE TABLE [IF NOT EXISTS] [db.]table_name [ON CLUSTER cluster]
(
    name1 [type1] [DEFAULT|MATERIALIZED|ALIAS expr1],
    name2 [type2] [DEFAULT|MATERIALIZED|ALIAS expr2],
    ...
) ENGINE = Kafka()
SETTINGS
    kafka_broker_list = 'host:port',
    kafka_topic_list = 'topic1,topic2,...',
    kafka_group_name = 'group_name',
    kafka_format = 'data_format'[,]
    [kafka_row_delimiter = 'delimiter_symbol',]
    [kafka_schema = '',]
    [kafka_num_consumers = N,]
    [kafka_max_block_size = 0,]
    [kafka_skip_broken_messages = N,]
    [kafka_commit_every_batch = 0,]
    [kafka_thread_per_consumer = 0]
```

Required parameters:

-   `kafka_broker_list` — A comma-separated list of brokers (for example, `localhost:9092`).
-   `kafka_topic_list` — A list of Kafka topics.
-   `kafka_group_name` — A group of Kafka consumers. Reading margins are tracked for each group separately. If you do not want messages to be duplicated in the cluster, use the same group name everywhere.
-   `kafka_format` — Message format. Uses the same notation as the SQL `FORMAT` function, such as `JSONEachRow`. For more information, see the [Formats](../../../interfaces/formats.md) section.

Optional parameters:

-   `kafka_row_delimiter` — Delimiter character, which ends the message.
-   `kafka_schema` — Parameter that must be used if the format requires a schema definition. For example, [Cap’n Proto](https://capnproto.org/) requires the path to the schema file and the name of the root `schema.capnp:Message` object.
-   `kafka_num_consumers` — The number of consumers per table. Default: `1`. Specify more consumers if the throughput of one consumer is insufficient. The total number of consumers should not exceed the number of partitions in the topic, since only one consumer can be assigned per partition, and must not be greater than the number of physical cores on the server where ClickHouse is deployed.
-   `kafka_max_block_size` — The maximum batch size (in messages) for poll (default: `max_block_size`).
-   `kafka_skip_broken_messages` — Kafka message parser tolerance to schema-incompatible messages per block. Default: `0`. If `kafka_skip_broken_messages = N` then the engine skips *N* Kafka messages that cannot be parsed (a message equals a row of data).
-   `kafka_commit_every_batch` — Commit every consumed and handled batch instead of a single commit after writing a whole block (default: `0`).
-   `kafka_thread_per_consumer` — Provide independent thread for each consumer (default: `0`). When enabled, every consumer flush the data independently, in parallel (otherwise — rows from several consumers squashed to form one block).

Examples:

``` sql
  CREATE TABLE queue (
    timestamp UInt64,
    level String,
    message String
  ) ENGINE = Kafka('localhost:9092', 'topic', 'group1', 'JSONEachRow');

  SELECT * FROM queue LIMIT 5;

  CREATE TABLE queue2 (
    timestamp UInt64,
    level String,
    message String
  ) ENGINE = Kafka SETTINGS kafka_broker_list = 'localhost:9092',
                            kafka_topic_list = 'topic',
                            kafka_group_name = 'group1',
                            kafka_format = 'JSONEachRow',
                            kafka_num_consumers = 4;

  CREATE TABLE queue3 (
    timestamp UInt64,
    level String,
    message String
  ) ENGINE = Kafka('localhost:9092', 'topic', 'group1')
              SETTINGS kafka_format = 'JSONEachRow',
                       kafka_num_consumers = 4;
```

<details markdown="1">

<summary>Deprecated Method for Creating a Table</summary>

:::warning    
Do not use this method in new projects. If possible, switch old projects to the method described above.
:::

``` sql
Kafka(kafka_broker_list, kafka_topic_list, kafka_group_name, kafka_format
      [, kafka_row_delimiter, kafka_schema, kafka_num_consumers, kafka_skip_broken_messages])
```

</details>

## Description {#description}

The delivered messages are tracked automatically, so each message in a group is only counted once. If you want to get the data twice, then create a copy of the table with another group name.

Groups are flexible and synced on the cluster. For instance, if you have 10 topics and 5 copies of a table in a cluster, then each copy gets 2 topics. If the number of copies changes, the topics are redistributed across the copies automatically. Read more about this at http://kafka.apache.org/intro.

`SELECT` is not particularly useful for reading messages (except for debugging), because each message can be read only once. It is more practical to create real-time threads using materialized views. To do this:

1.  Use the engine to create a Kafka consumer and consider it a data stream.
2.  Create a table with the desired structure.
3.  Create a materialized view that converts data from the engine and puts it into a previously created table.

When the `MATERIALIZED VIEW` joins the engine, it starts collecting data in the background. This allows you to continually receive messages from Kafka and convert them to the required format using `SELECT`.
One kafka table can have as many materialized views as you like, they do not read data from the kafka table directly, but receive new records (in blocks), this way you can write to several tables with different detail level (with grouping - aggregation and without).

Example:

``` sql
  CREATE TABLE queue (
    timestamp UInt64,
    level String,
    message String
  ) ENGINE = Kafka('localhost:9092', 'topic', 'group1', 'JSONEachRow');

  CREATE TABLE daily (
    day Date,
    level String,
    total UInt64
  ) ENGINE = SummingMergeTree(day, (day, level), 8192);

  CREATE MATERIALIZED VIEW consumer TO daily
    AS SELECT toDate(toDateTime(timestamp)) AS day, level, count() as total
    FROM queue GROUP BY day, level;

  SELECT level, sum(total) FROM daily GROUP BY level;
```
<<<<<<< HEAD
To improve performance, received messages are grouped into blocks the size of [max_insert_block_size](../../../operations/settings/settings.md/#settings-max_insert_block_size). If the block wasn’t formed within [stream_flush_interval_ms](../../../operations/settings/settings.md/#stream-flush-interval-ms) milliseconds, the data will be flushed to the table regardless of the completeness of the block.
=======
To improve performance, received messages are grouped into blocks the size of [max_insert_block_size](../../../operations/settings/settings.md#settings-max_insert_block_size). If the block wasn’t formed within [stream_flush_interval_ms](../../../operations/settings/settings.md/#stream-flush-interval-ms) milliseconds, the data will be flushed to the table regardless of the completeness of the block.
>>>>>>> 4c41a61f

To stop receiving topic data or to change the conversion logic, detach the materialized view:

``` sql
  DETACH TABLE consumer;
  ATTACH TABLE consumer;
```

If you want to change the target table by using `ALTER`, we recommend disabling the material view to avoid discrepancies between the target table and the data from the view.

## Configuration {#configuration}

Similar to GraphiteMergeTree, the Kafka engine supports extended configuration using the ClickHouse config file. There are two configuration keys that you can use: global (`kafka`) and topic-level (`kafka_*`). The global configuration is applied first, and then the topic-level configuration is applied (if it exists).

``` xml
  <!-- Global configuration options for all tables of Kafka engine type -->
  <kafka>
    <debug>cgrp</debug>
    <auto_offset_reset>smallest</auto_offset_reset>
  </kafka>

  <!-- Configuration specific for topic "logs" -->
  <kafka_logs>
    <retry_backoff_ms>250</retry_backoff_ms>
    <fetch_min_bytes>100000</fetch_min_bytes>
  </kafka_logs>
```

For a list of possible configuration options, see the [librdkafka configuration reference](https://github.com/edenhill/librdkafka/blob/master/CONFIGURATION.md). Use the underscore (`_`) instead of a dot in the ClickHouse configuration. For example, `check.crcs=true` will be `<check_crcs>true</check_crcs>`.

### Kerberos support {#kafka-kerberos-support}

To deal with Kerberos-aware Kafka, add `security_protocol` child element with `sasl_plaintext` value. It is enough if Kerberos ticket-granting ticket is obtained and cached by OS facilities.
ClickHouse is able to maintain Kerberos credentials using a keytab file. Consider `sasl_kerberos_service_name`, `sasl_kerberos_keytab`, `sasl_kerberos_principal` and `sasl.kerberos.kinit.cmd` child elements.

Example:

``` xml
  <!-- Kerberos-aware Kafka -->
  <kafka>
    <security_protocol>SASL_PLAINTEXT</security_protocol>
	<sasl_kerberos_keytab>/home/kafkauser/kafkauser.keytab</sasl_kerberos_keytab>
	<sasl_kerberos_principal>kafkauser/kafkahost@EXAMPLE.COM</sasl_kerberos_principal>
  </kafka>
```

## Virtual Columns {#virtual-columns}

-   `_topic` — Kafka topic.
-   `_key` — Key of the message.
-   `_offset` — Offset of the message.
-   `_timestamp` — Timestamp of the message.
-   `_timestamp_ms` — Timestamp in milliseconds of the message.
-   `_partition` — Partition of Kafka topic.

**See Also**

-   [Virtual columns](../../../engines/table-engines/index.md#table_engines-virtual_columns)
-   [background_message_broker_schedule_pool_size](../../../operations/settings/settings.md#background_message_broker_schedule_pool_size)

[Original article](https://clickhouse.com/docs/en/engines/table-engines/integrations/kafka/) <!--hide--><|MERGE_RESOLUTION|>--- conflicted
+++ resolved
@@ -134,11 +134,7 @@
 
   SELECT level, sum(total) FROM daily GROUP BY level;
 ```
-<<<<<<< HEAD
-To improve performance, received messages are grouped into blocks the size of [max_insert_block_size](../../../operations/settings/settings.md/#settings-max_insert_block_size). If the block wasn’t formed within [stream_flush_interval_ms](../../../operations/settings/settings.md/#stream-flush-interval-ms) milliseconds, the data will be flushed to the table regardless of the completeness of the block.
-=======
 To improve performance, received messages are grouped into blocks the size of [max_insert_block_size](../../../operations/settings/settings.md#settings-max_insert_block_size). If the block wasn’t formed within [stream_flush_interval_ms](../../../operations/settings/settings.md/#stream-flush-interval-ms) milliseconds, the data will be flushed to the table regardless of the completeness of the block.
->>>>>>> 4c41a61f
 
 To stop receiving topic data or to change the conversion logic, detach the materialized view:
 
