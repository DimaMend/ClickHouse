--- conflicted
+++ resolved
@@ -2,11 +2,7 @@
 
 The search is case-sensitive by default in all these functions. There are separate variants for case insensitive search.
 
-<<<<<<< HEAD
-## position {#position}
-=======
 ## position(haystack, needle), locate(haystack, needle) {#position}
->>>>>>> d93e7e5c
 
 Returns the position (in bytes) of the found substring in the string, starting from 1.
 
