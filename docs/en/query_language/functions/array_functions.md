--- conflicted
+++ resolved
@@ -789,7 +789,6 @@
 
 Synonym for ["arrayReverse"](#array_functions-arrayreverse)
 
-<<<<<<< HEAD
 ## flatten {#flatten}
 
 Converts array of arrays to a flat array.
@@ -819,9 +818,6 @@
 │ [1,2,3,4,5]                       │
 └───────────────────────────────────┘
 ```
-=======
-[Original article](https://clickhouse.yandex/docs/en/query_language/functions/array_functions/) <!--hide-->
->>>>>>> 6ae3998f
 
 ## arrayCompact(arr) {#array_functions-arraycompact}
 
@@ -839,4 +835,4 @@
 └──────────────────────────────────────┘
 ```
 
-## +[Original article](https://clickhouse.yandex/docs/en/query_language/functions/array_functions/) <!--hide-->