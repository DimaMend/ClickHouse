# Functions for working with arrays

## empty {#function-empty}

Returns 1 for an empty array, or 0 for a non-empty array.
The result type is UInt8.
The function also works for strings.

## notEmpty {#function-notempty}

Returns 0 for an empty array, or 1 for a non-empty array.
The result type is UInt8.
The function also works for strings.

## length {#array_functions-length}

Returns the number of items in the array.
The result type is UInt64.
The function also works for strings.

## emptyArrayUInt8, emptyArrayUInt16, emptyArrayUInt32, emptyArrayUInt64

## emptyArrayInt8, emptyArrayInt16, emptyArrayInt32, emptyArrayInt64

## emptyArrayFloat32, emptyArrayFloat64

## emptyArrayDate, emptyArrayDateTime

## emptyArrayString

Accepts zero arguments and returns an empty array of the appropriate type.

## emptyArrayToSingle

Accepts an empty array and returns a one-element array that is equal to the default value.

## range(end), range(start, end [, step])

Returns an array of numbers from start to end-1 by step.
If the argument `start` is not specified, defaults to 0.
If the argument `step` is not specified, defaults to 1.
It behaviors almost like pythonic `range`. But the difference is that all the arguments type must be `UInt` numbers.
Just in case, an exception is thrown if arrays with a total length of more than 100,000,000 elements are created in a data block.

## array(x1, ...), operator \[x1, ...\]

Creates an array from the function arguments.
The arguments must be constants and have types that have the smallest common type. At least one argument must be passed, because otherwise it isn't clear which type of array to create. That is, you can't use this function to create an empty array (to do that, use the 'emptyArray\*' function described above).
Returns an 'Array(T)' type result, where 'T' is the smallest common type out of the passed arguments.

## arrayConcat

Combines arrays passed as arguments.

```sql
arrayConcat(arrays)
```

**Parameters**

- `arrays` – Arbitrary number of arguments of [Array](../../data_types/array.md) type.
**Example**

```sql
SELECT arrayConcat([1, 2], [3, 4], [5, 6]) AS res
```
```text
┌─res───────────┐
│ [1,2,3,4,5,6] │
└───────────────┘
```

## arrayElement(arr, n), operator arr[n]

Get the element with the index `n` from the array `arr`. `n` must be any integer type.
Indexes in an array begin from one.
Negative indexes are supported. In this case, it selects the corresponding element numbered from the end. For example, `arr[-1]` is the last item in the array.

If the index falls outside of the bounds of an array, it returns some default value (0 for numbers, an empty string for strings, etc.), except for the case with a non-constant array and a constant index 0 (in this case there will be an error `Array indices are 1-based`).

## has(arr, elem)

Checks whether the 'arr' array has the 'elem' element.
Returns 0 if the the element is not in the array, or 1 if it is.

`NULL` is processed as a value.

```sql
SELECT has([1, 2, NULL], NULL)
```
```text
┌─has([1, 2, NULL], NULL)─┐
│                       1 │
└─────────────────────────┘
```

## hasAll

Checks whether one array is a subset of another.

```sql
hasAll(set, subset)
```

**Parameters**

- `set` – Array of any type with a set of elements.
- `subset` – Array of any type with elements that should be tested to be a subset of `set`.

**Return values**

- `1`, if `set` contains all of the elements from `subset`.
- `0`, otherwise.

**Peculiar properties**

- An empty array is a subset of any array.
- `Null` processed as a value.
- Order of values in both of arrays doesn't matter.

**Examples**

`SELECT hasAll([], [])` returns 1.

`SELECT hasAll([1, Null], [Null])` returns 1.

`SELECT hasAll([1.0, 2, 3, 4], [1, 3])` returns 1.

`SELECT hasAll(['a', 'b'], ['a'])` returns 1.

`SELECT hasAll([1], ['a'])` returns 0.

`SELECT hasAll([[1, 2], [3, 4]], [[1, 2], [3, 5]])` returns 0.

## hasAny

Checks whether two arrays have intersection by some elements.

```sql
hasAny(array1, array2)
```

**Parameters**

- `array1` – Array of any type with a set of elements.
- `array2` – Array of any type with a set of elements.

**Return values**

- `1`, if `array1` and `array2` have one similar element at least.
- `0`, otherwise.

**Peculiar properties**

- `Null` processed as a value.
- Order of values in both of arrays doesn't matter.

**Examples**

`SELECT hasAny([1], [])` returns `0`.

`SELECT hasAny([Null], [Null, 1])` returns `1`.

`SELECT hasAny([-128, 1., 512], [1])` returns `1`.

`SELECT hasAny([[1, 2], [3, 4]], ['a', 'c'])` returns `0`.

`SELECT hasAll([[1, 2], [3, 4]], [[1, 2], [1, 2]])` returns `1`.

## indexOf(arr, x)

Returns the index of the first 'x' element (starting from 1) if it is in the array, or 0 if it is not.

Example:

```sql
SELECT indexOf([1, 3, NULL, NULL], NULL)
```
```text

┌─indexOf([1, 3, NULL, NULL], NULL)─┐
│                                 3 │
└───────────────────────────────────┘
```

Elements set to `NULL` are handled as normal values.

## countEqual(arr, x)

Returns the number of elements in the array equal to x. Equivalent to arrayCount (elem -> elem = x, arr).

`NULL` elements are handled as separate values.

Example:

```sql
SELECT countEqual([1, 2, NULL, NULL], NULL)
```
```text
┌─countEqual([1, 2, NULL, NULL], NULL)─┐
│                                    2 │
└──────────────────────────────────────┘
```

## arrayEnumerate(arr) {#array_functions-arrayenumerate}

Returns the array \[1, 2, 3, ..., length (arr) \]

This function is normally used with ARRAY JOIN. It allows counting something just once for each array after applying ARRAY JOIN. Example:

```sql
SELECT
    count() AS Reaches,
    countIf(num = 1) AS Hits
FROM test.hits
ARRAY JOIN
    GoalsReached,
    arrayEnumerate(GoalsReached) AS num
WHERE CounterID = 160656
LIMIT 10
```
```text
┌─Reaches─┬──Hits─┐
│   95606 │ 31406 │
└─────────┴───────┘
```

In this example, Reaches is the number of conversions (the strings received after applying ARRAY JOIN), and Hits is the number of pageviews (strings before ARRAY JOIN). In this particular case, you can get the same result in an easier way:

```sql
SELECT
    sum(length(GoalsReached)) AS Reaches,
    count() AS Hits
FROM test.hits
WHERE (CounterID = 160656) AND notEmpty(GoalsReached)
```
```text
┌─Reaches─┬──Hits─┐
│   95606 │ 31406 │
└─────────┴───────┘
```

This function can also be used in higher-order functions. For example, you can use it to get array indexes for elements that match a condition.

## arrayEnumerateUniq(arr, ...)

Returns an array the same size as the source array, indicating for each element what its position is among elements with the same value.
For example: arrayEnumerateUniq(\[10, 20, 10, 30\]) = \[1, 1, 2, 1\].

This function is useful when using ARRAY JOIN and aggregation of array elements.
Example:

```sql
SELECT
    Goals.ID AS GoalID,
    sum(Sign) AS Reaches,
    sumIf(Sign, num = 1) AS Visits
FROM test.visits
ARRAY JOIN
    Goals,
    arrayEnumerateUniq(Goals.ID) AS num
WHERE CounterID = 160656
GROUP BY GoalID
ORDER BY Reaches DESC
LIMIT 10
```
```text
┌──GoalID─┬─Reaches─┬─Visits─┐
│   53225 │    3214 │   1097 │
│ 2825062 │    3188 │   1097 │
│   56600 │    2803 │    488 │
│ 1989037 │    2401 │    365 │
│ 2830064 │    2396 │    910 │
│ 1113562 │    2372 │    373 │
│ 3270895 │    2262 │    812 │
│ 1084657 │    2262 │    345 │
│   56599 │    2260 │    799 │
│ 3271094 │    2256 │    812 │
└─────────┴─────────┴────────┘
```

In this example, each goal ID has a calculation of the number of conversions (each element in the Goals nested data structure is a goal that was reached, which we refer to as a conversion) and the number of sessions. Without ARRAY JOIN, we would have counted the number of sessions as sum(Sign). But in this particular case, the rows were multiplied by the nested Goals structure, so in order to count each session one time after this, we apply a condition to the value of the arrayEnumerateUniq(Goals.ID) function.

The arrayEnumerateUniq function can take multiple arrays of the same size as arguments. In this case, uniqueness is considered for tuples of elements in the same positions in all the arrays.

```sql
SELECT arrayEnumerateUniq([1, 1, 1, 2, 2, 2], [1, 1, 2, 1, 1, 2]) AS res
```
```text
┌─res───────────┐
│ [1,2,1,1,2,1] │
└───────────────┘
```

This is necessary when using ARRAY JOIN with a nested data structure and further aggregation across multiple elements in this structure.

## arrayPopBack

Removes the last item from the array.

```sql
arrayPopBack(array)
```

**Parameters**

- `array` – Array.

**Example**

```sql
SELECT arrayPopBack([1, 2, 3]) AS res
```
```text
┌─res───┐
│ [1,2] │
└───────┘
```

## arrayPopFront

Removes the first item from the array.

```sql
arrayPopFront(array)
```

**Parameters**

- `array` – Array.

**Example**

```sql
SELECT arrayPopFront([1, 2, 3]) AS res
```
```text
┌─res───┐
│ [2,3] │
└───────┘
```

## arrayPushBack

Adds one item to the end of the array.

```sql
arrayPushBack(array, single_value)
```

**Parameters**

- `array` – Array.
- `single_value` – A single value. Only numbers can be added to an array with numbers, and only strings can be added to an array of strings. When adding numbers, ClickHouse automatically sets the `single_value` type for the data type of the array. For more information about the types of data in ClickHouse, see "[Data types](../../data_types/index.md#data_types)". Can be `NULL`. The function adds a `NULL` element to an array, and the type of array elements converts to `Nullable`.

**Example**

```sql
SELECT arrayPushBack(['a'], 'b') AS res
```
```text
┌─res───────┐
│ ['a','b'] │
└───────────┘
```

## arrayPushFront

Adds one element to the beginning of the array.

```sql
arrayPushFront(array, single_value)
```

**Parameters**

- `array` – Array.
- `single_value` – A single value. Only numbers can be added to an array with numbers, and only strings can be added to an array of strings. When adding numbers, ClickHouse automatically sets the `single_value` type for the data type of the array. For more information about the types of data in ClickHouse, see "[Data types](../../data_types/index.md#data_types)". Can be `NULL`. The function adds a `NULL` element to an array, and the type of array elements converts to `Nullable`.

**Example**

```sql
SELECT arrayPushBack(['b'], 'a') AS res
```
```text
┌─res───────┐
│ ['a','b'] │
└───────────┘
```

## arrayResize

Changes the length of the array.

```sql
arrayResize(array, size[, extender])
```

**Parameters:**

- `array` — Array.
- `size` — Required length of the array.
    - If `size` is less than the original size of the array, the array is truncated from the right.
- If `size` is larger than the initial size of the array, the array is extended to the right with `extender` values or default values for the data type of the array items.
- `extender` — Value for extending an array. Can be `NULL`.

**Returned value:**

An array of length `size`.

**Examples of calls**

```sql
SELECT arrayResize([1], 3)
```
```text
┌─arrayResize([1], 3)─┐
│ [1,0,0]             │
└─────────────────────┘
```

```sql
SELECT arrayResize([1], 3, NULL)
```
```text
┌─arrayResize([1], 3, NULL)─┐
│ [1,NULL,NULL]             │
└───────────────────────────┘
```

## arraySlice

Returns a slice of the array.

```sql
arraySlice(array, offset[, length])
```

**Parameters**

- `array` –  Array of data.
- `offset` – Indent from the edge of the array. A positive value indicates an offset on the left, and a negative value is an indent on the right. Numbering of the array items begins with 1.
- `length` - The length of the required slice. If you specify a negative value, the function returns an open slice `[offset, array_length - length)`. If you omit the value, the function returns the slice `[offset, the_end_of_array]`.

**Example**

```sql
SELECT arraySlice([1, 2, NULL, 4, 5], 2, 3) AS res
```
```text
┌─res────────┐
│ [2,NULL,4] │
└────────────┘
```

Array elements set to `NULL` are handled as normal values.

## arraySort(\[func,\] arr, ...) {#array_functions-sort}

Sorts the elements of the `arr` array in ascending order. If the `func` function is specified, sorting order is determined by the result of the `func` function applied to the elements of the array. If `func` accepts multiple arguments, the `arraySort` function is passed several arrays that the arguments of `func` will correspond to. Detailed examples are shown at the end of `arraySort` description.

Example of integer values sorting:

```sql
SELECT arraySort([1, 3, 3, 0]);
```
```text
┌─arraySort([1, 3, 3, 0])─┐
│ [0,1,3,3]               │
└─────────────────────────┘
```

Example of string values sorting:

```sql
SELECT arraySort(['hello', 'world', '!']);
```
```text
┌─arraySort(['hello', 'world', '!'])─┐
│ ['!','hello','world']              │
└────────────────────────────────────┘
```

Consider the following sorting order for the `NULL`, `NaN` and `Inf` values:

```sql
SELECT arraySort([1, nan, 2, NULL, 3, nan, -4, NULL, inf, -inf]);
```
```text
┌─arraySort([1, nan, 2, NULL, 3, nan, -4, NULL, inf, -inf])─┐
│ [-inf,-4,1,2,3,inf,nan,nan,NULL,NULL]                     │
└───────────────────────────────────────────────────────────┘
```

- `-Inf` values are first in the array.
- `NULL` values are last in the array.
- `NaN` values are right before `NULL`.
- `Inf` values are right before `NaN`.

Note that `arraySort` is a [higher-order function](higher_order_functions.md). You can pass a lambda function to it as the first argument. In this case, sorting order is determined by the result of the lambda function applied to the elements of the array.

Let's consider the following example:

```sql
SELECT arraySort((x) -> -x, [1, 2, 3]) as res;
```
```text
┌─res─────┐
│ [3,2,1] │
└─────────┘
```

For each element of the source array, the lambda function returns the sorting key, that is, [1 –> -1, 2 –> -2, 3 –> -3]. Since the `arraySort` function sorts the keys in ascending order, the result is [3, 2, 1]. Thus, the `(x) –> -x` lambda function sets the [descending order](#array_functions-reverse-sort) in a sorting.

The lambda function can accept multiple arguments. In this case, you need to pass the `arraySort` function several arrays of identical length that the arguments of lambda function will correspond to. The resulting array will consist of elements from the first input array; elements from the next input array(s) specify the sorting keys. For example:

```sql
SELECT arraySort((x, y) -> y, ['hello', 'world'], [2, 1]) as res;
```
```text
┌─res────────────────┐
│ ['world', 'hello'] │
└────────────────────┘
```

Here, the elements that are passed in the second array ([2, 1]) define a sorting key for the corresponding element from the source array (['hello', 'world']), that is, ['hello' –> 2, 'world' –> 1]. Since the lambda function doesn't use `x`, actual values of the source array don't affect the order in the result. So, 'hello' will be the second element in the result, and 'world' will be the first.

Other examples are shown below.

```sql
SELECT arraySort((x, y) -> y, [0, 1, 2], ['c', 'b', 'a']) as res;
```
```text
┌─res─────┐
│ [2,1,0] │
└─────────┘
```

```sql
SELECT arraySort((x, y) -> -y, [0, 1, 2], [1, 2, 3]) as res;
```
```text
┌─res─────┐
│ [2,1,0] │
└─────────┘
```

!!! note
    To improve sorting efficiency, the [Schwartzian transform](https://en.wikipedia.org/wiki/Schwartzian_transform) is used.

## arrayReverseSort([func,] arr, ...) {#array_functions-reverse-sort}

Sorts the elements of the `arr` array in descending order. If the `func` function is specified, `arr` is sorted according to the result of the `func` function applied to the elements of the array, and then the sorted array is reversed. If `func` accepts multiple arguments, the `arrayReverseSort` function is passed several arrays that the arguments of `func` will correspond to. Detailed examples are shown at the end of `arrayReverseSort` description.

Example of integer values sorting:

```sql
SELECT arrayReverseSort([1, 3, 3, 0]);
```
```text
┌─arrayReverseSort([1, 3, 3, 0])─┐
│ [3,3,1,0]                      │
└────────────────────────────────┘
```

Example of string values sorting:

```sql
SELECT arrayReverseSort(['hello', 'world', '!']);
```
```text
┌─arrayReverseSort(['hello', 'world', '!'])─┐
│ ['world','hello','!']                     │
└───────────────────────────────────────────┘
```

Consider the following sorting order for the `NULL`, `NaN` and `Inf` values:

```sql
SELECT arrayReverseSort([1, nan, 2, NULL, 3, nan, -4, NULL, inf, -inf]) as res;
```
```text
┌─res───────────────────────────────────┐
│ [inf,3,2,1,-4,-inf,nan,nan,NULL,NULL] │
└───────────────────────────────────────┘
```

- `Inf` values are first in the array.
- `NULL` values are last in the array.
- `NaN` values are right before `NULL`.
- `-Inf` values are right before `NaN`.

Note that the `arrayReverseSort` is a [higher-order function](higher_order_functions.md). You can pass a lambda function to it as the first argument. Example is shown below.

```sql
SELECT arrayReverseSort((x) -> -x, [1, 2, 3]) as res;
```
```text
┌─res─────┐
│ [1,2,3] │
└─────────┘
```

The array is sorted in the following way:

1. At first, the source array ([1, 2, 3]) is sorted according to the result of the lambda function applied to the elements of the array. The result is an array [3, 2, 1].
2. Array that is obtained on the previous step, is reversed. So, the final result is [1, 2, 3].

The lambda function can accept multiple arguments. In this case, you need to pass the `arrayReverseSort` function several arrays of identical length that the arguments of lambda function will correspond to. The resulting array will consist of elements from the first input array; elements from the next input array(s) specify the sorting keys. For example:

```sql
SELECT arrayReverseSort((x, y) -> y, ['hello', 'world'], [2, 1]) as res;
```
```text
┌─res───────────────┐
│ ['hello','world'] │
└───────────────────┘
```

In this example, the array is sorted in the following way:

1. At first, the source array (['hello', 'world']) is sorted according to the result of the lambda function applied to the elements of the arrays. The elements that are passed in the second array ([2, 1]), define the sorting keys for corresponding elements from the source array. The result is an array ['world', 'hello'].
2. Array that was sorted on the previous step, is reversed. So, the final result is ['hello', 'world'].

Other examples are shown below.

```sql
SELECT arrayReverseSort((x, y) -> y, [4, 3, 5], ['a', 'b', 'c']) AS res;
```
```text
┌─res─────┐
│ [5,3,4] │
└─────────┘
```
```sql
SELECT arrayReverseSort((x, y) -> -y, [4, 3, 5], [1, 2, 3]) AS res;
```
```text
┌─res─────┐
│ [4,3,5] │
└─────────┘
```

## arrayUniq(arr, ...)

If one argument is passed, it counts the number of different elements in the array.
If multiple arguments are passed, it counts the number of different tuples of elements at corresponding positions in multiple arrays.

If you want to get a list of unique items in an array, you can use arrayReduce('groupUniqArray', arr).

## arrayJoin(arr) {#array_functions-join}

A special function. See the section ["ArrayJoin function"](array_join.md#functions_arrayjoin).

## arrayDifference(arr) {#array_functions-arraydifference}

Takes an array, returns an array of differences between adjacent elements. The first element will be 0, the second is the difference between the second and first elements of the original array, etc. The type of elements in the resulting array is determined by the type inference rules for subtraction (e.g. UInt8 - UInt8 = Int16). UInt*/Int*/Float* types are supported (type Decimal is not supported).

Example:

```sql
SELECT arrayDifference([1, 2, 3, 4])
```

```text
┌─arrayDifference([1, 2, 3, 4])─┐
│ [0,1,1,1]                     │
└───────────────────────────────┘
```

Example of the overflow due to result type Int64:

```sql
SELECT arrayDifference([0, 10000000000000000000])
```

```text
┌─arrayDifference([0, 10000000000000000000])─┐
│ [0,-8446744073709551616]                   │
└────────────────────────────────────────────┘
```

## arrayDistinct(arr) {#array_functions-arraydistinct}

Takes an array, returns an array containing the distinct elements.

Example:

```sql
SELECT arrayDistinct([1, 2, 2, 3, 1])
```

```text
┌─arrayDistinct([1, 2, 2, 3, 1])─┐
│ [1,2,3]                        │
└────────────────────────────────┘
```

## arrayEnumerateDense(arr) {#array_functions-arrayenumeratedense}

Returns an array of the same size as the source array, indicating where each element first appears in the source array.

Example:

```sql
SELECT arrayEnumerateDense([10, 20, 10, 30])
```

```text
┌─arrayEnumerateDense([10, 20, 10, 30])─┐
│ [1,2,1,3]                             │
└───────────────────────────────────────┘
```

## arrayIntersect(arr) {#array_functions-arrayintersect}

Takes multiple arrays, returns an array with elements that are present in all source arrays. Elements order in the resulting array is the same as in the first array.

Example:

```sql
SELECT
    arrayIntersect([1, 2], [1, 3], [2, 3]) AS no_intersect,
    arrayIntersect([1, 2], [1, 3], [1, 4]) AS intersect
```

```text
┌─no_intersect─┬─intersect─┐
│ []           │ [1]       │
└──────────────┴───────────┘
```

## arrayReduce(agg_func, arr1, ...) {#array_functions-arrayreduce}

Applies an aggregate function to array elements and returns its result. The name of the aggregation function is passed as a string in single quotes `'max'`, `'sum'`. When using parametric aggregate functions, the parameter is indicated after the function name in parentheses `'uniqUpTo(6)'`.

Example:

```sql
SELECT arrayReduce('max', [1, 2, 3])
```

```text
┌─arrayReduce('max', [1, 2, 3])─┐
│                             3 │
└───────────────────────────────┘
```

If an aggregate function takes multiple arguments, then this function must be applied to multiple arrays of the same size.

Example:

```sql
SELECT arrayReduce('maxIf', [3, 5], [1, 0])
```

```text
┌─arrayReduce('maxIf', [3, 5], [1, 0])─┐
│                                    3 │
└──────────────────────────────────────┘
```

Example with a parametric aggregate function:

```sql
SELECT arrayReduce('uniqUpTo(3)', [1, 2, 3, 4, 5, 6, 7, 8, 9, 10])
```

```text
┌─arrayReduce('uniqUpTo(3)', [1, 2, 3, 4, 5, 6, 7, 8, 9, 10])─┐
│                                                           4 │
└─────────────────────────────────────────────────────────────┘
```

## arrayFlatten(arr) {#array_functions-arrayflatten}

The `arrayFlatten` (or `flatten` alias) method will collapse the elements of an array to create a single array.

Example:

```sql
SELECT arrayFlatten([[1, 2, 3], [4, 5]])
```

```text
┌─arrayFlatten([[1, 2, 3], [4, 5]])─┐
│                       [1,2,3,4,5] │
└───────────────────────────────────┘
```

## arrayReverse(arr) {#array_functions-arrayreverse}

Returns an array of the same size as the original array containing the elements in reverse order.

Example:

```sql
SELECT arrayReverse([1, 2, 3])
```

```text
┌─arrayReverse([1, 2, 3])─┐
│ [3,2,1]                 │
└─────────────────────────┘
```

## reverse(arr) {#array_functions-reverse}

Synonym for ["arrayReverse"](#array_functions-arrayreverse)

<<<<<<< HEAD
## flatten {#flatten}

Converts array of arrays to a flat array.


**Syntax** 

```sql
flatten(array_of_arrays)
```

Alias: `arrayFlatten`.


**Parameters**

- `array_of_arrays` — [Array](../../data_types/array.md) of arrays. For example, `[[1,2,3], [4,5]]`.


**Example**

```sql
SELECT flatten([[1, 2, 3], [4, 5]])
```
```text
┌─flatten(array([1, 2, 3], [4, 5]))─┐
│ [1,2,3,4,5]                       │
└───────────────────────────────────┘
```
=======
## arrayCompact {#arraycompact}
>>>>>>> 0c904f14

Removes consecutive duplicate elements from an array. The order of result values is determined by the order in the source array.

**Syntax**

```sql
arrayCompact(arr)
```

**Parameters**

`arr` — The [array](../../data_types/array.md) to inspect.

**Returned value**

The array without duplicate.

Type: `Array`.

**Example**

Query:

```sql
SELECT arrayCompact([1, 1, nan, nan, 2, 3, 3, 3])
```

Result:

```text
┌─arrayCompact([1, 1, nan, nan, 2, 3, 3, 3])─┐
│ [1,nan,nan,2,3]                            │
└────────────────────────────────────────────┘
```

[Original article](https://clickhouse.yandex/docs/en/query_language/functions/array_functions/) <!--hide--><|MERGE_RESOLUTION|>--- conflicted
+++ resolved
@@ -772,22 +772,6 @@
 └─────────────────────────────────────────────────────────────┘
 ```
 
-## arrayFlatten(arr) {#array_functions-arrayflatten}
-
-The `arrayFlatten` (or `flatten` alias) method will collapse the elements of an array to create a single array.
-
-Example:
-
-```sql
-SELECT arrayFlatten([[1, 2, 3], [4, 5]])
-```
-
-```text
-┌─arrayFlatten([[1, 2, 3], [4, 5]])─┐
-│                       [1,2,3,4,5] │
-└───────────────────────────────────┘
-```
-
 ## arrayReverse(arr) {#array_functions-arrayreverse}
 
 Returns an array of the same size as the original array containing the elements in reverse order.
@@ -808,11 +792,19 @@
 
 Synonym for ["arrayReverse"](#array_functions-arrayreverse)
 
-<<<<<<< HEAD
 ## flatten {#flatten}
 
 Converts array of arrays to a flat array.
 
+Function:
+
+- Applies for any depth of nested arrays, but all the elements should lay at the same level.
+
+    For example, the `[[[1]], [[2], [3]]]` array can be flattened, but the `[[1], [[2], [3]]]` array can't be flattened.
+
+- Does not change arrays that are already flat.
+
+The flattened array contains all the elements from all source arrays.
 
 **Syntax** 
 
@@ -827,20 +819,18 @@
 
 - `array_of_arrays` — [Array](../../data_types/array.md) of arrays. For example, `[[1,2,3], [4,5]]`.
 
-
-**Example**
-
-```sql
-SELECT flatten([[1, 2, 3], [4, 5]])
-```
-```text
-┌─flatten(array([1, 2, 3], [4, 5]))─┐
-│ [1,2,3,4,5]                       │
-└───────────────────────────────────┘
-```
-=======
+**Examples**
+
+```sql
+SELECT flatten([[[1]], [[2], [3]]])
+```
+```text
+┌─flatten(array(array([1]), array([2], [3])))─┐
+│ [1,2,3]                                     │
+└─────────────────────────────────────────────┘
+```
+
 ## arrayCompact {#arraycompact}
->>>>>>> 0c904f14
 
 Removes consecutive duplicate elements from an array. The order of result values is determined by the order in the source array.
 
