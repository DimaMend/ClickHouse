--- conflicted
+++ resolved
@@ -875,7 +875,6 @@
 
 **Parameters**
 
-<<<<<<< HEAD
 `arr` — Any number of [array](../../data_types/array.md) type columns to combine.
 
 **Returned value**
@@ -883,13 +882,6 @@
 The result of Array[Tuple(...)] type after the combination of these arrays
 
 **Example**
-=======
-## auc(arr_scores, arr_labels)
-
-Returns AUC(Area Under the Curve, which is a concept in machine learning, see more details: https://developers.google.com/machine-learning/crash-course/classification/roc-and-auc); 
-
-`arr_scores` represents scores prediction model gives, while `arr_labels` represents labels of samples, usually 1 for positive sample and 0 for negtive sample.
->>>>>>> 71141fab
 
 Query:
 
@@ -905,4 +897,11 @@
 └────────────────────────────────────────────┘
 ```
 
+## auc(arr_scores, arr_labels)
+
+Returns AUC(Area Under the Curve, which is a concept in machine learning, see more details: https://developers.google.com/machine-learning/crash-course/classification/roc-and-auc); 
+
+`arr_scores` represents scores prediction model gives, while `arr_labels` represents labels of samples, usually 1 for positive sample and 0 for negtive sample.
+
+
 [Original article](https://clickhouse.yandex/docs/en/query_language/functions/array_functions/) <!--hide-->