--- conflicted
+++ resolved
@@ -109,29 +109,7 @@
 
 ## Column Compression Codecs
 
-<<<<<<< HEAD
-Besides default data compression, defined in [server settings](../operations/server_settings/settings.md#compression), per-column specification is also available.
-
-Supported compression algorithms:
-
-- `NONE` — No compression.
-- `LZ4` — Lossless [data compression algorithm](https://github.com/lz4/lz4) used by default. Applies LZ4 fast compression.
-- `LZ4HC[(level)]` — LZ4 HC (high compression) algorithm with configurable level. Default level: 9. Setting `level <= 0` applies the default level. Possible levels: [1, 12]. Recommended level range: [4, 9].
-- `ZSTD[(level)]` — [ZSTD compression algorithm](https://en.wikipedia.org/wiki/Zstandard) with configurable `level`. Possible levels: [1, 22]. Default value: 1.
-- `Delta(delta_bytes)` — Compression approach in which raw values are replaced by the difference of two neighboring values. Up to `delta_bytes` are used for storing delta values, so `delta_bytes` is the maximum size of raw values.
-Possible `delta_bytes` values: 1, 2, 4, 8. The default value for `delta_bytes` is `sizeof(type)` if equal to 1, 2, 4, or 8. In all other cases, it's 1.
-- `DoubleDelta` — Compresses values down to 1 bit (at most) using delta calculations. Optimal compression rates are achieved for monotonic sequences with a constant stride, such as time series data. Can be used with any fixed-width type. Implements the algorithm used in Gorilla TSDB, extending it to support 64-bit types. Uses 1 extra bit for 32-byte deltas: 5-bit prefixes instead of 4-bit prefixes. For additional information, see Compressing Time Stamps in [Gorilla: A Fast, Scalable, In-Memory Time Series Database](http://www.vldb.org/pvldb/vol8/p1816-teller.pdf).
-- `Gorilla` — Compresses values down to 1 bit (at most). Efficient when storing a series of floating point values that change slowly, because the best compression rate is achieved when neighboring values are binary equal. Implements the algorithm used in Gorilla TSDB, extending it to support 64-bit types. For additional information, see Compressing Values in [Gorilla: A Fast, Scalable, In-Memory Time Series Database](http://www.vldb.org/pvldb/vol8/p1816-teller.pdf).
-
-High compression levels are useful for asymmetric scenarios, like compress once, decompress repeatedly. Higher levels mean better compression and higher CPU usage.
-
-!!!warning
-    You can't decompress ClickHouse database files with external utilities like `lz4`. Instead, use the special [clickhouse-compressor](https://github.com/yandex/ClickHouse/tree/master/dbms/programs/compressor) utility.
-
-Syntax example:
-=======
 By default, ClickHouse applies to columns the compression method, defined in [server settings](../operations/server_settings/settings.md#compression). Also, you can define compression method for each individual column in the `CREATE TABLE` query.
->>>>>>> a1560448
 
 ```
 CREATE TABLE codec_example
@@ -160,15 +138,21 @@
 
 ClickHouse supports common purpose codecs and specialized codecs.
 
+!!!warning
+    You can't decompress ClickHouse database files with external utilities like `lz4`. Instead, use the special [clickhouse-compressor](https://github.com/yandex/ClickHouse/tree/master/dbms/programs/compressor) utility.
+
+
+
 ### Specialized codecs {#create-query-specialized-codecs}
 
 These codecs are designed to make compression more effective using specifities of the data. Some of this codecs don't compress data by itself, but they prepare data to be compressed better by common purpose codecs.
 
 Specialized codecs:
 
-- `Delta(delta_bytes)` — Compression approach, when raw values are replaced with the difference of two neighbor values. Up to `delta_bytes` are used for storing delta value, so `delta_bytes` is a maximum size of raw values. Possible `delta_bytes` values: 1, 2, 4, 8. Default value for `delta_bytes` is `sizeof(type)`, if it is equals to 1, 2, 4, 8. Otherwise it equals 1.
-- `DoubleDelta` — Compresses values down to 1 bit (in the best case), using deltas calculation. Best compression rates are achieved on monotonic sequences with constant stride, for example, time series data. Can be used with any fixed-width type. Implements the algorithm used in Gorilla TSDB, extending it to support 64 bit types. Uses 1 extra bit for 32 byte deltas: 5 bit prefix instead of 4 bit prefix. For additional information, see the "Compressing time stamps" section of the [Gorilla: A Fast, Scalable, In-Memory Time Series Database](http://www.vldb.org/pvldb/vol8/p1816-teller.pdf) document.
-- `Gorilla` — Compresses values down to 1 bit (in the best case). The codec is efficient when storing series of floating point values that change slowly, because the best compression rate is achieved when neighboring values are binary equal. Implements the algorithm used in Gorilla TSDB, extending it to support 64 bit types. For additional information, see the "Compressing values" section of the [Gorilla: A Fast, Scalable, In-Memory Time Series Database](http://www.vldb.org/pvldb/vol8/p1816-teller.pdf) document.
+- `Delta(delta_bytes)` — Compression approach in which raw values are replaced by the difference of two neighboring values. Up to `delta_bytes` are used for storing delta values, so `delta_bytes` is the maximum size of raw values.
+Possible `delta_bytes` values: 1, 2, 4, 8. The default value for `delta_bytes` is `sizeof(type)` if equal to 1, 2, 4, or 8. In all other cases, it's 1.
+- `DoubleDelta` — Compresses values down to 1 bit (at most) using delta calculations. Optimal compression rates are achieved for monotonic sequences with a constant stride, such as time series data. Can be used with any fixed-width type. Implements the algorithm used in Gorilla TSDB, extending it to support 64-bit types. Uses 1 extra bit for 32-byte deltas: 5-bit prefixes instead of 4-bit prefixes. For additional information, see Compressing Time Stamps in [Gorilla: A Fast, Scalable, In-Memory Time Series Database](http://www.vldb.org/pvldb/vol8/p1816-teller.pdf).
+- `Gorilla` — Compresses values down to 1 bit (at most). Efficient when storing a series of floating point values that change slowly, because the best compression rate is achieved when neighboring values are binary equal. Implements the algorithm used in Gorilla TSDB, extending it to support 64-bit types. For additional information, see Compressing Values in [Gorilla: A Fast, Scalable, In-Memory Time Series Database](http://www.vldb.org/pvldb/vol8/p1816-teller.pdf).
 - `T64` — Compression approach that crops unused high bits of values in integer data types (including `Enum`, `Date` and `DateTime`). At each step of its algorithm, codec takes a block of 64 values, puts them into 64x64 bit matrix, transposes it, crops the unused bits of values and returns the rest as a sequence. Unused bits are the bits, that don't differ between maximum and minimum values in the whole data part for which the compression is used.
 
 ### Common purpose codecs {#create-query-common-purpose-codecs}
@@ -177,8 +161,8 @@
 
 - `NONE` — No compression.
 - `LZ4` — Lossless [data compression algorithm](https://github.com/lz4/lz4) used by default. Applies LZ4 fast compression.
-- `LZ4HC[(level)]` — LZ4 CH (high compression) algorithm with configurable level. Default level: 9. If you set `level <= 0`, the default level is applied. Possible levels: [1, 12]. Recommended levels are in range: [4, 9].
-- `ZSTD[(level)]` — [ZSTD compression algorithm](https://en.wikipedia.org/wiki/Zstandard) with configurable `level`. Possible levels: [1, 22]. Default level: 1.
+- `LZ4HC[(level)]` — LZ4 HC (high compression) algorithm with configurable level. Default level: 9. Setting `level <= 0` applies the default level. Possible levels: [1, 12]. Recommended level range: [4, 9].
+- `ZSTD[(level)]` — [ZSTD compression algorithm](https://en.wikipedia.org/wiki/Zstandard) with configurable `level`. Possible levels: [1, 22]. Default value: 1.
 
 High compression levels useful for asymmetric scenarios, like compress once, decompress a lot of times. Greater levels stands for better compression and higher CPU usage.
 
