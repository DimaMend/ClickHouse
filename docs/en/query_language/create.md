--- conflicted
+++ resolved
@@ -103,9 +103,6 @@
 
 It is not possible to set default values for elements in nested data structures.
 
-<<<<<<< HEAD
-### TTL Expression
-=======
 ### Constraints {#constraints}
 
 WARNING: This feature is experimental. Correct work is not guaranteed on non-MergeTree family engines.
@@ -126,8 +123,7 @@
 
 Adding large amount of constraints can negatively affect performance of big `INSERT` queries.
 
-### TTL expression
->>>>>>> bc37ede1
+### TTL Expression
 
 Defines storage time for values. Can be specified only for MergeTree-family tables. For the detailed description, see [TTL for columns and tables](../operations/table_engines/mergetree.md#table_engine-mergetree-ttl).
 
@@ -135,7 +131,7 @@
 
 By default, ClickHouse applies the compression method, defined in [server settings](../operations/server_settings/settings.md#compression), to columns. You can also define the compression method for each individual column in the `CREATE TABLE` query.
 
-```
+```sql
 CREATE TABLE codec_example
 (
     dt Date CODEC(ZSTD),
@@ -150,13 +146,13 @@
 
 If a codec is specified, the default codec doesn't apply. Codecs can be combined in a pipeline, for example, `CODEC(Delta, ZSTD)`. To select the best codec combination for you project, pass benchmarks similar to described in the Altinity [New Encodings to Improve ClickHouse Efficiency](https://www.altinity.com/blog/2019/7/new-encodings-to-improve-clickhouse) article.
 
-!!!warning
+!!!warning "Warning"
     You can't decompress ClickHouse database files with external utilities like `lz4`. Instead, use the special [clickhouse-compressor](https://github.com/yandex/ClickHouse/tree/master/dbms/programs/compressor) utility.
 
 Compression is supported for the following table engines:
 
-- [*MergeTree](../operations/table_engines/mergetree.md) family
-- [*Log](../operations/table_engines/log_family.md) family
+- [MergeTree](../operations/table_engines/mergetree.md) family
+- [Log](../operations/table_engines/log_family.md) family
 - [Set](../operations/table_engines/set.md)
 - [Join](../operations/table_engines/join.md)
 
@@ -168,14 +164,6 @@
 
 Specialized codecs:
 
-<<<<<<< HEAD
-- `Delta(delta_bytes)` — Compression approach in which raw values are replaced by the difference of two neighboring values. Up to `delta_bytes` are used for storing delta values, so `delta_bytes` is the maximum size of raw values. Possible `delta_bytes` values: 1, 2, 4, 8. The default value for `delta_bytes` is `sizeof(type)` if equal to 1, 2, 4, or 8. In all other cases, it's 1.
-- `DoubleDelta` — Compresses values down to 1 bit (at most) using delta calculations. Optimal compression rates are achieved for monotonic sequences with a constant stride, such as time series data. Can be used with any fixed-width type. Implements the algorithm used in Gorilla TSDB, extending it to support 64-bit types. Uses 1 extra bit for 32-byte deltas: 5-bit prefixes instead of 4-bit prefixes. For additional information, see Compressing Time Stamps in [Gorilla: A Fast, Scalable, In-Memory Time Series Database](http://www.vldb.org/pvldb/vol8/p1816-teller.pdf).
-- `Gorilla` — Compresses values down to 1 bit (at most). Efficient when storing a series of floating point values that change slowly, because the best compression rate is achieved when neighboring values are binary equal. Implements the algorithm used in Gorilla TSDB, extending it to support 64-bit types. For additional information, see Compressing Values in [Gorilla: A Fast, Scalable, In-Memory Time Series Database](http://www.vldb.org/pvldb/vol8/p1816-teller.pdf).
-- `T64` — Compression approach that crops unused high bits of values in integer data types (including `Enum`, `Date`, and `DateTime`). At each step of its algorithm, the codec takes a block of 64 values, puts them into a 64x64-bit matrix, transposes it, crops the unused bits, and returns the rest as a sequence. Unused bits are those that don't differ between maximum and minimum values in the whole data part that compression is used for.
-
-### Common Purpose Codecs {#create-query-common-purpose-codecs}
-=======
 - `Delta(delta_bytes)` — Compression approach in which raw values are replaced by the difference of two neighboring values, except for the first value that stays unchanged. Up to `delta_bytes` are used for storing delta values, so `delta_bytes` is the maximum size of raw values. Possible `delta_bytes` values: 1, 2, 4, 8. The default value for `delta_bytes` is `sizeof(type)` if equal to 1, 2, 4, or 8. In all other cases, it's 1.
 - `DoubleDelta` — Calculates delta of deltas and writes it in compact binary form. Optimal compression rates are achieved for monotonic sequences with a constant stride, such as time series data. Can be used with any fixed-width type. Implements the algorithm used in Gorilla TSDB, extending it to support 64-bit types. Uses 1 extra bit for 32-byte deltas: 5-bit prefixes instead of 4-bit prefixes. For additional information, see Compressing Time Stamps in [Gorilla: A Fast, Scalable, In-Memory Time Series Database](http://www.vldb.org/pvldb/vol8/p1816-teller.pdf).
 - `Gorilla` — Calculates XOR between current and previous value and writes it in compact binary form. Efficient when storing a series of floating point values that change slowly, because the best compression rate is achieved when neighboring values are binary equal. Implements the algorithm used in Gorilla TSDB, extending it to support 64-bit types. For additional information, see Compressing Values in [Gorilla: A Fast, Scalable, In-Memory Time Series Database](http://www.vldb.org/pvldb/vol8/p1816-teller.pdf).
@@ -193,19 +181,13 @@
 ```
 
 ### Common purpose codecs {#create-query-common-purpose-codecs}
->>>>>>> bc37ede1
 
 Codecs:
 
 - `NONE` — No compression.
 - `LZ4` — Lossless [data compression algorithm](https://github.com/lz4/lz4) used by default. Applies LZ4 fast compression.
-<<<<<<< HEAD
-- `LZ4HC[(level)]` — LZ4 CH (high compression) algorithm with configurable level. Default level: 9. If set to `level <= 0`, the default level is applied. Possible levels: [1, 12]. Recommended levels fall in the range of [4, 9].
-- `ZSTD[(level)]` — [ZSTD compression algorithm](https://en.wikipedia.org/wiki/Zstandard) with configurable `level`. Possible levels: [1, 22]. Default level: 1.
-=======
 - `LZ4HC[(level)]` — LZ4 HC (high compression) algorithm with configurable level. Default level: 9. Setting `level <= 0` applies the default level. Possible levels: [1, 12]. Recommended level range: [4, 9].
 - `ZSTD[(level)]` — [ZSTD compression algorithm](https://en.wikipedia.org/wiki/Zstandard) with configurable `level`. Possible levels: [1, 22]. Default value: 1.
->>>>>>> bc37ede1
 
 High compression levels are useful for asymmetric scenarios, like compress once, decompress repeatedly. Higher levels mean better compression and higher CPU usage.
 
