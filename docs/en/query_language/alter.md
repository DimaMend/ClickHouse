## ALTER {#query_language_queries_alter}

The `ALTER` query is only supported for `*MergeTree` tables, as well as `Merge`and`Distributed`. The query has several variations.

### Column Manipulations

Changing the table structure.

``` sql
ALTER TABLE table_name [ON CLUSTER cluster] ADD|DROP|CLEAR|MODIFY COLUMN ...
```

In the query, specify a list of one or more comma-separated actions.
Each action is an operation on a column.

The following actions are supported:

``` sql
ADD COLUMN name [type] [default_expr] [AFTER name_after]
```

Adds a new column to the table with the specified name, type, and `default_expr` (see the section "Default expressions"). If you specify `AFTER name_after` (the name of another column), the column is added after the specified one in the list of table columns. Otherwise, the column is added to the end of the table. Note that there is no way to add a column to the beginning of a table. For a chain of actions, 'name_after' can be the name of a column that is added in one of the previous actions.

Adding a column just changes the table structure, without performing any actions with data. The data doesn't appear on the disk after ALTER. If the data is missing for a column when reading from the table, it is filled in with default values (by performing the default expression if there is one, or using zeros or empty strings). If the data is missing for a column when reading from the table, it is filled in with default values (by performing the default expression if there is one, or using zeros or empty strings). The column appears on the disk after merging data parts (see MergeTree).

This approach allows us to complete the ALTER query instantly, without increasing the volume of old data.

``` sql
DROP COLUMN name
```

Deletes the column with the name 'name'.
Deletes data from the file system. Since this deletes entire files, the query is completed almost instantly.

``` sql
CLEAR COLUMN column_name IN PARTITION partition_name
```

Clears data in a column in a specified partition.

``` sql
MODIFY COLUMN name [type] [default_expr]
```

Changes the 'name' column's type to 'type' and/or the default expression to 'default_expr'. When changing the type, values are converted as if the 'toType' function were applied to them.

If only the default expression is changed, the query doesn't do anything complex, and is completed almost instantly.

Changing the column type is the only complex action – it changes the contents of files with data. For large tables, this may take a long time.

There are several processing stages:

- Preparing temporary (new) files with modified data.
- Renaming old files.
- Renaming the temporary (new) files to the old names.
- Deleting the old files.

Only the first stage takes time. If there is a failure at this stage, the data is not changed.
If there is a failure during one of the successive stages, data can be restored manually. The exception is if the old files were deleted from the file system but the data for the new files did not get written to the disk and was lost.

The `ALTER` query lets you create and delete separate elements (columns) in nested data structures, but not whole nested data structures. To add a nested data structure, you can add columns with a name like `name.nested_name` and the type `Array(T)`. A nested data structure is equivalent to multiple array columns with a name that has the same prefix before the dot.

There is no support for deleting columns in the primary key or the sampling key (columns that are in the `ENGINE` expression). Changing the type for columns that are included in the primary key is only possible if this change does not cause the data to be modified (for example, it is allowed to add values to an Enum or change a type with `DateTime` to `UInt32`).

If the `ALTER` query is not sufficient for making the table changes you need, you can create a new table, copy the data to it using the `INSERT SELECT` query, then switch the tables using the `RENAME` query and delete the old table.

The `ALTER` query blocks all reads and writes for the table. In other words, if a long `SELECT` is running at the time of the `ALTER` query, the `ALTER` query will wait for it to complete. At the same time, all new queries to the same table will wait while this `ALTER` is running.

For tables that don't store data themselves (such as `Merge` and `Distributed`), `ALTER` just changes the table structure, and does not change the structure of subordinate tables. For example, when running ALTER for a `Distributed` table, you will also need to run `ALTER` for the tables on all remote servers.

The `ALTER` query for changing columns is replicated. The instructions are saved in ZooKeeper, then each replica applies them. All `ALTER` queries are run in the same order. The query waits for the appropriate actions to be completed on the other replicas. However, a query to change columns in a replicated table can be interrupted, and all actions will be performed asynchronously.


### Manipulations With Key Expressions

The following command is supported:

``` sql
MODIFY ORDER BY new_expression
```

It only works for tables in the [MergeTree](../operations/table_engines/mergetree.md) family (including
[replicated](../operations/table_engines/replication.md) tables). The command changes the
[sorting key](../operations/table_engines/mergetree.md) of the table
to `new_expression` (an expression or a tuple of expressions). Primary key remains the same.

The command is lightweight in a sense that it only changes metadata. To keep the property that data part
rows are ordered by the sorting key expression you cannot add expressions containing existing columns
to the sorting key (only columns added by the `ADD COLUMN` command in the same `ALTER` query).

### Manipulations With Partitions and Parts {#alter_manipulations-with-partitions}

The following operations are available:

- [DETACH PARTITION](#alter_detach-partition) – Moves a partition to the 'detached' directory and forget it.
- [DROP PARTITION](#alter_drop-partition) – Deletes a partition.
- [ATTACH PART|PARTITION](#alter_attach-partition) – Adds a part or partition from the 'detached' directory to the table.
- [REPLACE PARTITION](#alter_replace-partition) - Copies the data partition from one table to another.
- [CLEAR COLUMN IN PARTITION](#alter_clear-column-partition) - Resets the value of a specified column in a partition.
- [FREEZE PARTITION](#alter_freeze-partition) – Creates a backup of a partition.
- [FETCH PARTITION](#alter_fetch-partition) – Downloads a partition from another server.

A partition is a logic combination of records by a certain criterion. For example, you can set a partition by month, by day or by an hour. Each partition is stored separately in order to simplify manipulations with data.

The partition is specified in the clause `PARTITION BY` when creating a table. For details, see the section [Custom Partitioning Key](../operations/table_engines/custom_partitioning_key.md).

<<<<<<< HEAD
A "part" in a table is a part of data in a single partition, sorted by the primary key. When inserting new data to a partition, this data is stored as a separate part (chunk). In 10-15 minutes after inserting, the parts of the same partition are merged into the entire part.
=======
### Manipulations With Data Skipping Indices

It only works for tables in the [`*MergeTree`](../operations/table_engines/mergetree.md) family (including
[replicated](../operations/table_engines/replication.md) tables). The following operations
are available:

* `ALTER ADD INDEX name expression TYPE type GRANULARITY value AFTER name [AFTER name2]` - Adds index description to tables metadata.

* `ALTER DROP INDEX name` - Removes index description from tables metadata and deletes index files from disk.

These commands are lightweight in a sense that they only change metadata or remove files.
Also, they are replicated (syncing indices metadata through ZooKeeper).

### Manipulations With Partitions and Parts
>>>>>>> a1b0dede

To view the table parts and partitions, use the [system.parts](../operations/system_tables.md#system_tables-parts) table. For example, let's assume that we have a table `visits` with partitioning by month. Let's perform the `SELECT` query for the `system.parts` table:

``` sql
SELECT 
    partition,
    name, 
    active
FROM system.parts 
WHERE table = 'visits'
```

```
┌─partition─┬─name─────────┬─active─┐
│ 201901    │ 201901_1_1_0 │      1 │
│ 201901    │ 201901_2_2_0 │      1 │
│ 201901    │ 201901_3_3_0 │      1 │
│ 201901    │ 201901_7_7_0 │      1 │
│ 201902    │ 201902_4_4_0 │      1 │
│ 201902    │ 201902_5_5_0 │      1 │
│ 201902    │ 201902_6_6_0 │      1 │
└───────────┴──────────────┴────────┘
```

The `partition` column contains the names of the partitions. There are two partitions in this example: `201901` and `201902`. You can use this column value to specify the partition name in [ALTER ... PARTITION](#alter_manipulations-with-partitions) queries.

The `name` column contains the names of the partition data parts. You can use this column to specify the name of the part in the [ALTER ATTACH PART](#alter_attach-partition) query.
 
The `active` column shows the status of the part. `1` is active; `0` is inactive. The inactive parts are, for example, source parts remaining after merging to a larger part. The corrupted data parts are also indicated as inactive.

Let's break down the name of the first part: `201901_1_1_0`:

- `201901` is the partition name.
- `1` is the minimum number of the data block.
- `1` is the maximum number of the data block.
- `0` is the chunk level (the depth of the merge tree it is formed from).

Note: The parts of old-type tables have the name: `20190117_20190123_2_2_0` (minimum date - maximum date - minimum block number - maximum block number - level).

As you can see in the example, there are several separated parts in the same partition (for example, `201901_1_1_0` and `201901_2_2_0`). It means that these parts are not merged yet. ClickHouse merges the inserted parts of data periodically, approximately in 15 minutes after inserting. Also, you can perform non-scheduled merge, using the [OPTIMIZE](misc.md#misc_operations-optimize) query. Example:

``` sql
OPTIMIZE TABLE visits PARTITION 201901;
OPTIMIZE TABLE visits PARTITION 201902;
```

```
┌─partition─┬─name─────────┬─active─┐
│ 201901    │ 201901_1_1_0 │      0 │
│ 201901    │ 201901_1_7_1 │      1 │
│ 201901    │ 201901_2_2_0 │      0 │
│ 201901    │ 201901_3_3_0 │      0 │
│ 201901    │ 201901_7_7_0 │      0 │
│ 201902    │ 201902_4_4_0 │      0 │
│ 201902    │ 201902_4_6_1 │      1 │
│ 201902    │ 201902_5_5_0 │      0 │
│ 201902    │ 201902_6_6_0 │      0 │
└───────────┴──────────────┴────────┘
```

Inactive parts will be deleted approximately in 10 minutes after merging. 
 
Another way to view a set of parts and partitions, is to go into the directory of the table: `/var/lib/clickhouse/data/<database>/<table>/`. For example: 

```bash
dev:/var/lib/clickhouse/data/default/visits$ ls -l
total 44
drwxr-xr-x 2 clickhouse clickhouse 4096 Jan 28 14:47 201901_1_1_0
drwxr-xr-x 2 clickhouse clickhouse 4096 Jan 28 14:48 201901_1_7_1
drwxr-xr-x 2 clickhouse clickhouse 4096 Jan 28 14:47 201901_2_2_0
drwxr-xr-x 2 clickhouse clickhouse 4096 Jan 28 14:47 201901_3_3_0
drwxr-xr-x 2 clickhouse clickhouse 4096 Jan 28 14:48 201901_7_7_0
drwxr-xr-x 2 clickhouse clickhouse 4096 Jan 28 14:47 201902_4_4_0
drwxr-xr-x 2 clickhouse clickhouse 4096 Jan 28 14:48 201902_4_6_1
drwxr-xr-x 2 clickhouse clickhouse 4096 Jan 28 14:47 201902_5_5_0
drwxr-xr-x 2 clickhouse clickhouse 4096 Jan 28 14:47 201902_6_6_0
drwxr-xr-x 2 clickhouse clickhouse 4096 Jan 28 14:47 detached

```

The folders '201901_1_1_0', '201901_1_7_1' and so on, are the directories of the parts. Each part relates to a corresponding partition and contains data just for a certain month (the table in this example has partitioning by month).

The 'detached' directory contains parts that were detached from the table using the [DETACH](#alter_detach-partition) query. The corrupted parts are also moved to this directory, instead of being deleted. The server does not use the parts from 'detached' directory. You can add, delete, or modify the data in this directory at any time – the server will not know about this until you make the [ATTACH](#alter_attach-partition) query.

!!! info
    On the operating server, you cannot manually change the set of parts or their data on the file system, since the server will not know about it.
    For non-replicated tables, you can do this when the server is stopped, but we do not recommend it.
    For replicated tables, the set of parts cannot be changed in any case.

#### DETACH PARTITION {#alter_detach-partition}

``` sql
ALTER TABLE table_name DETACH PARTITION partition_expr
```

Moves all data for the specified partition to the 'detached' directory (read about setting the partition in a section [how to specify the partition expression](#alter-how-to-specify-part-expr)). The server forgets about the detached partition. Example:

``` sql
ALTER TABLE visits DETACH PARTITION 201901
```

After the query is executed, you can do whatever you want with the data in the 'detached' directory — delete it from the file system, or just leave it.

This query is replicated – it moves the data to the 'detached' directory on all replicas. Note that you can execute this query only on a leader replica. To find out if a replica is a leader, use the [system.replicas](../operations/system_tables.md#system_tables-replicas) table. Alternatively, it is easier to make a query on all replicas - all the replicas throw an exception, except the leader replica.

#### DROP PARTITION {#alter_drop-partition}

``` sql
ALTER TABLE table_name DROP PARTITION partition_expr
```

Deletes the data of specified partition from the table ([how to specify the partition expression](#alter-how-to-specify-part-expr)). This query tags the partition as inactive and deletes data completely, approximately in 10 minutes.

The query is replicated – it deletes data on all replicas.

#### ATTACH PARTITION|PART {#alter_attach-partition}

``` sql
ALTER TABLE table_name ATTACH PARTITION|PART partition_expr
```

Adds data to the table from the 'detached' directory. It is possible to add data for an entire partition or for a separate part. Examples:

``` sql
ALTER TABLE visits ATTACH PARTITION 201901;
ALTER TABLE visits ATTACH PART 201901_2_2_0;
```

Read more about setting the partition expression in a section [How to specify the partition expression](#alter-how-to-specify-part-expr).

This query is replicated. Each replica checks whether there is data in the 'detached' directory. If the data is in this directory, the query checks the integrity, verifies that it matches the data on the server that initiated the query. If everything is correct, the query adds data to the replica. If not, it downloads data from the query requestor replica, or from another replica where the data has already been added.

So you can put data to the 'detached' directory on one replica, and use the `ALTER ... ATTACH` query to add it to the table on all replicas.

#### REPLACE PARTITION {#alter_replace-partition}

``` sql
ALTER TABLE table2_name REPLACE PARTITION partition_expr FROM table1_name
```

This query copies the data partition from the `table1` to `table2`. Note that:

- Both tables must have the same structure.
- When creating the `table2`, you must specify the same partition key as for the `table1`. 

Read about setting the partition expression in a section [How to specify the partition expression](#alter-how-to-specify-part-expr).

#### CLEAR COLUMN IN PARTITION {#alter_clear-column-partition}

``` sql
ALTER TABLE table_name CLEAR COLUMN column_name IN PARTITION partition_expr
```

Resets values in the specified column in a partition. If the `DEFAULT` clause was determined when creating a table, this query sets the column value to a specified default value.

Example:

``` sql
ALTER TABLE visits CLEAR COLUMN hour in PARTITION 201902
```

#### FREEZE PARTITION {#alter_freeze-partition}

``` sql
ALTER TABLE table_name FREEZE [PARTITION partition_expr]
```

This query creates a local backup of a specified partition. If the `PARTITION` clause is omitted, the query creates the backup of all partitions at once. Note that for old-styled tables you can specify the prefix of the partition name (for example, '2019') - then the query creates the backup for all the corresponding partitions.

At the time of execution, for a data snapshot, the query creates hardlinks to a table data. Hardlinks are placed in the directory `/var/lib/clickhouse/shadow/N/...`, where

- `/var/lib/clickhouse/` is the working ClickHouse directory specified in the config.
- `N` is the incremental number of the backup.

The same structure of directories is created inside the backup as inside `/var/lib/clickhouse/`. It also performs 'chmod' for all files, forbidding writing into them.

The query creates backup almost instantly (but first it waits for the current queries to the corresponding table to finish running). At first, the backup does not take any space on the disk. As the system works, the backup can take disk space, as data is modified. If the backup is made for old enough data, it does not take space on the disk.

After creating the backup, you can copy the data from `/var/lib/clickhouse/shadow/` to the remote server and then delete it from the local server. The entire backup process is performed without stopping the server.

The `ALTER ... FREEZE PARTITION` query is not replicated. It creates a local backup only on the local server.

As an alternative, you can manually copy data from the `/var/lib/clickhouse/data/database/table` directory. But if you do this while the server is running, race conditions are possible when copying directories with files being added or changed, and the backup may be inconsistent. Copy the data when the server is not running – then the resulting data will be the same as after the `ALTER TABLE t FREEZE PARTITION` query.

`ALTER TABLE ... FREEZE PARTITION` copies only the data, not table metadata. To make a backup of table metadata, copy the file `/var/lib/clickhouse/metadata/database/table.sql`

To add the data to a table from a backup, do the following:

- Use the `CREATE` query to create the table if it does not exist. To view the query, use the .sql file (replace `ATTACH` in it with `CREATE`).
- Copy the data from the `data/database/table/` directory inside the backup to the `/var/lib/clickhouse/data/database/table/detached/` directory.
- Run `ALTER TABLE ... ATTACH PARTITION` queries to add the data to a table.

Restoring from a backup does not require stopping the server.

#### FETCH PARTITION {#alter_fetch-partition}

``` sql
ALTER TABLE table_name FETCH PARTITION partition_expr FROM 'path-in-zookeeper'
```

Downloads a partition from another server. This query only works for the replicated tables.

The query does the following:

1. Downloads the partition from the specified shard. In 'path-in-zookeeper' you must specify a path to the shard in ZooKeeper.
2. Then the query puts the downloaded data to the 'detached' directory of the specified table. Use the [ATTACH PART|PARTITION](#alter_attach-partition) query to add the data to the table.

For example:

``` sql
ALTER TABLE users FETCH PARTITION 201902 FROM '/clickhouse/tables/01-01/visits';
ALTER TABLE users ATTACH PARTITION 201902;
```

Before downloading, the system checks if the partition exists and the tables structure matches. The most appropriate replica is selected automatically from the healthy replicas.

Although the query is called `ALTER TABLE`, it does not change the table structure and does not immediately change the data available in the table.

The `ALTER ... FETCH PARTITION` query is not replicated. It places the partition to the 'detached' directory only on the local server. Note that when you perform the `ALTER TABLE ... ATTACH` query, it adds the data to all replicas. The data is added to one of the replicas from the 'detached' directory, and to the others - from neighboring replicas.

#### How to set the partition expression {#alter-how-to-specify-part-expr}

You can specify the partition expression in `ALTER ... PARTITION` queries in different ways:

- As a value from the `partition` column of the `system.parts` table. For example, `ALTER TABLE visits DETACH PARTITION 201901`.
- As the expression from the table column. Constants and constant expressions are supported. For example, `ALTER TABLE visits DETACH PARTITION toYYYYMM(toDate('2019-01-25'))`.
- Using the partition ID. Partition ID is a string identifier of the partition (human-readable, if possible) that is used as the names of partitions in the file system and in ZooKeeper. The partition ID must be specified in the `PARTITION ID` clause, in a single quotes. For example, `ALTER TABLE visits DETACH PARTITION ID '201901'`.
- In the [ALTER ATTACH PART](#alter_attach-partition) query, to specify the name of a part, use a value from the `name` column of the `system.parts` table. For example, `ALTER TABLE visits ATTACH PART 201901_1_1_0`.

Correct usage of quotes in the partition expression depends on the type of the partition key, that was specified when creating a table. For example, for the String type partitions, you have to specify its name in quotes (`'`). For the Date and Int* types no quotes needed.

For old-style tables, you can specify the partition either as a number `201901` or a string `'201901'`. The syntax for the new-style tables is stricter with types (similar to the parser for the VALUES input format).

All the rules above are also true for the [OPTIMIZE](misc.md#misc_operations-optimize) query. If you need to specify the only partition when optimizing a non-partitioned table, set the expression `PARTITION tuple()`. For example:

``` sql
OPTIMIZE TABLE table_not_partitioned PARTITION tuple() FINAL;
```

The examples of `ALTER ... PARTITION` queries are demonstrated in the tests [`00502_custom_partitioning_local`](https://github.com/yandex/ClickHouse/blob/master/dbms/tests/queries/0_stateless/00502_custom_partitioning_local.sql) and [`00502_custom_partitioning_replicated_zookeeper`](https://github.com/yandex/ClickHouse/blob/master/dbms/tests/queries/0_stateless/00502_custom_partitioning_replicated_zookeeper.sql).

### Synchronicity of ALTER Queries

For non-replicatable tables, all `ALTER` queries are performed synchronously. For replicatable tables, the query just adds instructions for the appropriate actions to `ZooKeeper`, and the actions themselves are performed as soon as possible. However, the query can wait for these actions to be completed on all the replicas.

For `ALTER ... ATTACH|DETACH|DROP` queries, you can use the `replication_alter_partitions_sync` setting to set up waiting.
Possible values: `0` – do not wait; `1` – only wait for own execution (default); `2` – wait for all.

### Mutations {#alter-mutations}

Mutations are an ALTER query variant that allows changing or deleting rows in a table. In contrast to standard `UPDATE` and `DELETE` queries that are intended for point data changes, mutations are intended for heavy operations that change a lot of rows in a table.

The functionality is in beta stage and is available starting with the 1.1.54388 version. Currently `*MergeTree` table engines are supported (both replicated and unreplicated).

Existing tables are ready for mutations as-is (no conversion necessary), but after the first mutation is applied to a table, its metadata format becomes incompatible with previous server versions and falling back to a previous version becomes impossible.

Currently available commands:

``` sql
ALTER TABLE table_name DELETE WHERE filter_expr
```

The `filter_expr` must be of type UInt8. The query deletes rows in the table for which this expression takes a non-zero value.

``` sql
ALTER TABLE table_name UPDATE column1 = expr1 [, ...] WHERE filter_expr
```

The command is available starting with the 18.12.14 version. The `filter_expr` must be of type UInt8. This query updates values of specified columns to the values of corresponding expressions in rows for which the `filter_expr` takes a non-zero value. Values are casted to the column type using the `CAST` operator. Updating columns that are used in the calculation of the primary or the partition key is not supported.

One query can contain several commands separated by commas.

For *MergeTree tables mutations execute by rewriting whole data parts. There is no atomicity - parts are substituted for mutated parts as soon as they are ready and a `SELECT` query that started executing during a mutation will see data from parts that have already been mutated along with data from parts that have not been mutated yet.

Mutations are totally ordered by their creation order and are applied to each part in that order. Mutations are also partially ordered with INSERTs - data that was inserted into the table before the mutation was submitted will be mutated and data that was inserted after that will not be mutated. Note that mutations do not block INSERTs in any way.

A mutation query returns immediately after the mutation entry is added (in case of replicated tables to ZooKeeper, for nonreplicated tables - to the filesystem). The mutation itself executes asynchronously using the system profile settings. To track the progress of mutations you can use the `system.mutations` table. A mutation that was successfully submitted will continue to execute even if ClickHouse servers are restarted. There is no way to roll back the mutation once it is submitted.

Entries for finished mutations are not deleted right away (the number of preserved entries is determined by the `finished_mutations_to_keep` storage engine parameter). Older mutation entries are deleted.

#### system.mutations Table

The table contains information about mutations of MergeTree tables and their progress. Each mutation command is represented by a single row. The table has the following columns:

**database**, **table** - The name of the database and table to which the mutation was applied.

**mutation_id** - The ID of the mutation. For replicated tables these IDs correspond to znode names in the `<table_path_in_zookeeper>/mutations/` directory in ZooKeeper. For unreplicated tables the IDs correspond to file names in the data directory of the table.

**command** - The mutation command string (the part of the query after `ALTER TABLE [db.]table`).

**create_time** - When this mutation command was submitted for execution.

**block_numbers.partition_id**, **block_numbers.number** - A Nested column. For mutations of replicated tables contains one record for each partition: the partition ID and the block number that was acquired by the mutation (in each partition only parts that contain blocks with numbers less than the block number acquired by the mutation in that partition will be mutated). Because in non-replicated tables blocks numbers in all partitions form a single sequence, for mutatations of non-replicated tables the column will contain one record with a single block number acquired by the mutation.

**parts_to_do** - The number of data parts that need to be mutated for the mutation to finish.

**is_done** - Is the mutation done? Note that even if `parts_to_do = 0` it is possible that a mutation of a replicated table is not done yet because of a long-running INSERT that will create a new data part that will need to be mutated.


[Original article](https://clickhouse.yandex/docs/en/query_language/alter/) <!--hide--><|MERGE_RESOLUTION|>--- conflicted
+++ resolved
@@ -33,10 +33,10 @@
 Deletes data from the file system. Since this deletes entire files, the query is completed almost instantly.
 
 ``` sql
-CLEAR COLUMN column_name IN PARTITION partition_name
-```
-
-Clears data in a column in a specified partition.
+CLEAR COLUMN name IN PARTITION partition_name
+```
+
+Clears all data in a column in a specified partition.
 
 ``` sql
 MODIFY COLUMN name [type] [default_expr]
@@ -90,7 +90,7 @@
 
 ### Manipulations With Partitions and Parts {#alter_manipulations-with-partitions}
 
-The following operations are available:
+The following operations with [partitions](../operations/table_engines/custom_partitioning_key.md) are available:
 
 - [DETACH PARTITION](#alter_detach-partition) – Moves a partition to the 'detached' directory and forget it.
 - [DROP PARTITION](#alter_drop-partition) – Deletes a partition.
@@ -100,124 +100,15 @@
 - [FREEZE PARTITION](#alter_freeze-partition) – Creates a backup of a partition.
 - [FETCH PARTITION](#alter_fetch-partition) – Downloads a partition from another server.
 
-A partition is a logic combination of records by a certain criterion. For example, you can set a partition by month, by day or by an hour. Each partition is stored separately in order to simplify manipulations with data.
-
-The partition is specified in the clause `PARTITION BY` when creating a table. For details, see the section [Custom Partitioning Key](../operations/table_engines/custom_partitioning_key.md).
-
-<<<<<<< HEAD
-A "part" in a table is a part of data in a single partition, sorted by the primary key. When inserting new data to a partition, this data is stored as a separate part (chunk). In 10-15 minutes after inserting, the parts of the same partition are merged into the entire part.
-=======
-### Manipulations With Data Skipping Indices
-
-It only works for tables in the [`*MergeTree`](../operations/table_engines/mergetree.md) family (including
-[replicated](../operations/table_engines/replication.md) tables). The following operations
-are available:
-
-* `ALTER ADD INDEX name expression TYPE type GRANULARITY value AFTER name [AFTER name2]` - Adds index description to tables metadata.
-
-* `ALTER DROP INDEX name` - Removes index description from tables metadata and deletes index files from disk.
-
-These commands are lightweight in a sense that they only change metadata or remove files.
-Also, they are replicated (syncing indices metadata through ZooKeeper).
-
-### Manipulations With Partitions and Parts
->>>>>>> a1b0dede
-
-To view the table parts and partitions, use the [system.parts](../operations/system_tables.md#system_tables-parts) table. For example, let's assume that we have a table `visits` with partitioning by month. Let's perform the `SELECT` query for the `system.parts` table:
-
-``` sql
-SELECT 
-    partition,
-    name, 
-    active
-FROM system.parts 
-WHERE table = 'visits'
-```
-
-```
-┌─partition─┬─name─────────┬─active─┐
-│ 201901    │ 201901_1_1_0 │      1 │
-│ 201901    │ 201901_2_2_0 │      1 │
-│ 201901    │ 201901_3_3_0 │      1 │
-│ 201901    │ 201901_7_7_0 │      1 │
-│ 201902    │ 201902_4_4_0 │      1 │
-│ 201902    │ 201902_5_5_0 │      1 │
-│ 201902    │ 201902_6_6_0 │      1 │
-└───────────┴──────────────┴────────┘
-```
-
-The `partition` column contains the names of the partitions. There are two partitions in this example: `201901` and `201902`. You can use this column value to specify the partition name in [ALTER ... PARTITION](#alter_manipulations-with-partitions) queries.
-
-The `name` column contains the names of the partition data parts. You can use this column to specify the name of the part in the [ALTER ATTACH PART](#alter_attach-partition) query.
- 
-The `active` column shows the status of the part. `1` is active; `0` is inactive. The inactive parts are, for example, source parts remaining after merging to a larger part. The corrupted data parts are also indicated as inactive.
-
-Let's break down the name of the first part: `201901_1_1_0`:
-
-- `201901` is the partition name.
-- `1` is the minimum number of the data block.
-- `1` is the maximum number of the data block.
-- `0` is the chunk level (the depth of the merge tree it is formed from).
-
-Note: The parts of old-type tables have the name: `20190117_20190123_2_2_0` (minimum date - maximum date - minimum block number - maximum block number - level).
-
-As you can see in the example, there are several separated parts in the same partition (for example, `201901_1_1_0` and `201901_2_2_0`). It means that these parts are not merged yet. ClickHouse merges the inserted parts of data periodically, approximately in 15 minutes after inserting. Also, you can perform non-scheduled merge, using the [OPTIMIZE](misc.md#misc_operations-optimize) query. Example:
-
-``` sql
-OPTIMIZE TABLE visits PARTITION 201901;
-OPTIMIZE TABLE visits PARTITION 201902;
-```
-
-```
-┌─partition─┬─name─────────┬─active─┐
-│ 201901    │ 201901_1_1_0 │      0 │
-│ 201901    │ 201901_1_7_1 │      1 │
-│ 201901    │ 201901_2_2_0 │      0 │
-│ 201901    │ 201901_3_3_0 │      0 │
-│ 201901    │ 201901_7_7_0 │      0 │
-│ 201902    │ 201902_4_4_0 │      0 │
-│ 201902    │ 201902_4_6_1 │      1 │
-│ 201902    │ 201902_5_5_0 │      0 │
-│ 201902    │ 201902_6_6_0 │      0 │
-└───────────┴──────────────┴────────┘
-```
-
-Inactive parts will be deleted approximately in 10 minutes after merging. 
- 
-Another way to view a set of parts and partitions, is to go into the directory of the table: `/var/lib/clickhouse/data/<database>/<table>/`. For example: 
-
-```bash
-dev:/var/lib/clickhouse/data/default/visits$ ls -l
-total 44
-drwxr-xr-x 2 clickhouse clickhouse 4096 Jan 28 14:47 201901_1_1_0
-drwxr-xr-x 2 clickhouse clickhouse 4096 Jan 28 14:48 201901_1_7_1
-drwxr-xr-x 2 clickhouse clickhouse 4096 Jan 28 14:47 201901_2_2_0
-drwxr-xr-x 2 clickhouse clickhouse 4096 Jan 28 14:47 201901_3_3_0
-drwxr-xr-x 2 clickhouse clickhouse 4096 Jan 28 14:48 201901_7_7_0
-drwxr-xr-x 2 clickhouse clickhouse 4096 Jan 28 14:47 201902_4_4_0
-drwxr-xr-x 2 clickhouse clickhouse 4096 Jan 28 14:48 201902_4_6_1
-drwxr-xr-x 2 clickhouse clickhouse 4096 Jan 28 14:47 201902_5_5_0
-drwxr-xr-x 2 clickhouse clickhouse 4096 Jan 28 14:47 201902_6_6_0
-drwxr-xr-x 2 clickhouse clickhouse 4096 Jan 28 14:47 detached
-
-```
-
-The folders '201901_1_1_0', '201901_1_7_1' and so on, are the directories of the parts. Each part relates to a corresponding partition and contains data just for a certain month (the table in this example has partitioning by month).
-
-The 'detached' directory contains parts that were detached from the table using the [DETACH](#alter_detach-partition) query. The corrupted parts are also moved to this directory, instead of being deleted. The server does not use the parts from 'detached' directory. You can add, delete, or modify the data in this directory at any time – the server will not know about this until you make the [ATTACH](#alter_attach-partition) query.
-
-!!! info
-    On the operating server, you cannot manually change the set of parts or their data on the file system, since the server will not know about it.
-    For non-replicated tables, you can do this when the server is stopped, but we do not recommend it.
-    For replicated tables, the set of parts cannot be changed in any case.
-
 #### DETACH PARTITION {#alter_detach-partition}
 
 ``` sql
 ALTER TABLE table_name DETACH PARTITION partition_expr
 ```
 
-Moves all data for the specified partition to the 'detached' directory (read about setting the partition in a section [how to specify the partition expression](#alter-how-to-specify-part-expr)). The server forgets about the detached partition. Example:
+Moves all data for the specified partition to the 'detached' directory ([how to specify the partition expression](#alter-how-to-specify-part-expr)). The server forgets about the detached data partition as if it does not exist. The server will not know about this data until you make the [ATTACH](#alter_attach-partition) query.
+
+Example:
 
 ``` sql
 ALTER TABLE visits DETACH PARTITION 201901
@@ -275,7 +166,7 @@
 ALTER TABLE table_name CLEAR COLUMN column_name IN PARTITION partition_expr
 ```
 
-Resets values in the specified column in a partition. If the `DEFAULT` clause was determined when creating a table, this query sets the column value to a specified default value.
+Resets all values in the specified column in a partition. If the `DEFAULT` clause was determined when creating a table, this query sets the column value to a specified default value.
 
 Example:
 
@@ -310,9 +201,9 @@
 
 To add the data to a table from a backup, do the following:
 
-- Use the `CREATE` query to create the table if it does not exist. To view the query, use the .sql file (replace `ATTACH` in it with `CREATE`).
-- Copy the data from the `data/database/table/` directory inside the backup to the `/var/lib/clickhouse/data/database/table/detached/` directory.
-- Run `ALTER TABLE ... ATTACH PARTITION` queries to add the data to a table.
+1. Use the `CREATE` query to create the table if it does not exist. To view the query, use the .sql file (replace `ATTACH` in it with `CREATE`).
+2. Copy the data from the `data/database/table/` directory inside the backup to the `/var/lib/clickhouse/data/database/table/detached/` directory.
+3. Run `ALTER TABLE ... ATTACH PARTITION` queries to add the data to a table.
 
 Restoring from a backup does not require stopping the server.
 
@@ -336,13 +227,13 @@
 ALTER TABLE users ATTACH PARTITION 201902;
 ```
 
-Before downloading, the system checks if the partition exists and the tables structure matches. The most appropriate replica is selected automatically from the healthy replicas.
+Before downloading, the system checks if the partition exists and the table structure matches. The most appropriate replica is selected automatically from the healthy replicas.
 
 Although the query is called `ALTER TABLE`, it does not change the table structure and does not immediately change the data available in the table.
 
 The `ALTER ... FETCH PARTITION` query is not replicated. It places the partition to the 'detached' directory only on the local server. Note that when you perform the `ALTER TABLE ... ATTACH` query, it adds the data to all replicas. The data is added to one of the replicas from the 'detached' directory, and to the others - from neighboring replicas.
 
-#### How to set the partition expression {#alter-how-to-specify-part-expr}
+#### How To Set Partition Expression {#alter-how-to-specify-part-expr}
 
 You can specify the partition expression in `ALTER ... PARTITION` queries in different ways:
 
