# Function Reference

## count {#agg_function-count}

Counts the number of rows or not-NULL values.

ClickHouse supports the following syntaxes for `count`:
- `count(expr)` or `COUNT(DISTINCT expr)`.
- `count()` or `COUNT(*)`. The `count()` syntax is a ClickHouse-specific implementation.

**Parameters**

The function can take:

- Zero parameters.
- One [expression](../syntax.md#syntax-expressions).


**Returned value**

- If the function is called without parameters it counts the number of rows.
- If the [expression](../syntax.md#syntax-expressions) is passed, then the function counts how many times this expression returned not null. If the expression returns a value of the [Nullable](../../data_types/nullable.md) data type, then the result of `count` stays not `Nullable`. The function returns 0 if the expression returned `NULL` for all the rows.

In both cases the type of the returned value is [UInt64](../../data_types/int_uint.md).

**Details**

ClickHouse supports the `COUNT(DISTINCT ...)` syntax. The behavior of this construction depends on the [count_distinct_implementation](../../operations/settings/settings.md#settings-count_distinct_implementation) setting. It defines which of the [uniq*](#agg_function-uniq) functions is used to perform the operation. By default the [uniqExact](#agg_function-uniqexact) function.

A `SELECT count() FROM table` query is not optimized, because the number of entries in the table is not stored separately. It chooses some small column from the table and count the number of values in it.


**Examples**

Example 1:

```sql
SELECT count() FROM t
```
```text
┌─count()─┐
│       5 │
└─────────┘
```

Example 2:

```sql
SELECT name, value FROM system.settings WHERE name = 'count_distinct_implementation'
```
```text
┌─name──────────────────────────┬─value─────┐
│ count_distinct_implementation │ uniqExact │
└───────────────────────────────┴───────────┘
```
```sql
SELECT count(DISTINCT num) FROM t
```
```text
┌─uniqExact(num)─┐
│              3 │
└────────────────┘
```

This example shows that `count(DISTINCT num)` is performed by the function `uniqExact` corresponding to the `count_distinct_implementation` setting value.


## any(x) {#agg_function-any}

Selects the first encountered value.
The query can be executed in any order and even in a different order each time, so the result of this function is indeterminate.
To get a determinate result, you can use the 'min' or 'max' function instead of 'any'.

In some cases, you can rely on the order of execution. This applies to cases when SELECT comes from a subquery that uses ORDER BY.

When a `SELECT` query has the `GROUP BY` clause or at least one aggregate function, ClickHouse (in contrast to MySQL) requires that all expressions in the `SELECT`, `HAVING`, and `ORDER BY` clauses be calculated from keys or from aggregate functions. In other words, each column selected from the table must be used either in keys or inside aggregate functions. To get behavior like in MySQL, you can put the other columns in the `any` aggregate function.

## anyHeavy(x)

Selects a frequently occurring value using the [heavy hitters](http://www.cs.umd.edu/~samir/498/karp.pdf) algorithm. If there is a value that occurs more than in half the cases in each of the query's execution threads, this value is returned. Normally, the result is nondeterministic.

```
anyHeavy(column)
```

**Arguments**

- `column` – The column name.

**Example**

Take the [OnTime](../../getting_started/example_datasets/ontime.md) data set and select any frequently occurring value in the `AirlineID` column.

``` sql
SELECT anyHeavy(AirlineID) AS res
FROM ontime
```

```
┌───res─┐
│ 19690 │
└───────┘
```

## anyLast(x)

Selects the last value encountered.
The result is just as indeterminate as for the `any` function.

##groupBitAnd

Applies bitwise `AND` for series of numbers.

```
groupBitAnd(expr)
```

**Parameters**

`expr` – An expression that results in `UInt*` type.

**Return value**

Value of the `UInt*` type.

**Example**

Test data:

```
binary     decimal
00101100 = 44
00011100 = 28
00001101 = 13
01010101 = 85
```

Query:

```
SELECT groupBitAnd(num) FROM t
```

Where `num` is the column with the test data.

Result:

```
binary     decimal
00000100 = 4
```

##groupBitOr

Applies bitwise `OR` for series of numbers.

```
groupBitOr(expr)
```

**Parameters**

`expr` – An expression that results in `UInt*` type.

**Return value**

Value of the `UInt*` type.

**Example**

Test data:

```
binary     decimal
00101100 = 44
00011100 = 28
00001101 = 13
01010101 = 85
```

Query:

```
SELECT groupBitOr(num) FROM t
```

Where `num` is the column with the test data.

Result:

```
binary     decimal
01111101 = 125
```

##groupBitXor

Applies bitwise `XOR` for series of numbers.

```
groupBitXor(expr)
```

**Parameters**

`expr` – An expression that results in `UInt*` type.

**Return value**

Value of the `UInt*` type.

**Example**

Test data:

```
binary     decimal
00101100 = 44
00011100 = 28
00001101 = 13
01010101 = 85
```

Query:

```
SELECT groupBitXor(num) FROM t
```

Where `num` is the column with the test data.

Result:

```
binary     decimal
01101000 = 104
```


##groupBitmap

Bitmap or Aggregate calculations from a unsigned integer column, return cardinality of type UInt64, if add suffix -State, then return [bitmap object](../functions/bitmap_functions.md).

```
groupBitmap(expr)
```

**Parameters**

`expr` – An expression that results in `UInt*` type.

**Return value**

Value of the `UInt64` type.

**Example**

Test data:

```
userid
1
1
2
3
```

Query:

```
SELECT groupBitmap(userid) as num FROM t
```

Result:

```
num
3
```

## min(x) {#agg_function-min}

Calculates the minimum.

## max(x) {#agg_function-max}

Calculates the maximum.

## argMin(arg, val) {#agg_function-argMin}

Calculates the 'arg' value for a minimal 'val' value. If there are several different values of 'arg' for minimal values of 'val', the first of these values encountered is output.

**Example:**
```
┌─user─────┬─salary─┐
│ director │   5000 │
│ manager  │   3000 │
│ worker   │   1000 │
└──────────┴────────┘

SELECT argMin(user, salary) FROM salary

┌─argMin(user, salary)─┐
│ worker               │
└──────────────────────┘
```

## argMax(arg, val) {#agg_function-argMax}

Calculates the 'arg' value for a maximum 'val' value. If there are several different values of 'arg' for maximum values of 'val', the first of these values encountered is output.


## sum(x) {#agg_function-sum}

Calculates the sum.
Only works for numbers.

## sumWithOverflow(x)

Computes the sum of the numbers, using the same data type for the result as for the input parameters. If the sum exceeds the maximum value for this data type, the function returns an error.

Only works for numbers.


## sumMap(key, value) {#agg_functions-summap}

Totals the 'value' array according to the keys specified in the 'key' array.
The number of elements in 'key' and 'value' must be the same for each row that is totaled.
Returns a tuple of two arrays: keys in sorted order, and values ​​summed for the corresponding keys.

Example:

``` sql
CREATE TABLE sum_map(
    date Date,
    timeslot DateTime,
    statusMap Nested(
        status UInt16,
        requests UInt64
    )
) ENGINE = Log;
INSERT INTO sum_map VALUES
    ('2000-01-01', '2000-01-01 00:00:00', [1, 2, 3], [10, 10, 10]),
    ('2000-01-01', '2000-01-01 00:00:00', [3, 4, 5], [10, 10, 10]),
    ('2000-01-01', '2000-01-01 00:01:00', [4, 5, 6], [10, 10, 10]),
    ('2000-01-01', '2000-01-01 00:01:00', [6, 7, 8], [10, 10, 10]);
SELECT
    timeslot,
    sumMap(statusMap.status, statusMap.requests)
FROM sum_map
GROUP BY timeslot
```

```
┌────────────timeslot─┬─sumMap(statusMap.status, statusMap.requests)─┐
│ 2000-01-01 00:00:00 │ ([1,2,3,4,5],[10,10,20,10,10])               │
│ 2000-01-01 00:01:00 │ ([4,5,6,7,8],[10,10,20,10,10])               │
└─────────────────────┴──────────────────────────────────────────────┘
```

## skewPop

Computes the [skewness](https://en.wikipedia.org/wiki/Skewness) for sequence.

```
skewPop(expr)
```

**Parameters**

`expr` — [Expression](../syntax.md#syntax-expressions) returning a number.

**Returned value**

The skewness of given distribution. Type — [Float64](../../data_types/float.md)

**Example of Use**

```sql
SELECT skewPop(value) FROM series_with_value_column
```

## skewSamp

Computes the [sample skewness](https://en.wikipedia.org/wiki/Skewness) for sequence.

It represents an unbiased estimate of the skewness of a random variable, if passed values form it's sample.

```
skewSamp(expr)
```

**Parameters**

`expr` — [Expression](../syntax.md#syntax-expressions) returning a number.

**Returned value**

The skewness of given distribution. Type — [Float64](../../data_types/float.md). If `n <= 1` (`n` is a size of the sample), then the function returns `nan`.

**Example of Use**

```sql
SELECT skewSamp(value) FROM series_with_value_column
```

## kurtPop

Computes the [kurtosis](https://en.wikipedia.org/wiki/Kurtosis) for sequence.

```
kurtPop(expr)
```

**Parameters**

`expr` — [Expression](../syntax.md#syntax-expressions) returning a number.

**Returned value**

The kurtosis of given distribution. Type — [Float64](../../data_types/float.md)

**Example of Use**

```sql
SELECT kurtPop(value) FROM series_with_value_column
```

## kurtSamp

Computes the [sample kurtosis](https://en.wikipedia.org/wiki/Kurtosis) for sequence.

It represents an unbiased estimate of the kurtosis of a random variable, if passed values form it's sample.

```
kurtSamp(expr)
```

**Parameters**

`expr` — [Expression](../syntax.md#syntax-expressions) returning a number.

**Returned value**

The kurtosis of given distribution. Type — [Float64](../../data_types/float.md). If `n <= 1` (`n` is a size of the sample), then the function returns `nan`.

**Example of Use**

```sql
SELECT kurtSamp(value) FROM series_with_value_column
```

## timeSeriesGroupSum(uid, timestamp, value) {#agg_function-timeseriesgroupsum}
`timeSeriesGroupSum` can aggregate different time series that sample timestamp not alignment.
It will use linear interpolation between two sample timestamp and then sum time-series together.

- `uid` is the time series unique id, `UInt64`.
- `timestamp` is Int64 type in order to support millisecond or microsecond.
- `value` is the metric.

The function returns array of tuples with `(timestamp, aggregated_value)` pairs.

Before using this function make sure `timestamp` is in ascending order.

Example:
```
┌─uid─┬─timestamp─┬─value─┐
│ 1   │     2     │   0.2 │
│ 1   │     7     │   0.7 │
│ 1   │    12     │   1.2 │
│ 1   │    17     │   1.7 │
│ 1   │    25     │   2.5 │
│ 2   │     3     │   0.6 │
│ 2   │     8     │   1.6 │
│ 2   │    12     │   2.4 │
│ 2   │    18     │   3.6 │
│ 2   │    24     │   4.8 │
└─────┴───────────┴───────┘
```
```
CREATE TABLE time_series(
    uid       UInt64,
    timestamp Int64,
    value     Float64
) ENGINE = Memory;
INSERT INTO time_series VALUES
    (1,2,0.2),(1,7,0.7),(1,12,1.2),(1,17,1.7),(1,25,2.5),
    (2,3,0.6),(2,8,1.6),(2,12,2.4),(2,18,3.6),(2,24,4.8);

SELECT timeSeriesGroupSum(uid, timestamp, value)
FROM (
    SELECT * FROM time_series order by timestamp ASC
);
```
And the result will be:
```
[(2,0.2),(3,0.9),(7,2.1),(8,2.4),(12,3.6),(17,5.1),(18,5.4),(24,7.2),(25,2.5)]
```

## timeSeriesGroupRateSum(uid, ts, val) {#agg_function-timeseriesgroupratesum}
Similarly timeSeriesGroupRateSum, timeSeriesGroupRateSum will Calculate the rate of time-series and then sum rates together.
Also, timestamp should be in ascend order before use this function.

Use this function, the result above case will be:
```
[(2,0),(3,0.1),(7,0.3),(8,0.3),(12,0.3),(17,0.3),(18,0.3),(24,0.3),(25,0.1)]
```

## avg(x) {#agg_function-avg}

Calculates the average.
Only works for numbers.
The result is always Float64.

## uniq {#agg_function-uniq}

Calculates the approximate number of different values of the argument.

```
uniq(x[, ...])
```

**Parameters**

Function takes the variable number of parameters. Parameters can be of types: `Tuple`, `Array`, `Date`, `DateTime`, `String`, numeric types.

**Returned value**

- The number of the [UInt64](../../data_types/int_uint.md) type.

**Implementation details**

Function:

- Calculates a hash for all parameters in the aggregate, then uses it in calculations.
- Uses an adaptive sampling algorithm. For the calculation state, the function uses a sample of element hash values with a size up to 65536.

    This algorithm is very accurate and very efficient on CPU. When query contains several of these functions, using `uniq` is almost as fast as using other aggregate functions.

- Provides the result deterministically (it doesn't depend on the order of query processing).

We recommend to use this function in almost all scenarios.

**See Also**

- [uniqCombined](#agg_function-uniqcombined)
- [uniqHLL12](#agg_function-uniqhll12)
- [uniqExact](#agg_function-uniqexact)

## uniqCombined {#agg_function-uniqcombined}

Calculates the approximate number of different values of the argument.

```
uniqCombined(HLL_precision)(x[, ...])
```

The `uniqCombined` function is a good choice for calculating the number of different values, but keep in mind that the estimation error for large sets (200 million elements and more) will become larger than theoretical value due to poor choice of hash function.

**Parameters**

Function takes the variable number of parameters. Parameters can be of types: `Tuple`, `Array`, `Date`, `DateTime`, `String`, numeric types.

`HLL_precision` is the base-2 logarithm of the number of cells in [HyperLogLog](https://en.wikipedia.org/wiki/HyperLogLog). Optional, you can use the function as `uniqCombined(x[, ...])`. The default value for `HLL_precision` is 17, that is effectively 96 KiB of space (2^17 cells of 6 bits each).

**Returned value**

- The number of the [UInt64](../../data_types/int_uint.md) type.

**Implementation details**

Function:

- Calculates a hash for all parameters in the aggregate, then uses it in calculations.
- Uses combination of three algorithms: array, hash table and HyperLogLog with an error correction table.

    For small number of distinct elements, the array is used. When the set size becomes larger the hash table is used, while it is smaller than HyperLogLog data structure. For larger number of elements, the HyperLogLog is used, and it will occupy fixed amount of memory.

- Provides the result deterministically (it doesn't depend on the order of query processing).

In comparison with the [uniq](#agg_function-uniq) function the `uniqCombined`:

- Consumes several times less memory.
- Calculates with several times higher accuracy.
- Performs slightly lower usually. In some scenarios `uniqCombined` can perform better than `uniq`, for example, with distributed queries that transmit a large number of aggregation states over the network.

**See Also**

- [uniq](#agg_function-uniq)
- [uniqHLL12](#agg_function-uniqhll12)
- [uniqExact](#agg_function-uniqexact)


## uniqHLL12 {#agg_function-uniqhll12}

Calculates the approximate number of different values of the argument, using the [HyperLogLog](https://en.wikipedia.org/wiki/HyperLogLog) algortithm.

```
uniqHLL12(x[, ...])
```

**Parameters**

Function takes the variable number of parameters. Parameters can be of types: `Tuple`, `Array`, `Date`, `DateTime`, `String`, numeric types.

**Returned value**

- The number of the [UInt64](../../data_types/int_uint.md) type.

**Implementation details**

Function:

- Calculates a hash for all parameters in the aggregate, then uses it in calculations.
- Uses the HyperLogLog algorithm to approximate the number of different values of the argument.

    212 5-bit cells are used. The size of the state is slightly more than 2.5 KB. The result is not very accurate (up to ~10% error) for small data sets (<10K elements). However, the result is fairly accurate for high-cardinality data sets (10K-100M), with a maximum error of ~1.6%. Starting from 100M, the estimation error increases, and the function will return very inaccurate results for data sets with extremely high cardinality (1B+ elements).

- Provides the determinate result (it doesn't depend on the order of query processing).

We don't recommend using this function. In most cases, use the [uniq](#agg_function-uniq) or [uniqCombined](#agg_function-uniqcombined) function.

**See Also**

- [uniq](#agg_function-uniq)
- [uniqCombined](#agg_function-uniqcombined)
- [uniqExact](#agg_function-uniqexact)


## uniqExact {#agg_function-uniqexact}

Calculates the exact number of different values of the argument.

```
uniqExact(x[, ...])
```

Use the `uniqExact` function if you definitely need an exact result. Otherwise use the [uniq](#agg_function-uniq) function.

The `uniqExact` function uses more memory than the `uniq`, because the size of the state has unbounded growth as the number of different values increases.

**Parameters**

Function takes the variable number of parameters. Parameters can be of types: `Tuple`, `Array`, `Date`, `DateTime`, `String`, numeric types.

**See Also**

- [uniq](#agg_function-uniq)
- [uniqCombined](#agg_function-uniqcombined)
- [uniqHLL12](#agg_function-uniqhll12)


## groupArray(x), groupArray(max_size)(x)

Creates an array of argument values.
Values can be added to the array in any (indeterminate) order.

The second version (with the `max_size` parameter) limits the size of the resulting array to `max_size` elements.
For example, `groupArray (1) (x)` is equivalent to `[any (x)]`.

In some cases, you can still rely on the order of execution. This applies to cases when `SELECT` comes from a subquery that uses `ORDER BY`.


## groupArrayInsertAt(x)

Inserts a value into the array in the specified position.

Accepts the value and position as input. If several values ​​are inserted into the same position, any of them might end up in the resulting array (the first one will be used in the case of single-threaded execution). If no value is inserted into a position, the position is assigned the default value.

Optional parameters:

- The default value for substituting in empty positions.
- The length of the resulting array. This allows you to receive arrays of the same size for all the aggregate keys. When using this parameter, the default value must be specified.

## groupUniqArray(x), groupUniqArray(max_size)(x)

Creates an array from different argument values. Memory consumption is the same as for the `uniqExact` function.

The second version (with the `max_size` parameter) limits the size of the resulting array to `max_size` elements.
For example, `groupUniqArray (1) (x)` is equivalent to `[any (x)]`.

## quantile(level)(x)

Approximates the `level` quantile. `level` is a constant, a floating-point number from 0 to 1.
We recommend using a `level` value in the range of `[0.01, 0.99]`
Don't use a `level` value equal to 0 or 1 – use the `min` and `max` functions for these cases.

In this function, as well as in all functions for calculating quantiles, the `level` parameter can be omitted. In this case, it is assumed to be equal to 0.5 (in other words, the function will calculate the median).

Works for numbers, dates, and dates with times.
Returns: for numbers – `Float64`; for dates – a date; for dates with times – a date with time.

Uses [reservoir sampling](https://en.wikipedia.org/wiki/Reservoir_sampling) with a reservoir size up to 8192.
If necessary, the result is output with linear approximation from the two neighboring values.
This algorithm provides very low accuracy. See also: `quantileTiming`, `quantileTDigest`, `quantileExact`.

The result depends on the order of running the query, and is nondeterministic.

When using multiple `quantile` (and similar) functions with different levels in a query, the internal states are not combined (that is, the query works less efficiently than it could). In this case, use the `quantiles` (and similar) functions.

## quantileDeterministic(level)(x, determinator)

Works the same way as the `quantile` function, but the result is deterministic and does not depend on the order of query execution.

To achieve this, the function takes a second argument – the "determinator". This is a number whose hash is used instead of a random number generator in the reservoir sampling algorithm. For the function to work correctly, the same determinator value should not occur too often. For the determinator, you can use an event ID, user ID, and so on.

Don't use this function for calculating timings. There is a more suitable function for this purpose: `quantileTiming`.

## quantileTiming(level)(x)

Computes the quantile of 'level' with a fixed precision.
Works for numbers. Intended for calculating quantiles of page loading time in milliseconds.

If the value is greater than 30,000 (a page loading time of more than 30 seconds), the result is equated to 30,000.

If the total value is not more than about 5670, then the calculation is accurate.

Otherwise:

- if the time is less than 1024 ms, then the calculation is accurate.
- otherwise the calculation is rounded to a multiple of 16 ms.

When passing negative values to the function, the behavior is undefined.

The returned value has the Float32 type. If no values were passed to the function (when using `quantileTimingIf`), 'nan' is returned. The purpose of this is to differentiate these instances from zeros. See the note on sorting NaNs in "ORDER BY clause".

The result is determinate (it doesn't depend on the order of query processing).

For its purpose (calculating quantiles of page loading times), using this function is more effective and the result is more accurate than for the `quantile` function.

## quantileTimingWeighted(level)(x, weight)

Differs from the `quantileTiming` function in that it has a second argument, "weights". Weight is a non-negative integer.
The result is calculated as if the `x` value were passed `weight` number of times to the `quantileTiming` function.

## quantileExact(level)(x)

Computes the quantile of 'level' exactly. To do this, all the passed values ​​are combined into an array, which is then partially sorted. Therefore, the function consumes O(n) memory, where 'n' is the number of values that were passed. However, for a small number of values, the function is very effective.

## quantileExactWeighted(level)(x, weight)

Computes the quantile of 'level' exactly. In addition, each value is counted with its weight, as if it is present 'weight' times. The arguments of the function can be considered as histograms, where the value 'x' corresponds to a histogram "column" of the height 'weight', and the function itself can be considered as a summation of histograms.

A hash table is used as the algorithm. Because of this, if the passed values ​​are frequently repeated, the function consumes less RAM than `quantileExact`. You can use this function instead of `quantileExact` and specify the weight as 1.

## quantileTDigest(level)(x)

Approximates the quantile level using the [t-digest](https://github.com/tdunning/t-digest/blob/master/docs/t-digest-paper/histo.pdf) algorithm. The maximum error is 1%. Memory consumption by State is proportional to the logarithm of the number of passed values.

The performance of the function is lower than for `quantile` or `quantileTiming`. In terms of the ratio of State size to precision, this function is much better than `quantile`.

The result depends on the order of running the query, and is nondeterministic.

## median(x)

All the quantile functions have corresponding median functions: `median`, `medianDeterministic`, `medianTiming`, `medianTimingWeighted`, `medianExact`, `medianExactWeighted`, `medianTDigest`. They are synonyms and their behavior is identical.

## quantiles(level1, level2, ...)(x)

All the quantile functions also have corresponding quantiles functions: `quantiles`, `quantilesDeterministic`, `quantilesTiming`, `quantilesTimingWeighted`, `quantilesExact`, `quantilesExactWeighted`, `quantilesTDigest`. These functions calculate all the quantiles of the listed levels in one pass, and return an array of the resulting values.

## varSamp(x)

Calculates the amount `Σ((x - x̅)^2) / (n - 1)`, where `n` is the sample size and `x̅`is the average value of `x`.

It represents an unbiased estimate of the variance of a random variable, if passed values form it's sample.

Returns `Float64`. When `n <= 1`, returns `+∞`.

## varPop(x)

Calculates the amount `Σ((x - x̅)^2) / n`, where `n` is the sample size and `x̅`is the average value of `x`.

In other words, dispersion for a set of values. Returns `Float64`.

## stddevSamp(x)

The result is equal to the square root of `varSamp(x)`.

## stddevPop(x)

The result is equal to the square root of `varPop(x)`.

## topK(N)(column)

Returns an array of the most frequent values in the specified column. The resulting array is sorted in descending order of frequency of values (not by the values themselves).

Implements the [ Filtered Space-Saving](http://www.l2f.inesc-id.pt/~fmmb/wiki/uploads/Work/misnis.ref0a.pdf) algorithm for analyzing TopK, based on the reduce-and-combine algorithm from [Parallel Space Saving](https://arxiv.org/pdf/1401.0702.pdf).

```
topK(N)(column)
```

This function doesn't provide a guaranteed result. In certain situations, errors might occur and it might return frequent values that aren't the most frequent values.

We recommend using the `N < 10 ` value; performance is reduced with large `N` values. Maximum value of ` N = 65536`.

**Arguments**

- 'N' is the number of values.
- ' x ' – The column.

**Example**

Take the [OnTime](../../getting_started/example_datasets/ontime.md) data set and select the three most frequently occurring values in the `AirlineID` column.

``` sql
SELECT topK(3)(AirlineID) AS res
FROM ontime
```

```
┌─res─────────────────┐
│ [19393,19790,19805] │
└─────────────────────┘
```

## covarSamp(x, y)

Calculates the value of `Σ((x - x̅)(y - y̅)) / (n - 1)`.

Returns Float64. When `n <= 1`, returns +∞.

## covarPop(x, y)

Calculates the value of `Σ((x - x̅)(y - y̅)) / n`.

## corr(x, y)

Calculates the Pearson correlation coefficient: `Σ((x - x̅)(y - y̅)) / sqrt(Σ((x - x̅)^2) * Σ((y - y̅)^2))`.

## simpleLinearRegression

Performs simple (unidimensional) linear regression.

```
simpleLinearRegression(x, y)
```

Parameters:

- `x` — Column with dependent variable values.
- `y` — Column with explanatory variable values.

Returned values:

<<<<<<< HEAD
Constants `(a, b)` of the resulting line `y = a*x + b`.
=======
Parameters `(a, b)` of the resulting line `y = a*x + b`.
>>>>>>> 20c75dce

**Examples**

```sql
SELECT arrayReduce('simpleLinearRegression', [0, 1, 2, 3], [0, 1, 2, 3])
```
```text
┌─arrayReduce('simpleLinearRegression', [0, 1, 2, 3], [0, 1, 2, 3])─┐
│ (1,0)                                                             │
└───────────────────────────────────────────────────────────────────┘
```

```sql
SELECT arrayReduce('simpleLinearRegression', [0, 1, 2, 3], [3, 4, 5, 6])
```
```text
┌─arrayReduce('simpleLinearRegression', [0, 1, 2, 3], [3, 4, 5, 6])─┐
│ (1,3)                                                             │
└───────────────────────────────────────────────────────────────────┘
```

## stochasticLinearRegression {#agg_functions-stochasticlinearregression}


This function implements stochastic linear regression. It supports custom parameters for learning rate, L2 regularization coefficient, mini-batch size and has few methods for updating weights ([simple SGD](https://en.wikipedia.org/wiki/Stochastic_gradient_descent), [Momentum](https://en.wikipedia.org/wiki/Stochastic_gradient_descent#Momentum), [Nesterov](https://mipt.ru/upload/medialibrary/d7e/41-91.pdf)).

### Parameters {#agg_functions-stochasticlinearregression-parameters}

There are 4 customizable parameters. They are passed to the function sequentially, but there is no need to pass all four - default values will be used, however good model required some parameter tuning.

```text
stochasticLinearRegression(1.0, 1.0, 10, 'SGD')
```

1. `learning rate` is the coefficient on step length, when gradient descent step is performed. Too big learning rate may cause infinite weights of the model. Default is `0.00001`.
2. `l2 regularization coefficient` which may help to prevent overfitting. Default is `0.1`.
3. `mini-batch size` sets the number of elements, which gradients will be computed and summed to perform one step of gradient descent. Pure stochastic descent uses one element, however having small batches(about 10 elements) make gradient steps more stable. Default is `15`.
4. `method for updating weights`, there are 3 of them: `SGD`, `Momentum`, `Nesterov`. `Momentum` and `Nesterov` require little bit more computations and memory, however they happen to be useful in terms of speed of convergance and stability of stochastic gradient methods. Default is `'SGD'`.


### Usage {#agg_functions-stochasticlinearregression-usage}

`stochasticLinearRegression` is used in two steps: fitting the model and predicting on new data. In order to fit the model and save its state for later usage we use `-State` combinator, which basically saves the state (model weights, etc).
To predict we use function [evalMLMethod](../functions/machine_learning_functions.md#machine_learning_methods-evalmlmethod), which takes a state as an argument as well as features to predict on.

<a name="stochasticlinearregression-usage-fitting"></a>
1. Fitting

    Such query may be used.

    ```sql
    CREATE TABLE IF NOT EXISTS train_data
    (
        param1 Float64,
        param2 Float64,
        target Float64
    ) ENGINE = Memory;

    CREATE TABLE your_model ENGINE = Memory AS SELECT
    stochasticLinearRegressionState(0.1, 0.0, 5, 'SGD')(target, param1, param2)
    AS state FROM train_data;

    ```

    Here we also need to insert data into `train_data` table. The number of parameters is not fixed, it depends only on number of arguments, passed into `linearRegressionState`. They all must be numeric values.
    Note that the column with target value(which we would like to learn to predict) is inserted as the first argument.

2. Predicting

    After saving a state into the table, we may use it multiple times for prediction, or even merge with other states and create new even better models.

    ```sql
    WITH (SELECT state FROM your_model) AS model SELECT
    evalMLMethod(model, param1, param2) FROM test_data
    ```

    The query will return a column of predicted values. Note that first argument of `evalMLMethod` is `AggregateFunctionState` object, next are columns of features.

    `test_data` is a table like `train_data` but may not contain target value.

### Notes {#agg_functions-stochasticlinearregression-notes}

1. To merge two models user may create such query:
    ```sql
    SELECT state1 + state2 FROM your_models
    ```
    where `your_models` table contains both models. This query will return new `AggregateFunctionState` object.

2. User may fetch weights of the created model for its own purposes without saving the model if no `-State` combinator is used.
    ```sql
    SELECT stochasticLinearRegression(0.01)(target, param1, param2) FROM train_data
    ```
    Such query will fit the model and return its weights - first are weights, which correspond to the parameters of the model, the last one is bias. So in the example above the query will return a column with 3 values.

**See Also**

- [stochasticLogisticRegression](#agg_functions-stochasticlogisticregression)
- [Difference between linear and logistic regressions](https://stackoverflow.com/questions/12146914/what-is-the-difference-between-linear-regression-and-logistic-regression)


## stochasticLogisticRegression {#agg_functions-stochasticlogisticregression}


This function implements stochastic logistic regression. It can be used for binary classification problem, supports the same custom parameters as stochasticLinearRegression and works the same way.

### Parameters {#agg_functions-stochasticlogisticregression-parameters}

Parameters are exactly the same as in stochasticLinearRegression:
`learning rate`, `l2 regularization coefficient`, `mini-batch size`, `method for updating weights`.
For more information see [parameters](#agg_functions-stochasticlinearregression-parameters).

```text
stochasticLogisticRegression(1.0, 1.0, 10, 'SGD')
```

1. Fitting

    See the `Fitting` section in the [stochasticLinearRegression](#stochasticlinearregression-usage-fitting) description.

    Predicted labels have to be in [-1, 1].

2. Predicting

    Using saved state we can predict probability of object having label `1`.

    ```sql
    WITH (SELECT state FROM your_model) AS model SELECT
    evalMLMethod(model, param1, param2) FROM test_data
    ```

    The query will return a column of probabilities. Note that first argument of `evalMLMethod` is `AggregateFunctionState` object, next are columns of features.

    We can also set a bound of probability, which assigns elements to different labels.

    ```sql
    SELECT ans < 1.1 AND ans > 0.5 FROM
    (WITH (SELECT state FROM your_model) AS model SELECT
    evalMLMethod(model, param1, param2) AS ans FROM test_data)
    ```

    Then the result will be labels.

    `test_data` is a table like `train_data` but may not contain target value.

**See Also**

- [stochasticLinearRegression](#agg_functions-stochasticlinearregression)
- [Difference between linear and logistic regressions.](https://stackoverflow.com/questions/12146914/what-is-the-difference-between-linear-regression-and-logistic-regression)


[Original article](https://clickhouse.yandex/docs/en/query_language/agg_functions/reference/) <!--hide--><|MERGE_RESOLUTION|>--- conflicted
+++ resolved
@@ -844,11 +844,7 @@
 
 Returned values:
 
-<<<<<<< HEAD
 Constants `(a, b)` of the resulting line `y = a*x + b`.
-=======
-Parameters `(a, b)` of the resulting line `y = a*x + b`.
->>>>>>> 20c75dce
 
 **Examples**
 
