# Function reference

## count() {#agg_function-count}

Counts the number of rows. Accepts zero arguments and returns UInt64.
The syntax `COUNT(DISTINCT x)` is not supported. The separate `uniq` aggregate function exists for this purpose.

A `SELECT count() FROM table` query is not optimized, because the number of entries in the table is not stored separately. It will select some small column from the table and count the number of values in it.

## any(x) {#agg_function-any}

Selects the first encountered value.
The query can be executed in any order and even in a different order each time, so the result of this function is indeterminate.
To get a determinate result, you can use the 'min' or 'max' function instead of 'any'.

In some cases, you can rely on the order of execution. This applies to cases when SELECT comes from a subquery that uses ORDER BY.

When a `SELECT` query has the `GROUP BY` clause or at least one aggregate function, ClickHouse (in contrast to MySQL) requires that all expressions in the `SELECT`, `HAVING`, and `ORDER BY` clauses be calculated from keys or from aggregate functions. In other words, each column selected from the table must be used either in keys or inside aggregate functions. To get behavior like in MySQL, you can put the other columns in the `any` aggregate function.

## anyHeavy(x)

Selects a frequently occurring value using the [heavy hitters](http://www.cs.umd.edu/~samir/498/karp.pdf) algorithm. If there is a value that occurs more than in half the cases in each of the query's execution threads, this value is returned. Normally, the result is nondeterministic.

```
anyHeavy(column)
```

**Arguments**

- `column` – The column name.

**Example**

Take the [OnTime](../../getting_started/example_datasets/ontime.md) data set and select any frequently occurring value in the `AirlineID` column.

``` sql
SELECT anyHeavy(AirlineID) AS res
FROM ontime
```

```
┌───res─┐
│ 19690 │
└───────┘
```

## anyLast(x)

Selects the last value encountered.
The result is just as indeterminate as for the `any` function.

##groupBitAnd

Applies bitwise `AND` for series of numbers.

```
groupBitAnd(expr)
```

**Parameters**

`expr` – An expression that results in `UInt*` type.

**Return value**

Value of the `UInt*` type.

**Example**

Test data:

```
binary     decimal
00101100 = 44
00011100 = 28
00001101 = 13
01010101 = 85
```

Query:

```
SELECT groupBitAnd(num) FROM t
```

Where `num` is the column with the test data.

Result:

```
binary     decimal
00000100 = 4
```

##groupBitOr

Applies bitwise `OR` for series of numbers.

```
groupBitOr(expr)
```

**Parameters**

`expr` – An expression that results in `UInt*` type.

**Return value**

Value of the `UInt*` type.

**Example**

Test data:

```
binary     decimal
00101100 = 44
00011100 = 28
00001101 = 13
01010101 = 85
```

Query:

```
SELECT groupBitOr(num) FROM t
```

Where `num` is the column with the test data.

Result:

```
binary     decimal
01111101 = 125
```

##groupBitXor

Applies bitwise `XOR` for series of numbers.

```
groupBitXor(expr)
```

**Parameters**

`expr` – An expression that results in `UInt*` type.

**Return value**

Value of the `UInt*` type.

**Example**

Test data:

```
binary     decimal
00101100 = 44
00011100 = 28
00001101 = 13
01010101 = 85
```

Query:

```
SELECT groupBitXor(num) FROM t
```

Where `num` is the column with the test data.

Result:

```
binary     decimal
01101000 = 104
```


##groupBitmap

Bitmap or Aggregate calculations from a unsigned integer column, return cardinality of type UInt64, if add suffix -State, then return [bitmap object](../functions/bitmap_functions.md).

```
groupBitmap(expr)
```

**Parameters**

`expr` – An expression that results in `UInt*` type.

**Return value**

Value of the `UInt64` type.

**Example**

Test data:

```
userid
1
1
2
3
```

Query:

```
SELECT groupBitmap(userid) as num FROM t
```

Result:

```
num
3
```

## min(x) {#agg_function-min}

Calculates the minimum.

## max(x) {#agg_function-max}

Calculates the maximum.

## argMin(arg, val) {#agg_function-argMin}

Calculates the 'arg' value for a minimal 'val' value. If there are several different values of 'arg' for minimal values of 'val', the first of these values encountered is output.

**Example:**
```
┌─user─────┬─salary─┐
│ director │   5000 │
│ manager  │   3000 │
│ worker   │   1000 │
└──────────┴────────┘

SELECT argMin(user, salary) FROM salary

┌─argMin(user, salary)─┐
│ worker               │
└──────────────────────┘
```

## argMax(arg, val) {#agg_function-argMax}

Calculates the 'arg' value for a maximum 'val' value. If there are several different values of 'arg' for maximum values of 'val', the first of these values encountered is output.


## sum(x) {#agg_function-sum}

Calculates the sum.
Only works for numbers.

## sumWithOverflow(x)

Computes the sum of the numbers, using the same data type for the result as for the input parameters. If the sum exceeds the maximum value for this data type, the function returns an error.

Only works for numbers.


## sumMap(key, value) {#agg_functions-summap}

Totals the 'value' array according to the keys specified in the 'key' array.
The number of elements in 'key' and 'value' must be the same for each row that is totaled.
Returns a tuple of two arrays: keys in sorted order, and values ​​summed for the corresponding keys.

Example:

``` sql
CREATE TABLE sum_map(
    date Date,
    timeslot DateTime,
    statusMap Nested(
        status UInt16,
        requests UInt64
    )
) ENGINE = Log;
INSERT INTO sum_map VALUES
    ('2000-01-01', '2000-01-01 00:00:00', [1, 2, 3], [10, 10, 10]),
    ('2000-01-01', '2000-01-01 00:00:00', [3, 4, 5], [10, 10, 10]),
    ('2000-01-01', '2000-01-01 00:01:00', [4, 5, 6], [10, 10, 10]),
    ('2000-01-01', '2000-01-01 00:01:00', [6, 7, 8], [10, 10, 10]);
SELECT
    timeslot,
    sumMap(statusMap.status, statusMap.requests)
FROM sum_map
GROUP BY timeslot
```

```
┌────────────timeslot─┬─sumMap(statusMap.status, statusMap.requests)─┐
│ 2000-01-01 00:00:00 │ ([1,2,3,4,5],[10,10,20,10,10])               │
│ 2000-01-01 00:01:00 │ ([4,5,6,7,8],[10,10,20,10,10])               │
└─────────────────────┴──────────────────────────────────────────────┘
```

## skewPop

Computes the [skewness](https://en.wikipedia.org/wiki/Skewness) for sequence.

```
skewPop(expr)
```

**Parameters**

`expr` — [Expression](../syntax.md#syntax-expressions) returning a number.

**Returned value**

The skewness of given distribution. Type — [Float64](../../data_types/float.md)

**Example of Use**

```sql
SELECT skewPop(value) FROM series_with_value_column
```

## skewSamp

Computes the [sample skewness](https://en.wikipedia.org/wiki/Skewness) for sequence.

It represents an unbiased estimate of the skewness of a random variable, if passed values form it's sample.

```
skewSamp(expr)
```

**Parameters**

`expr` — [Expression](../syntax.md#syntax-expressions) returning a number.

**Returned value**

The skewness of given distribution. Type — [Float64](../../data_types/float.md). If `n <= 1` (`n` is a size of the sample), then the function returns `nan`.

**Example of Use**

```sql
SELECT skewSamp(value) FROM series_with_value_column
```

## kurtPop

Computes the [kurtosis](https://en.wikipedia.org/wiki/Kurtosis) for sequence.

```
kurtPop(expr)
```

**Parameters**

`expr` — [Expression](../syntax.md#syntax-expressions) returning a number.

**Returned value**

The kurtosis of given distribution. Type — [Float64](../../data_types/float.md)

**Example of Use**

```sql
SELECT kurtPop(value) FROM series_with_value_column
```

## kurtSamp

Computes the [sample kurtosis](https://en.wikipedia.org/wiki/Kurtosis) for sequence.

It represents an unbiased estimate of the kurtosis of a random variable, if passed values form it's sample.

```
kurtSamp(expr)
```

**Parameters**

`expr` — [Expression](../syntax.md#syntax-expressions) returning a number.

**Returned value**

The kurtosis of given distribution. Type — [Float64](../../data_types/float.md). If `n <= 1` (`n` is a size of the sample), then the function returns `nan`.

**Example of Use**

```sql
SELECT kurtSamp(value) FROM series_with_value_column
```

## timeSeriesGroupSum(uid, timestamp, value) {#agg_function-timeseriesgroupsum}
`timeSeriesGroupSum` can aggregate different time series that sample timestamp not alignment.
It will use linear interpolation between two sample timestamp and then sum time-series together.

- `uid` is the time series unique id, `UInt64`.
- `timestamp` is Int64 type in order to support millisecond or microsecond.
- `value` is the metric.

The function returns array of tuples with `(timestamp, aggregated_value)` pairs.

Before using this function make sure `timestamp` is in ascending order.

Example:
```
┌─uid─┬─timestamp─┬─value─┐
│ 1   │     2     │   0.2 │
│ 1   │     7     │   0.7 │
│ 1   │    12     │   1.2 │
│ 1   │    17     │   1.7 │
│ 1   │    25     │   2.5 │
│ 2   │     3     │   0.6 │
│ 2   │     8     │   1.6 │
│ 2   │    12     │   2.4 │
│ 2   │    18     │   3.6 │
│ 2   │    24     │   4.8 │
└─────┴───────────┴───────┘
```
```
CREATE TABLE time_series(
    uid       UInt64,
    timestamp Int64,
    value     Float64
) ENGINE = Memory;
INSERT INTO time_series VALUES
    (1,2,0.2),(1,7,0.7),(1,12,1.2),(1,17,1.7),(1,25,2.5),
    (2,3,0.6),(2,8,1.6),(2,12,2.4),(2,18,3.6),(2,24,4.8);

SELECT timeSeriesGroupSum(uid, timestamp, value)
FROM (
    SELECT * FROM time_series order by timestamp ASC
);
```
And the result will be:
```
[(2,0.2),(3,0.9),(7,2.1),(8,2.4),(12,3.6),(17,5.1),(18,5.4),(24,7.2),(25,2.5)]
```

## timeSeriesGroupRateSum(uid, ts, val) {#agg_function-timeseriesgroupratesum}
Similarly timeSeriesGroupRateSum, timeSeriesGroupRateSum will Calculate the rate of time-series and then sum rates together.
Also, timestamp should be in ascend order before use this function.

Use this function, the result above case will be:
```
[(2,0),(3,0.1),(7,0.3),(8,0.3),(12,0.3),(17,0.3),(18,0.3),(24,0.3),(25,0.1)]
```

## avg(x) {#agg_function-avg}

Calculates the average.
Only works for numbers.
The result is always Float64.

## uniq(x) {#agg_function-uniq}

Calculates the approximate number of different values of the argument. Works for numbers, strings, dates, date-with-time, and for multiple arguments and tuple arguments.

Uses an adaptive sampling algorithm: for the calculation state, it uses a sample of element hash values with a size up to 65536.
This algorithm is also very accurate for data sets with low cardinality (up to 65536) and very efficient on CPU (when computing not too many of these functions, using `uniq` is almost as fast as using other aggregate functions).

The result is determinate (it doesn't depend on the order of query processing).

This function provides excellent accuracy even for data sets with extremely high cardinality (over 10 billion elements). It is recommended for default use.

## uniqCombined(HLL_precision)(x)

Calculates the approximate number of different values of the argument. Works for numbers, strings, dates, date-with-time, and for multiple arguments and tuple arguments.

A combination of three algorithms is used: array, hash table and [HyperLogLog](https://en.wikipedia.org/wiki/HyperLogLog) with an error correction table. For small number of distinct elements, the array is used. When the set size becomes larger the hash table is used, while it is smaller than HyperLogLog data structure. For larger number of elements, the HyperLogLog is used, and it will occupy fixed amount of memory.

The parameter "HLL_precision" is the base-2 logarithm of the number of cells in HyperLogLog. You can omit the parameter (omit first parens). The default value is 17, that is effectively 96 KiB of space (2^17 cells of 6 bits each). The memory consumption is several times smaller than for the `uniq` function, and the accuracy is several times higher. Performance is slightly lower than for the `uniq` function, but sometimes it can be even higher than it, such as with distributed queries that transmit a large number of aggregation states over the network.

The result is deterministic (it doesn't depend on the order of query processing).

The `uniqCombined` function is a good default choice for calculating the number of different values, but keep in mind that the estimation error for large sets (200 million elements and more) will become larger than theoretical value due to poor choice of hash function.

## uniqHLL12(x)

Uses the [HyperLogLog](https://en.wikipedia.org/wiki/HyperLogLog) algorithm to approximate the number of different values of the argument.
212 5-bit cells are used. The size of the state is slightly more than 2.5 KB. The result is not very accurate (up to ~10% error) for small data sets (<10K elements). However, the result is fairly accurate for high-cardinality data sets (10K-100M), with a maximum error of ~1.6%. Starting from 100M, the estimation error increases, and the function will return very inaccurate results for data sets with extremely high cardinality (1B+ elements).

The result is determinate (it doesn't depend on the order of query processing).

We don't recommend using this function. In most cases, use the `uniq` or `uniqCombined` function.

## uniqExact(x)

Calculates the number of different values of the argument, exactly.
There is no reason to fear approximations. It's better to use the `uniq` function.
Use the `uniqExact` function if you definitely need an exact result.

The `uniqExact` function uses more memory than the `uniq` function, because the size of the state has unbounded growth as the number of different values increases.

## groupArray(x), groupArray(max_size)(x)

Creates an array of argument values.
Values can be added to the array in any (indeterminate) order.

The second version (with the `max_size` parameter) limits the size of the resulting array to `max_size` elements.
For example, `groupArray (1) (x)` is equivalent to `[any (x)]`.

In some cases, you can still rely on the order of execution. This applies to cases when `SELECT` comes from a subquery that uses `ORDER BY`.


## groupArrayInsertAt(x)

Inserts a value into the array in the specified position.

Accepts the value and position as input. If several values ​​are inserted into the same position, any of them might end up in the resulting array (the first one will be used in the case of single-threaded execution). If no value is inserted into a position, the position is assigned the default value.

Optional parameters:

- The default value for substituting in empty positions.
- The length of the resulting array. This allows you to receive arrays of the same size for all the aggregate keys. When using this parameter, the default value must be specified.

## groupUniqArray(x), groupUniqArray(max_size)(x)

Creates an array from different argument values. Memory consumption is the same as for the `uniqExact` function.

The second version (with the `max_size` parameter) limits the size of the resulting array to `max_size` elements.
For example, `groupUniqArray (1) (x)` is equivalent to `[any (x)]`.

## quantile(level)(x)

Approximates the `level` quantile. `level` is a constant, a floating-point number from 0 to 1.
We recommend using a `level` value in the range of `[0.01, 0.99]`
Don't use a `level` value equal to 0 or 1 – use the `min` and `max` functions for these cases.

In this function, as well as in all functions for calculating quantiles, the `level` parameter can be omitted. In this case, it is assumed to be equal to 0.5 (in other words, the function will calculate the median).

Works for numbers, dates, and dates with times.
Returns: for numbers – `Float64`; for dates – a date; for dates with times – a date with time.

Uses [reservoir sampling](https://en.wikipedia.org/wiki/Reservoir_sampling) with a reservoir size up to 8192.
If necessary, the result is output with linear approximation from the two neighboring values.
This algorithm provides very low accuracy. See also: `quantileTiming`, `quantileTDigest`, `quantileExact`.

The result depends on the order of running the query, and is nondeterministic.

When using multiple `quantile` (and similar) functions with different levels in a query, the internal states are not combined (that is, the query works less efficiently than it could). In this case, use the `quantiles` (and similar) functions.

## quantileDeterministic(level)(x, determinator)

Works the same way as the `quantile` function, but the result is deterministic and does not depend on the order of query execution.

To achieve this, the function takes a second argument – the "determinator". This is a number whose hash is used instead of a random number generator in the reservoir sampling algorithm. For the function to work correctly, the same determinator value should not occur too often. For the determinator, you can use an event ID, user ID, and so on.

Don't use this function for calculating timings. There is a more suitable function for this purpose: `quantileTiming`.

## quantileTiming(level)(x)

Computes the quantile of 'level' with a fixed precision.
Works for numbers. Intended for calculating quantiles of page loading time in milliseconds.

If the value is greater than 30,000 (a page loading time of more than 30 seconds), the result is equated to 30,000.

If the total value is not more than about 5670, then the calculation is accurate.

Otherwise:

- if the time is less than 1024 ms, then the calculation is accurate.
- otherwise the calculation is rounded to a multiple of 16 ms.

When passing negative values to the function, the behavior is undefined.

The returned value has the Float32 type. If no values were passed to the function (when using `quantileTimingIf`), 'nan' is returned. The purpose of this is to differentiate these instances from zeros. See the note on sorting NaNs in "ORDER BY clause".

The result is determinate (it doesn't depend on the order of query processing).

For its purpose (calculating quantiles of page loading times), using this function is more effective and the result is more accurate than for the `quantile` function.

## quantileTimingWeighted(level)(x, weight)

Differs from the `quantileTiming` function in that it has a second argument, "weights". Weight is a non-negative integer.
The result is calculated as if the `x` value were passed `weight` number of times to the `quantileTiming` function.

## quantileExact(level)(x)

Computes the quantile of 'level' exactly. To do this, all the passed values ​​are combined into an array, which is then partially sorted. Therefore, the function consumes O(n) memory, where 'n' is the number of values that were passed. However, for a small number of values, the function is very effective.

## quantileExactWeighted(level)(x, weight)

Computes the quantile of 'level' exactly. In addition, each value is counted with its weight, as if it is present 'weight' times. The arguments of the function can be considered as histograms, where the value 'x' corresponds to a histogram "column" of the height 'weight', and the function itself can be considered as a summation of histograms.

A hash table is used as the algorithm. Because of this, if the passed values ​​are frequently repeated, the function consumes less RAM than `quantileExact`. You can use this function instead of `quantileExact` and specify the weight as 1.

## quantileTDigest(level)(x)

Approximates the quantile level using the [t-digest](https://github.com/tdunning/t-digest/blob/master/docs/t-digest-paper/histo.pdf) algorithm. The maximum error is 1%. Memory consumption by State is proportional to the logarithm of the number of passed values.

The performance of the function is lower than for `quantile` or `quantileTiming`. In terms of the ratio of State size to precision, this function is much better than `quantile`.

The result depends on the order of running the query, and is nondeterministic.

## median(x)

All the quantile functions have corresponding median functions: `median`, `medianDeterministic`, `medianTiming`, `medianTimingWeighted`, `medianExact`, `medianExactWeighted`, `medianTDigest`. They are synonyms and their behavior is identical.

## quantiles(level1, level2, ...)(x)

All the quantile functions also have corresponding quantiles functions: `quantiles`, `quantilesDeterministic`, `quantilesTiming`, `quantilesTimingWeighted`, `quantilesExact`, `quantilesExactWeighted`, `quantilesTDigest`. These functions calculate all the quantiles of the listed levels in one pass, and return an array of the resulting values.

## varSamp(x)

Calculates the amount `Σ((x - x̅)^2) / (n - 1)`, where `n` is the sample size and `x̅`is the average value of `x`.

It represents an unbiased estimate of the variance of a random variable, if passed values form it's sample.

Returns `Float64`. When `n <= 1`, returns `+∞`.

## varPop(x)

Calculates the amount `Σ((x - x̅)^2) / n`, where `n` is the sample size and `x̅`is the average value of `x`.

In other words, dispersion for a set of values. Returns `Float64`.

## stddevSamp(x)

The result is equal to the square root of `varSamp(x)`.

## stddevPop(x)

The result is equal to the square root of `varPop(x)`.

## topK(N)(column)

Returns an array of the most frequent values in the specified column. The resulting array is sorted in descending order of frequency of values (not by the values themselves).

Implements the [ Filtered Space-Saving](http://www.l2f.inesc-id.pt/~fmmb/wiki/uploads/Work/misnis.ref0a.pdf) algorithm for analyzing TopK, based on the reduce-and-combine algorithm from [Parallel Space Saving](https://arxiv.org/pdf/1401.0702.pdf).

```
topK(N)(column)
```

This function doesn't provide a guaranteed result. In certain situations, errors might occur and it might return frequent values that aren't the most frequent values.

We recommend using the `N < 10 ` value; performance is reduced with large `N` values. Maximum value of ` N = 65536`.

**Arguments**

- 'N' is the number of values.
- ' x ' – The column.

**Example**

Take the [OnTime](../../getting_started/example_datasets/ontime.md) data set and select the three most frequently occurring values in the `AirlineID` column.

``` sql
SELECT topK(3)(AirlineID) AS res
FROM ontime
```

```
┌─res─────────────────┐
│ [19393,19790,19805] │
└─────────────────────┘
```

## covarSamp(x, y)

Calculates the value of `Σ((x - x̅)(y - y̅)) / (n - 1)`.

Returns Float64. When `n <= 1`, returns +∞.

## covarPop(x, y)

Calculates the value of `Σ((x - x̅)(y - y̅)) / n`.

## corr(x, y)

Calculates the Pearson correlation coefficient: `Σ((x - x̅)(y - y̅)) / sqrt(Σ((x - x̅)^2) * Σ((y - y̅)^2))`.

## simpleLinearRegression

Performs simple (unidimensional) linear regression.

```
simpleLinearRegression(x, y)
```

Parameters:

- `x` — Column with values of dependent variable.
- `y` — Column with explanatory variable.

Returned values:

Parameters `(a, b)` of the resulting line `y = a*x + b`.

**Examples**

```sql
SELECT arrayReduce('simpleLinearRegression', [0, 1, 2, 3], [0, 1, 2, 3])
```
```text
┌─arrayReduce('simpleLinearRegression', [0, 1, 2, 3], [0, 1, 2, 3])─┐
│ (1,0)                                                             │
└───────────────────────────────────────────────────────────────────┘
```

```sql
SELECT arrayReduce('simpleLinearRegression', [0, 1, 2, 3], [3, 4, 5, 6])
```
```text
┌─arrayReduce('simpleLinearRegression', [0, 1, 2, 3], [3, 4, 5, 6])─┐
│ (1,3)                                                             │
└───────────────────────────────────────────────────────────────────┘
```

<<<<<<< HEAD
## linearRegression {#agg_functions-linearregression}

=======
## stochasticLinearRegression {#agg_functions-stochasticlinearregression}
>>>>>>> 533750ef


This function implements stochastic linear regression. It supports custom parameters for learning rate, L2 regularization coefficient, mini-batch size and has few methods for updating weights ([simple SGD](https://en.wikipedia.org/wiki/Stochastic_gradient_descent), [Momentum](https://en.wikipedia.org/wiki/Stochastic_gradient_descent#Momentum), [Nesterov](https://mipt.ru/upload/medialibrary/d7e/41-91.pdf)).

### Parameters {#agg_functions-stochasticlinearregression-parameters}

There are 4 customizable parameters. They are passed to the function sequentially, but there is no need to pass all four - default values will be used, however good model required some parameter tuning.

```text
stochasticLinearRegression(1.0, 1.0, 10, 'SGD')
```

1. `learning rate` is the coefficient on step length, when gradient descent step is performed. Too big learning rate may cause infinite weights of the model. Default is `0.00001`.
2. `l2 regularization coefficient` which may help to prevent overfitting. Default is `0.1`.
3. `mini-batch size` sets the number of elements, which gradients will be computed and summed to perform one step of gradient descent. Pure stochastic descent uses one element, however having small batches(about 10 elements) make gradient steps more stable. Default is `15`.
4. `method for updating weights`, there are 3 of them: `SGD`, `Momentum`, `Nesterov`. `Momentum` and `Nesterov` require little bit more computations and memory, however they happen to be useful in terms of speed of convergance and stability of stochastic gradient methods. Default is `'SGD'`.


### Usage {#agg_functions-stochasticlinearregression-usage}

`stochasticLinearRegression` is used in two steps: fitting the model and predicting on new data. In order to fit the model and save its state for later usage we use `-State` combinator, which basically saves the state (model weights, etc).
To predict we use function [evalMLMethod](../functions/machine_learning_functions.md#machine_learning_methods-evalmlmethod), which takes a state as an argument as well as features to predict on.

<a name="stochasticlinearregression-usage-fitting"></a>
1. Fitting

    Such query may be used.

    ```sql
    CREATE TABLE IF NOT EXISTS train_data
    (
        param1 Float64,
        param2 Float64,
        target Float64
    ) ENGINE = Memory;

    CREATE TABLE your_model ENGINE = Memory AS SELECT
    stochasticLinearRegressionState(0.1, 0.0, 5, 'SGD')(target, param1, param2)
    AS state FROM train_data;

    ```

    Here we also need to insert data into `train_data` table. The number of parameters is not fixed, it depends only on number of arguments, passed into `linearRegressionState`. They all must be numeric values.
    Note that the column with target value(which we would like to learn to predict) is inserted as the first argument.

2. Predicting

    After saving a state into the table, we may use it multiple times for prediction, or even merge with other states and create new even better models.

    ```sql
    WITH (SELECT state FROM your_model) AS model SELECT
    evalMLMethod(model, param1, param2) FROM test_data
    ```

    The query will return a column of predicted values. Note that first argument of `evalMLMethod` is `AggregateFunctionState` object, next are columns of features.

    `test_data` is a table like `train_data` but may not contain target value.

### Notes {#agg_functions-stochasticlinearregression-notes}

1. To merge two models user may create such query:
    ```sql
    SELECT state1 + state2 FROM your_models
    ```
    where `your_models` table contains both models. This query will return new `AggregateFunctionState` object.

2. User may fetch weights of the created model for its own purposes without saving the model if no `-State` combinator is used.
    ```sql
    SELECT stochasticLinearRegression(0.01)(target, param1, param2) FROM train_data
    ```
    Such query will fit the model and return its weights - first are weights, which correspond to the parameters of the model, the last one is bias. So in the example above the query will return a column with 3 values.
<<<<<<< HEAD


## logisticRegression {#agg_functions-logisticregression}
=======

**See Also**

- [stochasticLogisticRegression](#agg_functions-stochasticlogisticregression)
- [Difference between linear and logistic regressions](https://stackoverflow.com/questions/12146914/what-is-the-difference-between-linear-regression-and-logistic-regression)


## stochasticLogisticRegression {#agg_functions-stochasticlogisticregression}
>>>>>>> 533750ef


This function implements stochastic logistic regression. It can be used for binary classification problem, supports the same custom parameters as stochasticLinearRegression and works the same way.

### Parameters {#agg_functions-stochasticlogisticregression-parameters}

Parameters are exactly the same as in stochasticLinearRegression:
`learning rate`, `l2 regularization coefficient`, `mini-batch size`, `method for updating weights`.
For more information see [parameters](#agg_functions-stochasticlinearregression-parameters).

<<<<<<< HEAD
Parameters are exactly the same as in stochasticLinearRegression:
`learning rate`, `l2 regularization coefficient`, `mini-batch size`, `method for updating weights`.
For more information see [parameters](#parameters).
=======
>>>>>>> 533750ef
```text
stochasticLogisticRegression(1.0, 1.0, 10, 'SGD')
```

1. Fitting

    See the `Fitting` section in the [stochasticLinearRegression](#stochasticlinearregression-usage-fitting) description.

    Predicted labels have to be in [-1, 1].

<<<<<<< HEAD
    See *stochasticLinearRegression.Fitting*

    Predicted labels have to be in {-1, 1}.

2. *Predicting*
=======
2. Predicting

    Using saved state we can predict probability of object having label `1`.
>>>>>>> 533750ef

    ```sql
    WITH (SELECT state FROM your_model) AS model SELECT
    evalMLMethod(model, param1, param2) FROM test_data
    ```

    The query will return a column of probabilities. Note that first argument of `evalMLMethod` is `AggregateFunctionState` object, next are columns of features.

    We can also set a bound of probability, which assigns elements to different labels.

    ```sql
    SELECT ans < 1.1 AND ans > 0.5 FROM
    (WITH (SELECT state FROM your_model) AS model SELECT
    evalMLMethod(model, param1, param2) AS ans FROM test_data)
    ```

    Then the result will be labels.

    `test_data` is a table like `train_data` but may not contain target value.

**See Also**

- [stochasticLinearRegression](#agg_functions-stochasticlinearregression)
- [Difference between linear and logistic regressions.](https://stackoverflow.com/questions/12146914/what-is-the-difference-between-linear-regression-and-logistic-regression)


[Original article](https://clickhouse.yandex/docs/en/query_language/agg_functions/reference/) <!--hide--><|MERGE_RESOLUTION|>--- conflicted
+++ resolved
@@ -710,12 +710,7 @@
 └───────────────────────────────────────────────────────────────────┘
 ```
 
-<<<<<<< HEAD
-## linearRegression {#agg_functions-linearregression}
-
-=======
 ## stochasticLinearRegression {#agg_functions-stochasticlinearregression}
->>>>>>> 533750ef
 
 
 This function implements stochastic linear regression. It supports custom parameters for learning rate, L2 regularization coefficient, mini-batch size and has few methods for updating weights ([simple SGD](https://en.wikipedia.org/wiki/Stochastic_gradient_descent), [Momentum](https://en.wikipedia.org/wiki/Stochastic_gradient_descent#Momentum), [Nesterov](https://mipt.ru/upload/medialibrary/d7e/41-91.pdf)).
@@ -787,11 +782,6 @@
     SELECT stochasticLinearRegression(0.01)(target, param1, param2) FROM train_data
     ```
     Such query will fit the model and return its weights - first are weights, which correspond to the parameters of the model, the last one is bias. So in the example above the query will return a column with 3 values.
-<<<<<<< HEAD
-
-
-## logisticRegression {#agg_functions-logisticregression}
-=======
 
 **See Also**
 
@@ -800,7 +790,6 @@
 
 
 ## stochasticLogisticRegression {#agg_functions-stochasticlogisticregression}
->>>>>>> 533750ef
 
 
 This function implements stochastic logistic regression. It can be used for binary classification problem, supports the same custom parameters as stochasticLinearRegression and works the same way.
@@ -811,12 +800,6 @@
 `learning rate`, `l2 regularization coefficient`, `mini-batch size`, `method for updating weights`.
 For more information see [parameters](#agg_functions-stochasticlinearregression-parameters).
 
-<<<<<<< HEAD
-Parameters are exactly the same as in stochasticLinearRegression:
-`learning rate`, `l2 regularization coefficient`, `mini-batch size`, `method for updating weights`.
-For more information see [parameters](#parameters).
-=======
->>>>>>> 533750ef
 ```text
 stochasticLogisticRegression(1.0, 1.0, 10, 'SGD')
 ```
@@ -827,17 +810,9 @@
 
     Predicted labels have to be in [-1, 1].
 
-<<<<<<< HEAD
-    See *stochasticLinearRegression.Fitting*
-
-    Predicted labels have to be in {-1, 1}.
-
-2. *Predicting*
-=======
 2. Predicting
 
     Using saved state we can predict probability of object having label `1`.
->>>>>>> 533750ef
 
     ```sql
     WITH (SELECT state FROM your_model) AS model SELECT
