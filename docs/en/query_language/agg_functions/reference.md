<<<<<<< HEAD
# Function Reference

## count {#agg_function-count}
=======
# Function reference
>>>>>>> c846d0f6

Counts the number of rows.

```
count(expr)
```

**Parameters**

The function can take zero or one parameter.

- If the function is called without parameters it counts the number of rows. The `count()` syntax is a ClickHouse-specific implementation. The most other DBMS suggest `COUNT(*)` usage.
- If the [expression](../syntax.md#syntax-expressions) is passed, then the function counts how many times this expression returned not null. If the expression returns a value of the [Nullable](../../data_types/nullable.md) data type, then the result of `count` stays not `Nullable`. The function returns 0 if all the expressions returned `NULL`.

**Returned value**

- Number of rows. Type: [UInt64](../../data_types/int_uint.md).

**Details**

ClickHouse supports the `COUNT(DISTINCT ...)` syntax. The behavior of this construction depends on the [count_distinct_implementation](../../operations/settings/settings.md#settings-count_distinct_implementation) setting. It defines which of the [uniq*](#agg_function-uniq) functions is used to perform the operation. By default the [uniqExact](#agg_function-uniqexact) function.

A `SELECT count() FROM table` query is not optimized, because the number of entries in the table is not stored separately. It chooses some small column from the table and count the number of values in it.


**Examples**

Example 1:

```sql
SELECT count() FROM t
```
```text
┌─count()─┐
│       5 │
└─────────┘
```

Example 2:

```sql
SELECT name, value FROM system.settings WHERE name = 'count_distinct_implementation'
```
```text
┌─name──────────────────────────┬─value─────┐
│ count_distinct_implementation │ uniqExact │
└───────────────────────────────┴───────────┘
```
```sql
SELECT count(DISTINCT num) FROM t
```
```text
┌─uniqExact(num)─┐
│              3 │
└────────────────┘
```

This example shows that `count(DISTINCT num)` is performed by the function `uniqExact` corresponding to the `count_distinct_implementation` setting value.


## any(x) {#agg_function-any}

Selects the first encountered value.
The query can be executed in any order and even in a different order each time, so the result of this function is indeterminate.
To get a determinate result, you can use the 'min' or 'max' function instead of 'any'.

In some cases, you can rely on the order of execution. This applies to cases when SELECT comes from a subquery that uses ORDER BY.

When a `SELECT` query has the `GROUP BY` clause or at least one aggregate function, ClickHouse (in contrast to MySQL) requires that all expressions in the `SELECT`, `HAVING`, and `ORDER BY` clauses be calculated from keys or from aggregate functions. In other words, each column selected from the table must be used either in keys or inside aggregate functions. To get behavior like in MySQL, you can put the other columns in the `any` aggregate function.

## anyHeavy(x)

Selects a frequently occurring value using the [heavy hitters](http://www.cs.umd.edu/~samir/498/karp.pdf) algorithm. If there is a value that occurs more than in half the cases in each of the query's execution threads, this value is returned. Normally, the result is nondeterministic.

```
anyHeavy(column)
```

**Arguments**

- `column` – The column name.

**Example**

Take the [OnTime](../../getting_started/example_datasets/ontime.md) data set and select any frequently occurring value in the `AirlineID` column.

``` sql
SELECT anyHeavy(AirlineID) AS res
FROM ontime
```

```
┌───res─┐
│ 19690 │
└───────┘
```

## anyLast(x)

Selects the last value encountered.
The result is just as indeterminate as for the `any` function.

##groupBitAnd

Applies bitwise `AND` for series of numbers.

```
groupBitAnd(expr)
```

**Parameters**

`expr` – An expression that results in `UInt*` type.

**Return value**

Value of the `UInt*` type.

**Example**

Test data:

```
binary     decimal
00101100 = 44
00011100 = 28
00001101 = 13
01010101 = 85
```

Query:

```
SELECT groupBitAnd(num) FROM t
```

Where `num` is the column with the test data.

Result:

```
binary     decimal
00000100 = 4
```

##groupBitOr

Applies bitwise `OR` for series of numbers.

```
groupBitOr(expr)
```

**Parameters**

`expr` – An expression that results in `UInt*` type.

**Return value**

Value of the `UInt*` type.

**Example**

Test data:

```
binary     decimal
00101100 = 44
00011100 = 28
00001101 = 13
01010101 = 85
```

Query:

```
SELECT groupBitOr(num) FROM t
```

Where `num` is the column with the test data.

Result:

```
binary     decimal
01111101 = 125
```

##groupBitXor

Applies bitwise `XOR` for series of numbers.

```
groupBitXor(expr)
```

**Parameters**

`expr` – An expression that results in `UInt*` type.

**Return value**

Value of the `UInt*` type.

**Example**

Test data:

```
binary     decimal
00101100 = 44
00011100 = 28
00001101 = 13
01010101 = 85
```

Query:

```
SELECT groupBitXor(num) FROM t
```

Where `num` is the column with the test data.

Result:

```
binary     decimal
01101000 = 104
```


##groupBitmap

Bitmap or Aggregate calculations from a unsigned integer column, return cardinality of type UInt64, if add suffix -State, then return [bitmap object](../functions/bitmap_functions.md).

```
groupBitmap(expr)
```

**Parameters**

`expr` – An expression that results in `UInt*` type.

**Return value**

Value of the `UInt64` type.

**Example**

Test data:

```
userid
1
1
2
3
```

Query:

```
SELECT groupBitmap(userid) as num FROM t
```

Result:

```
num
3
```

## min(x) {#agg_function-min}

Calculates the minimum.

## max(x) {#agg_function-max}

Calculates the maximum.

## argMin(arg, val) {#agg_function-argMin}

Calculates the 'arg' value for a minimal 'val' value. If there are several different values of 'arg' for minimal values of 'val', the first of these values encountered is output.

**Example:**
```
┌─user─────┬─salary─┐
│ director │   5000 │
│ manager  │   3000 │
│ worker   │   1000 │
└──────────┴────────┘

SELECT argMin(user, salary) FROM salary

┌─argMin(user, salary)─┐
│ worker               │
└──────────────────────┘
```

## argMax(arg, val) {#agg_function-argMax}

Calculates the 'arg' value for a maximum 'val' value. If there are several different values of 'arg' for maximum values of 'val', the first of these values encountered is output.


## sum(x) {#agg_function-sum}

Calculates the sum.
Only works for numbers.

## sumWithOverflow(x)

Computes the sum of the numbers, using the same data type for the result as for the input parameters. If the sum exceeds the maximum value for this data type, the function returns an error.

Only works for numbers.


## sumMap(key, value) {#agg_functions-summap}

Totals the 'value' array according to the keys specified in the 'key' array.
The number of elements in 'key' and 'value' must be the same for each row that is totaled.
Returns a tuple of two arrays: keys in sorted order, and values ​​summed for the corresponding keys.

Example:

``` sql
CREATE TABLE sum_map(
    date Date,
    timeslot DateTime,
    statusMap Nested(
        status UInt16,
        requests UInt64
    )
) ENGINE = Log;
INSERT INTO sum_map VALUES
    ('2000-01-01', '2000-01-01 00:00:00', [1, 2, 3], [10, 10, 10]),
    ('2000-01-01', '2000-01-01 00:00:00', [3, 4, 5], [10, 10, 10]),
    ('2000-01-01', '2000-01-01 00:01:00', [4, 5, 6], [10, 10, 10]),
    ('2000-01-01', '2000-01-01 00:01:00', [6, 7, 8], [10, 10, 10]);
SELECT
    timeslot,
    sumMap(statusMap.status, statusMap.requests)
FROM sum_map
GROUP BY timeslot
```

```
┌────────────timeslot─┬─sumMap(statusMap.status, statusMap.requests)─┐
│ 2000-01-01 00:00:00 │ ([1,2,3,4,5],[10,10,20,10,10])               │
│ 2000-01-01 00:01:00 │ ([4,5,6,7,8],[10,10,20,10,10])               │
└─────────────────────┴──────────────────────────────────────────────┘
```

## skewPop

Computes the [skewness](https://en.wikipedia.org/wiki/Skewness) for sequence.

```
skewPop(expr)
```

**Parameters**

`expr` — [Expression](../syntax.md#syntax-expressions) returning a number.

**Returned value**

The skewness of given distribution. Type — [Float64](../../data_types/float.md)

**Example of Use**

```sql
SELECT skewPop(value) FROM series_with_value_column
```

## skewSamp

Computes the [sample skewness](https://en.wikipedia.org/wiki/Skewness) for sequence.

It represents an unbiased estimate of the skewness of a random variable, if passed values form it's sample.

```
skewSamp(expr)
```

**Parameters**

`expr` — [Expression](../syntax.md#syntax-expressions) returning a number.

**Returned value**

The skewness of given distribution. Type — [Float64](../../data_types/float.md). If `n <= 1` (`n` is a size of the sample), then the function returns `nan`.

**Example of Use**

```sql
SELECT skewSamp(value) FROM series_with_value_column
```

## kurtPop

Computes the [kurtosis](https://en.wikipedia.org/wiki/Kurtosis) for sequence.

```
kurtPop(expr)
```

**Parameters**

`expr` — [Expression](../syntax.md#syntax-expressions) returning a number.

**Returned value**

The kurtosis of given distribution. Type — [Float64](../../data_types/float.md)

**Example of Use**

```sql
SELECT kurtPop(value) FROM series_with_value_column
```

## kurtSamp

Computes the [sample kurtosis](https://en.wikipedia.org/wiki/Kurtosis) for sequence.

It represents an unbiased estimate of the kurtosis of a random variable, if passed values form it's sample.

```
kurtSamp(expr)
```

**Parameters**

`expr` — [Expression](../syntax.md#syntax-expressions) returning a number.

**Returned value**

The kurtosis of given distribution. Type — [Float64](../../data_types/float.md). If `n <= 1` (`n` is a size of the sample), then the function returns `nan`.

**Example of Use**

```sql
SELECT kurtSamp(value) FROM series_with_value_column
```

## timeSeriesGroupSum(uid, timestamp, value) {#agg_function-timeseriesgroupsum}
timeSeriesGroupSum can aggregate different time series that sample timestamp not alignment.
It will use linear interpolation between two sample timestamp and then sum time-series together.

`uid` is the time series unique id, UInt64.
`timestamp` is Int64 type in order to support millisecond or microsecond.
`value` is the metric.

Before use this function, timestamp should be in ascend order

Example:
```
┌─uid─┬─timestamp─┬─value─┐
│ 1   │     2     │   0.2 │
│ 1   │     7     │   0.7 │
│ 1   │    12     │   1.2 │
│ 1   │    17     │   1.7 │
│ 1   │    25     │   2.5 │
│ 2   │     3     │   0.6 │
│ 2   │     8     │   1.6 │
│ 2   │    12     │   2.4 │
│ 2   │    18     │   3.6 │
│ 2   │    24     │   4.8 │
└─────┴───────────┴───────┘
```
```
CREATE TABLE time_series(
    uid       UInt64,
    timestamp Int64,
    value     Float64
) ENGINE = Memory;
INSERT INTO time_series VALUES
    (1,2,0.2),(1,7,0.7),(1,12,1.2),(1,17,1.7),(1,25,2.5),
    (2,3,0.6),(2,8,1.6),(2,12,2.4),(2,18,3.6),(2,24,4.8);

SELECT timeSeriesGroupSum(uid, timestamp, value)
FROM (
    SELECT * FROM time_series order by timestamp ASC
);
```
And the result will be:
```
[(2,0.2),(3,0.9),(7,2.1),(8,2.4),(12,3.6),(17,5.1),(18,5.4),(24,7.2),(25,2.5)]
```

## timeSeriesGroupRateSum(uid, ts, val) {#agg_function-timeseriesgroupratesum}
Similarly timeSeriesGroupRateSum, timeSeriesGroupRateSum will Calculate the rate of time-series and then sum rates together.
Also, timestamp should be in ascend order before use this function.

Use this function, the result above case will be:
```
[(2,0),(3,0.1),(7,0.3),(8,0.3),(12,0.3),(17,0.3),(18,0.3),(24,0.3),(25,0.1)]
```

## avg(x) {#agg_function-avg}

Calculates the average.
Only works for numbers.
The result is always Float64.

## uniq {#agg_function-uniq}

Calculates the approximate number of different values of the argument.

```
uniq(x[, ...])
```

**Parameters**

Function takes the variable number of parameters. Parameters can be of types: `Tuple`, `Date`, `DateTime`, `String`, numeric types.

**Returned value**

- The number of the [UInt64](../../data_types/int_uint.md) type.

**Implementation details**

Function:

- Calculates a hash for all parameters in the aggregate, then uses it in calculations.
- Uses an adaptive sampling algorithm. For the calculation state, the function uses a sample of element hash values with a size up to 65536.

    This algorithm is very accurate and very efficient on CPU. When query contains several of these functions, using `uniq` is almost as fast as using other aggregate functions.

- Provides the result deterministically (it doesn't depend on the order of query processing).

We recommend to use this function in almost all scenarios.

**See Also**

- [uniqCombined](#agg_function-uniqcombined)
- [uniqHLL12](#agg_function-uniqhll12)
- [uniqExact](#agg_function-uniqexact)

## uniqCombined {#agg_function-uniqcombined}

Calculates the approximate number of different values of the argument.

```
uniqCombined(HLL_precision)(x[, ...])
```

The `uniqCombined` function is a good choice for calculating the number of different values, but keep in mind that the estimation error for large sets (200 million elements and more) will become larger than theoretical value due to poor choice of hash function.

**Parameters**

Function takes the variable number of parameters. Parameters can be of types: `Tuple`, `Date`, `DateTime`, `String`, numeric types.

`HLL_precision` is the base-2 logarithm of the number of cells in [HyperLogLog](https://en.wikipedia.org/wiki/HyperLogLog). Optional, you can use the function as `uniqCombined(x[, ...])`. The default value for `HLL_precision` is 17, that is effectively 96 KiB of space (2^17 cells of 6 bits each).

**Returned value**

- The number of the [UInt64](../../data_types/int_uint.md) type.

**Implementation details**

Function:

- Calculates a hash for all parameters in the aggregate, then uses it in calculations.
- Uses combination of three algorithms: array, hash table and HyperLogLog with an error correction table.

    For small number of distinct elements, the array is used. When the set size becomes larger the hash table is used, while it is smaller than HyperLogLog data structure. For larger number of elements, the HyperLogLog is used, and it will occupy fixed amount of memory.

- Provides the result deterministically (it doesn't depend on the order of query processing).

In comparison with the [uniq](#agg_function-uniq) function the `uniqCombined`:

- Consumes several times less memory.
- Calculates with several times higher accuracy.
- Performs slightly lower usually. In some scenarios `uniqCombined` can perform better than `uniq`, for example, with distributed queries that transmit a large number of aggregation states over the network.

**See Also**

- [uniq](#agg_function-uniq)
- [uniqHLL12](#agg_function-uniqhll12)
- [uniqExact](#agg_function-uniqexact)


## uniqHLL12 {#agg_function-uniqhll12}

Calculates the approximate number of different values of the argument, using the [HyperLogLog](https://en.wikipedia.org/wiki/HyperLogLog) algortithm.

```
uniqHLL12(x[, ...])
```

**Parameters**

Function takes the variable number of parameters. Parameters can be of types: `Tuple`, `Date`, `DateTime`, `String`, numeric types.

**Returned value**

- The number of the [UInt64](../../data_types/int_uint.md) type.

**Implementation details**

Function:

- Calculates a hash for all parameters in the aggregate, then uses it in calculations.
- Uses the HyperLogLog algorithm to approximate the number of different values of the argument.

    212 5-bit cells are used. The size of the state is slightly more than 2.5 KB. The result is not very accurate (up to ~10% error) for small data sets (<10K elements). However, the result is fairly accurate for high-cardinality data sets (10K-100M), with a maximum error of ~1.6%. Starting from 100M, the estimation error increases, and the function will return very inaccurate results for data sets with extremely high cardinality (1B+ elements).

- Provides the determinate result (it doesn't depend on the order of query processing).

We don't recommend using this function. In most cases, use the [uniq](#agg_function-uniq) or [uniqCombined](#agg_function-uniqcombined) function.

**See Also**

- [uniq](#agg_function-uniq)
- [uniqCombined](#agg_function-uniqcombined)
- [uniqExact](#agg_function-uniqexact)


## uniqExact {#agg_function-uniqexact}

Calculates the exact number of different values of the argument.

```
uniqExact(x[, ...])
```

Use the `uniqExact` function if you definitely need an exact result. Otherwise use the [uniq](#agg_function-uniq) function.

The `uniqExact` function uses more memory than the `uniq`, because the size of the state has unbounded growth as the number of different values increases.

**Parameters**

Function takes the variable number of parameters. Parameters can be of types: `Tuple`, `Date`, `DateTime`, `String`, numeric types.

**See Also**

- [uniq](#agg_function-uniq)
- [uniqCombined](#agg_function-uniqcombined)
- [uniqHLL12](#agg_function-uniqhll12)


## groupArray(x), groupArray(max_size)(x)

Creates an array of argument values.
Values can be added to the array in any (indeterminate) order.

The second version (with the `max_size` parameter) limits the size of the resulting array to `max_size` elements.
For example, `groupArray (1) (x)` is equivalent to `[any (x)]`.

In some cases, you can still rely on the order of execution. This applies to cases when `SELECT` comes from a subquery that uses `ORDER BY`.


## groupArrayInsertAt(x)

Inserts a value into the array in the specified position.

Accepts the value and position as input. If several values ​​are inserted into the same position, any of them might end up in the resulting array (the first one will be used in the case of single-threaded execution). If no value is inserted into a position, the position is assigned the default value.

Optional parameters:

- The default value for substituting in empty positions.
- The length of the resulting array. This allows you to receive arrays of the same size for all the aggregate keys. When using this parameter, the default value must be specified.

## groupUniqArray(x), groupUniqArray(max_size)(x)

Creates an array from different argument values. Memory consumption is the same as for the `uniqExact` function.

The second version (with the `max_size` parameter) limits the size of the resulting array to `max_size` elements.
For example, `groupUniqArray (1) (x)` is equivalent to `[any (x)]`.

## quantile(level)(x)

Approximates the `level` quantile. `level` is a constant, a floating-point number from 0 to 1.
We recommend using a `level` value in the range of `[0.01, 0.99]`
Don't use a `level` value equal to 0 or 1 – use the `min` and `max` functions for these cases.

In this function, as well as in all functions for calculating quantiles, the `level` parameter can be omitted. In this case, it is assumed to be equal to 0.5 (in other words, the function will calculate the median).

Works for numbers, dates, and dates with times.
Returns: for numbers – `Float64`; for dates – a date; for dates with times – a date with time.

Uses [reservoir sampling](https://en.wikipedia.org/wiki/Reservoir_sampling) with a reservoir size up to 8192.
If necessary, the result is output with linear approximation from the two neighboring values.
This algorithm provides very low accuracy. See also: `quantileTiming`, `quantileTDigest`, `quantileExact`.

The result depends on the order of running the query, and is nondeterministic.

When using multiple `quantile` (and similar) functions with different levels in a query, the internal states are not combined (that is, the query works less efficiently than it could). In this case, use the `quantiles` (and similar) functions.

## quantileDeterministic(level)(x, determinator)

Works the same way as the `quantile` function, but the result is deterministic and does not depend on the order of query execution.

To achieve this, the function takes a second argument – the "determinator". This is a number whose hash is used instead of a random number generator in the reservoir sampling algorithm. For the function to work correctly, the same determinator value should not occur too often. For the determinator, you can use an event ID, user ID, and so on.

Don't use this function for calculating timings. There is a more suitable function for this purpose: `quantileTiming`.

## quantileTiming(level)(x)

Computes the quantile of 'level' with a fixed precision.
Works for numbers. Intended for calculating quantiles of page loading time in milliseconds.

If the value is greater than 30,000 (a page loading time of more than 30 seconds), the result is equated to 30,000.

If the total value is not more than about 5670, then the calculation is accurate.

Otherwise:

- if the time is less than 1024 ms, then the calculation is accurate.
- otherwise the calculation is rounded to a multiple of 16 ms.

When passing negative values to the function, the behavior is undefined.

The returned value has the Float32 type. If no values were passed to the function (when using `quantileTimingIf`), 'nan' is returned. The purpose of this is to differentiate these instances from zeros. See the note on sorting NaNs in "ORDER BY clause".

The result is determinate (it doesn't depend on the order of query processing).

For its purpose (calculating quantiles of page loading times), using this function is more effective and the result is more accurate than for the `quantile` function.

## quantileTimingWeighted(level)(x, weight)

Differs from the `quantileTiming` function in that it has a second argument, "weights". Weight is a non-negative integer.
The result is calculated as if the `x` value were passed `weight` number of times to the `quantileTiming` function.

## quantileExact(level)(x)

Computes the quantile of 'level' exactly. To do this, all the passed values ​​are combined into an array, which is then partially sorted. Therefore, the function consumes O(n) memory, where 'n' is the number of values that were passed. However, for a small number of values, the function is very effective.

## quantileExactWeighted(level)(x, weight)

Computes the quantile of 'level' exactly. In addition, each value is counted with its weight, as if it is present 'weight' times. The arguments of the function can be considered as histograms, where the value 'x' corresponds to a histogram "column" of the height 'weight', and the function itself can be considered as a summation of histograms.

A hash table is used as the algorithm. Because of this, if the passed values ​​are frequently repeated, the function consumes less RAM than `quantileExact`. You can use this function instead of `quantileExact` and specify the weight as 1.

## quantileTDigest(level)(x)

Approximates the quantile level using the [t-digest](https://github.com/tdunning/t-digest/blob/master/docs/t-digest-paper/histo.pdf) algorithm. The maximum error is 1%. Memory consumption by State is proportional to the logarithm of the number of passed values.

The performance of the function is lower than for `quantile` or `quantileTiming`. In terms of the ratio of State size to precision, this function is much better than `quantile`.

The result depends on the order of running the query, and is nondeterministic.

## median(x)

All the quantile functions have corresponding median functions: `median`, `medianDeterministic`, `medianTiming`, `medianTimingWeighted`, `medianExact`, `medianExactWeighted`, `medianTDigest`. They are synonyms and their behavior is identical.

## quantiles(level1, level2, ...)(x)

All the quantile functions also have corresponding quantiles functions: `quantiles`, `quantilesDeterministic`, `quantilesTiming`, `quantilesTimingWeighted`, `quantilesExact`, `quantilesExactWeighted`, `quantilesTDigest`. These functions calculate all the quantiles of the listed levels in one pass, and return an array of the resulting values.

## varSamp(x)

Calculates the amount `Σ((x - x̅)^2) / (n - 1)`, where `n` is the sample size and `x̅`is the average value of `x`.

It represents an unbiased estimate of the variance of a random variable, if passed values form it's sample.

Returns `Float64`. When `n <= 1`, returns `+∞`.

## varPop(x)

Calculates the amount `Σ((x - x̅)^2) / n`, where `n` is the sample size and `x̅`is the average value of `x`.

In other words, dispersion for a set of values. Returns `Float64`.

## stddevSamp(x)

The result is equal to the square root of `varSamp(x)`.

## stddevPop(x)

The result is equal to the square root of `varPop(x)`.

## topK(N)(column)

Returns an array of the most frequent values in the specified column. The resulting array is sorted in descending order of frequency of values (not by the values themselves).

Implements the [ Filtered Space-Saving](http://www.l2f.inesc-id.pt/~fmmb/wiki/uploads/Work/misnis.ref0a.pdf) algorithm for analyzing TopK, based on the reduce-and-combine algorithm from [Parallel Space Saving](https://arxiv.org/pdf/1401.0702.pdf).

```
topK(N)(column)
```

This function doesn't provide a guaranteed result. In certain situations, errors might occur and it might return frequent values that aren't the most frequent values.

We recommend using the `N < 10 ` value; performance is reduced with large `N` values. Maximum value of ` N = 65536`.

**Arguments**

- 'N' is the number of values.
- ' x ' – The column.

**Example**

Take the [OnTime](../../getting_started/example_datasets/ontime.md) data set and select the three most frequently occurring values in the `AirlineID` column.

``` sql
SELECT topK(3)(AirlineID) AS res
FROM ontime
```

```
┌─res─────────────────┐
│ [19393,19790,19805] │
└─────────────────────┘
```

## covarSamp(x, y)

Calculates the value of `Σ((x - x̅)(y - y̅)) / (n - 1)`.

Returns Float64. When `n <= 1`, returns +∞.

## covarPop(x, y)

Calculates the value of `Σ((x - x̅)(y - y̅)) / n`.

## corr(x, y)

Calculates the Pearson correlation coefficient: `Σ((x - x̅)(y - y̅)) / sqrt(Σ((x - x̅)^2) * Σ((y - y̅)^2))`.

## simpleLinearRegression

Performs simple (unidimensional) linear regression.

```
simpleLinearRegression(x, y)
```

Parameters:

- `x` — Column with values of dependent variable.
- `y` — Column with explanatory variable.

Returned values:

Parameters `(a, b)` of the resulting line `y = a*x + b`.

**Examples**

```sql
SELECT arrayReduce('simpleLinearRegression', [0, 1, 2, 3], [0, 1, 2, 3])
```
```text
┌─arrayReduce('simpleLinearRegression', [0, 1, 2, 3], [0, 1, 2, 3])─┐
│ (1,0)                                                             │
└───────────────────────────────────────────────────────────────────┘
```

```sql
SELECT arrayReduce('simpleLinearRegression', [0, 1, 2, 3], [3, 4, 5, 6])
```
```text
┌─arrayReduce('simpleLinearRegression', [0, 1, 2, 3], [3, 4, 5, 6])─┐
│ (1,3)                                                             │
└───────────────────────────────────────────────────────────────────┘
```

## linearRegression


This function implements stochastic linear regression. It supports custom parameters for learning rate, L2 regularization coefficient,
mini-batch size and has few methods for updating weights (simple SGD, Momentum, Nesterov).

This function works as a usual aggregate function in terms of distributed processing of data, which is followed by merges. With regard to `linearRegression` this means that different aggregate function states are merged with weights - the more data was processed by a state, the bigger weight it has during a merge with other state.

#### Parameters

There are 4 customizable parameters. They are passed to the function sequentially, but there is no need to pass all four - default values will be used, however good model required some parameter tuning.

```text
stochasticLinearRegression(1.0, 1.0, 10, 'SGD')
```

1. `learning rate` is the coefficient on step length, when gradient descent step is performed. Too big learning rate may cause infinite weights of the model. Default is `0.00001`.
2. `l2 regularization coefficient` which may help to prevent overfitting. Default is `0.1`.
3. `mini-batch size` sets the number of elements, which gradients will be computed and summed to perform one step of gradient descent. Pure stochastic descent uses one element, however having small batches(about 10 elements) make gradient steps more stable. Default is `15`.
4. `method for updating weights`, there are 3 of them: `SGD`, `Momentum`, `Nesterov`. `Momentum` and `Nesterov` require little bit more computations and memory, however they happen to be useful in terms of speed of convergance and stability of stochastic gradient methods. Default is `'SGD'`.


**Usage of linearRegression**

`stochasticLinearRegression` is used in two steps: fitting the model and predicting on new data. In order to fit the model and save its state for later usage we use `-State` combinator, which basically saves the state (model weights, etc).
To predict we use function `evalMLMethod`, which takes a state as an argument as well as features to predict on.

1. *Fitting*

    Such query may be used.
    ```sql
    CREATE TABLE IF NOT EXISTS train_data
    (
        param1 Float64,
        param2 Float64,
        target Float64
    ) ENGINE = Memory;

    CREATE TABLE your_model ENGINE = Memory AS SELECT
    stochasticLinearRegressionState(0.1, 0.0, 5, 'SGD')(target, param1, param2)
    AS state FROM train_data;

    ```
    Here we also need to insert data into `train_data` table. The number of parameters is not fixed, it depends only on number of arguments, passed into `linearRegressionState`. They all must be numeric values.
    Note that the column with target value(which we would like to learn to predict) is inserted as the first argument.

2. *Predicting*

    After saving a state into the table, we may use it multiple times for prediction, or even merge with other states and create new even better models.
    ```sql
    WITH (SELECT state FROM your_model) AS model SELECT
    evalMLMethod(model, param1, param2) FROM test_data
    ```
    The query will return a column of predicted values. Note that first argument of `evalMLMethod` is `AggregateFunctionState` object, next are columns of features.

    `test_data` is a table like `train_data` but may not contain target value.

**Some notes**

1. To merge two models user may create such query:
    ```sql
    SELECT state1 + state2 FROM your_models
    ```
    where `your_models` table contains both models. This query will return new `AggregateFunctionState` object.

2. User may fetch weights of the created model for its own purposes without saving the model if no `-State` combinator is used.
    ```sql
    SELECT stochasticLinearRegression(0.01)(target, param1, param2) FROM train_data
    ```
    Such query will fit the model and return its weights - first are weights, which correspond to the parameters of the model, the last one is bias. So in the example above the query will return a column with 3 values.


## logisticRegression


This function implements stochastic logistic regression. It can be used for binary classification problem, supports the same custom parameters as stochasticLinearRegression and works the same way.

#### Parameters

Parameters are exactly the same as in stochasticLinearRegression:
`learning rate`, `l2 regularization coefficient`, `mini-batch size`, `method for updating weights`.
For more information see [parameters](#parameters).
```text
stochasticLogisticRegression(1.0, 1.0, 10, 'SGD')
```

1. *Fitting*

    See *stochasticLinearRegression.Fitting*

    Predicted labels have to be in {-1, 1}.

2. *Predicting*

    Using saved state we can predict probability of object having label *1*.
    ```sql
    WITH (SELECT state FROM your_model) AS model SELECT
    evalMLMethod(model, param1, param2) FROM test_data
    ```
    The query will return a column of probabilities. Note that first argument of `evalMLMethod` is `AggregateFunctionState` object, next are columns of features.

    We can also set a bound of probability, which assigns elements to different labels.
    ```sql
    SELECT ans < 1.1 AND ans > 0.5 FROM
    (WITH (SELECT state FROM your_model) AS model SELECT
    evalMLMethod(model, param1, param2) AS ans FROM test_data)
    ```
    Then the result will be labels.

    `test_data` is a table like `train_data` but may not contain target value.

[Original article](https://clickhouse.yandex/docs/en/query_language/agg_functions/reference/) <!--hide--><|MERGE_RESOLUTION|>--- conflicted
+++ resolved
@@ -1,10 +1,6 @@
-<<<<<<< HEAD
 # Function Reference
 
 ## count {#agg_function-count}
-=======
-# Function reference
->>>>>>> c846d0f6
 
 Counts the number of rows.
 
