--- conflicted
+++ resolved
@@ -40,13 +40,7 @@
 
 ## Literals
 
-<<<<<<< HEAD
 ### Numeric
-=======
-There are numeric literals, string literals, and compound literals.
-
-### Numeric Literals
->>>>>>> 4c0b30fb
 
 A numeric literal tries to be parsed:
 
@@ -60,13 +54,13 @@
 
 Examples: `1`, `18446744073709551615`, `0xDEADBEEF`, `01`, `0.1`, `1e100`, `-1e-100`, `inf`, `nan`.
 
-### String Literals
+### String
 
 Only string literals in single quotes are supported. The enclosed characters can be backslash-escaped. The following escape sequences have a corresponding special value: `\b`, `\f`, `\r`, `\n`, `\t`, `\0`, `\a`, `\v`, `\xHH`. In all other cases, escape sequences in the format `\c`, where "c" is any character, are converted to "c". This means that you can use the sequences `\'`and`\\`. The value will be of type [String](../data_types/string.md#data_types-string).
 
 The minimum set of characters that you need to escape in string literals: `'` and `\`.
 
-### Compound Literals
+### Compound
 
 Constructions are supported for arrays: `[1, 2, 3]` and tuples: `(1, 'Hello, world!', 2)`..
 Actually, these are not literals, but expressions with the array creation operator and the tuple creation operator, respectively.
