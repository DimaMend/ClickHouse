# Operators

All operators are transformed to their corresponding functions at the query parsing stage in accordance with their precedence and associativity.
Groups of operators are listed in order of priority (the higher it is in the list, the earlier the operator is connected to its arguments).

## Access Operators

`a[N]` Access to an element of an array, the `arrayElement(a, N)` function.

`a.N` – Access to a tuble element, the `tupleElement(a, N)` function.

## Numeric Negation Operator

`-a` – The `negate (a)` function.

## Multiplication and Division Operators

`a * b` – The `multiply (a, b)` function.

`a / b` – The `divide(a, b)` function.

`a % b` – The `modulo(a, b)` function.

## Addition and Subtraction Operators

`a + b` – The `plus(a, b)` function.

`a - b` – The `minus(a, b)` function.

## Comparison Operators

`a = b` – The `equals(a, b)` function.

`a == b` – The `equals(a, b)` function.

`a != b` – The `notEquals(a, b)` function.

`a <> b` – The `notEquals(a, b)` function.

`a <= b` – The `lessOrEquals(a, b)` function.

`a >= b` – The `greaterOrEquals(a, b)` function.

`a < b` – The `less(a, b)` function.

`a > b` – The `greater(a, b)` function.

`a LIKE s` – The `like(a, b)` function.

`a NOT LIKE s` – The `notLike(a, b)` function.

`a BETWEEN b AND c` – The same as `a >= b AND a <= c`.

`a NOT BETWEEN b AND c` – The same as `a < b OR a > c`.

## Operators for Working With Data Sets

*See [IN operators](select.md#select-in-operators).*

`a IN ...` – The `in(a, b)` function.

`a NOT IN ...` – The `notIn(a, b)` function.

`a GLOBAL IN ...` – The `globalIn(a, b)` function.

`a GLOBAL NOT IN ...` – The `globalNotIn(a, b)` function.

## Operators for Working with Dates and Times {#operators-datetime}

### EXTRACT {#operator-extract}

```sql
EXTRACT(part FROM date);
```

Extracts a part from a given date. For example, you can retrieve a month from a given date, or a second from a time.

The `part` parameter specifies which part of the date to retrieve. The following values are available:

- `DAY` — The day of the month. Possible values: 1–31.
- `MONTH` — The number of a month. Possible values: 1–12.
- `YEAR` — The year.
- `SECOND` — The second. Possible values: 0–59.
- `MINUTE` — The minute. Possible values: 0–59.
- `HOUR` — The hour. Possible values: 0–23.

The `part` parameter is case-insensitive.

The `date` parameter specifies the date or the time to process. Either [Date](../data_types/date.md) or [DateTime](../data_types/datetime.md) type is supported.

Examples:

```sql
SELECT EXTRACT(DAY FROM toDate('2017-06-15'));
SELECT EXTRACT(MONTH FROM toDate('2017-06-15'));
SELECT EXTRACT(YEAR FROM toDate('2017-06-15'));
```

In the following example we create a table and insert into it a value with the `DateTime` type.

```sql
CREATE TABLE test.Orders
(
    OrderId UInt64,
    OrderName String,
    OrderDate DateTime
)
ENGINE = Log;
```

```sql
INSERT INTO test.Orders VALUES (1, 'Jarlsberg Cheese', toDateTime('2008-10-11 13:23:44'));
```
```sql
SELECT
    toYear(OrderDate) AS OrderYear,
    toMonth(OrderDate) AS OrderMonth,
    toDayOfMonth(OrderDate) AS OrderDay,
    toHour(OrderDate) AS OrderHour,
    toMinute(OrderDate) AS OrderMinute,
    toSecond(OrderDate) AS OrderSecond
FROM test.Orders;
```
```text
┌─OrderYear─┬─OrderMonth─┬─OrderDay─┬─OrderHour─┬─OrderMinute─┬─OrderSecond─┐
│      2008 │         10 │       11 │        13 │          23 │          44 │
└───────────┴────────────┴──────────┴───────────┴─────────────┴─────────────┘
```

You can see more examples in [tests](https://github.com/ClickHouse/ClickHouse/blob/master/dbms/tests/queries/0_stateless/00619_extract.sql).

### INTERVAL {#operator-interval}

Creates an [Interval](../data_types/special_data_types/interval.md)-type value that should be used in arithmetical operations with [Date](../data_types/date.md) and [DateTime](../data_types/datetime.md)-type values.

Types of intervals:
- `SECOND`
- `MINUTE`
- `HOUR`
- `DAY`
- `WEEK`
- `MONTH`
- `QUARTER`
- `YEAR`

!!! warning "Warning"
<<<<<<< HEAD
    Intervals of different types can't be combined. You can't use the expressions like `INTERVAL 4 DAY 1 HOUR`. Express intervals in the units that smaller or equal to the smallest unit of the interval, for example `INTERVAL 25 HOUR`. Also you can use consequtive operations like in the example below.
=======
    Intervals with different types can't be combined. You can't use expressions like `INTERVAL 4 DAY 1 HOUR`. Express intervals in units that are smaller or equal the the smallest unit of the interval, for example `INTERVAL 25 HOUR`. You can use consequtive operations like in the example below.
>>>>>>> 42eaa7c8

Example:

```sql
SELECT now() AS current_date_time, current_date_time + INTERVAL 4 DAY + INTERVAL 3 HOUR
```
```text
┌───current_date_time─┬─plus(plus(now(), toIntervalDay(4)), toIntervalHour(3))─┐
│ 2019-10-23 11:16:28 │                                    2019-10-27 14:16:28 │
└─────────────────────┴────────────────────────────────────────────────────────┘
```

**See Also**

- [Interval](../data_types/special_data_types/interval.md) data type
- [toInterval](functions/type_conversion_functions.md#function-tointerval) type convertion functions

## Logical Negation Operator

`NOT a` – The `not(a)` function.

## Logical AND Operator

`a AND b` – The`and(a, b)` function.

## Logical OR Operator

`a OR b` – The `or(a, b)` function.

## Conditional Operator

`a ? b : c` – The `if(a, b, c)` function.

Note:

The conditional operator calculates the values of b and c, then checks whether condition a is met, and then returns the corresponding value. If `b` or `C` is an [arrayJoin()](functions/array_join.md#functions_arrayjoin) function, each row will be replicated regardless of the "a" condition.

## Conditional Expression {#operator_case}

```sql
CASE [x]
    WHEN a THEN b
    [WHEN ... THEN ...]
    [ELSE c]
END
```

If `x` is specified, then `transform(x, [a, ...], [b, ...], c)` function is used. Otherwise – `multiIf(a, b, ..., c)`.

If there is no `ELSE c` clause in the expression, the default value is `NULL`.

The `transform` function does not work with `NULL`.

## Concatenation Operator

`s1 || s2` – The `concat(s1, s2) function.`

## Lambda Creation Operator

`x -> expr` – The `lambda(x, expr) function.`

The following operators do not have a priority, since they are brackets:

## Array Creation Operator

`[x1, ...]` – The `array(x1, ...) function.`

## Tuple Creation Operator

`(x1, x2, ...)` – The `tuple(x2, x2, ...) function.`

## Associativity

All binary operators have left associativity. For example, `1 + 2 + 3` is transformed to `plus(plus(1, 2), 3)`.
Sometimes this doesn't work the way you expect. For example, ` SELECT 4 > 2 > 3` will result in 0.

For efficiency, the `and` and `or` functions accept any number of arguments. The corresponding chains of `AND` and `OR` operators are transformed to a single call of these functions.

## Checking for `NULL`

ClickHouse supports the `IS NULL` and `IS NOT NULL` operators.

### IS NULL {#operator-is-null}

- For [Nullable](../data_types/nullable.md) type values, the `IS NULL` operator returns:
    - `1`, if the value is `NULL`.
    - `0` otherwise.
- For other values, the `IS NULL` operator always returns `0`.

```sql
SELECT x+100 FROM t_null WHERE y IS NULL
```
```text
┌─plus(x, 100)─┐
│          101 │
└──────────────┘
```


### IS NOT NULL

- For [Nullable](../data_types/nullable.md) type values, the `IS NOT NULL` operator returns:
    - `0`, if the value is `NULL`.
    - `1` otherwise.
- For other values, the `IS NOT NULL` operator always returns `1`.

```sql
SELECT * FROM t_null WHERE y IS NOT NULL
```
```text
┌─x─┬─y─┐
│ 2 │ 3 │
└───┴───┘
```

[Original article](https://clickhouse.yandex/docs/en/query_language/operators/) <!--hide--><|MERGE_RESOLUTION|>--- conflicted
+++ resolved
@@ -144,11 +144,7 @@
 - `YEAR`
 
 !!! warning "Warning"
-<<<<<<< HEAD
-    Intervals of different types can't be combined. You can't use the expressions like `INTERVAL 4 DAY 1 HOUR`. Express intervals in the units that smaller or equal to the smallest unit of the interval, for example `INTERVAL 25 HOUR`. Also you can use consequtive operations like in the example below.
-=======
     Intervals with different types can't be combined. You can't use expressions like `INTERVAL 4 DAY 1 HOUR`. Express intervals in units that are smaller or equal the the smallest unit of the interval, for example `INTERVAL 25 HOUR`. You can use consequtive operations like in the example below.
->>>>>>> 42eaa7c8
 
 Example:
 
