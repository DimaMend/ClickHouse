--- conflicted
+++ resolved
@@ -1,10 +1,6 @@
 # SHOW Queries {#show-queries}
 
-<<<<<<< HEAD
 ## SHOW CREATE TABLE {#show-create-table-statement}
-=======
-## SHOW CREATE TABLE {#show-create-table}
->>>>>>> db89b249
 
 ``` sql
 SHOW CREATE [TEMPORARY] [TABLE|DICTIONARY] [db.]table [INTO OUTFILE filename] [FORMAT format]
