---
slug: /sql-reference/statements/system
sidebar_position: 36
sidebar_label: SYSTEM
---

import CloudNotSupportedBadge from '@theme/badges/CloudNotSupportedBadge';

# SYSTEM Statements

## RELOAD EMBEDDED DICTIONARIES

Reload all [Internal dictionaries](../../sql-reference/dictionaries/index.md).
By default, internal dictionaries are disabled.
Always returns `Ok.` regardless of the result of the internal dictionary update.

## RELOAD DICTIONARIES

Reloads all dictionaries that have been successfully loaded before.
By default, dictionaries are loaded lazily (see [dictionaries_lazy_load](../../operations/server-configuration-parameters/settings.md#dictionaries_lazy_load)), so instead of being loaded automatically at startup, they are initialized on first access through dictGet function or SELECT from tables with ENGINE = Dictionary. The `SYSTEM RELOAD DICTIONARIES` query reloads such dictionaries (LOADED).
Always returns `Ok.` regardless of the result of the dictionary update.

**Syntax**

```sql
SYSTEM RELOAD DICTIONARIES [ON CLUSTER cluster_name]
```

## RELOAD DICTIONARY

Completely reloads a dictionary `dictionary_name`, regardless of the state of the dictionary (LOADED / NOT_LOADED / FAILED).
Always returns `Ok.` regardless of the result of updating the dictionary.

``` sql
SYSTEM RELOAD DICTIONARY [ON CLUSTER cluster_name] dictionary_name
```

The status of the dictionary can be checked by querying the `system.dictionaries` table.

``` sql
SELECT name, status FROM system.dictionaries;
```

## RELOAD MODELS

:::note
This statement and `SYSTEM RELOAD MODEL` merely unload catboost models from the clickhouse-library-bridge. The function `catboostEvaluate()`
loads a model upon first access if it is not loaded yet.
:::

Unloads all CatBoost models.

**Syntax**

```sql
SYSTEM RELOAD MODELS [ON CLUSTER cluster_name]
```

## RELOAD MODEL

Unloads a CatBoost model at `model_path`.

**Syntax**

```sql
SYSTEM RELOAD MODEL [ON CLUSTER cluster_name] <model_path>
```

## RELOAD FUNCTIONS

Reloads all registered [executable user defined functions](../functions/index.md#executable-user-defined-functions) or one of them from a configuration file.

**Syntax**

```sql
RELOAD FUNCTIONS [ON CLUSTER cluster_name]
RELOAD FUNCTION [ON CLUSTER cluster_name] function_name
```

## RELOAD ASYNCHRONOUS METRICS

Re-calculates all [asynchronous metrics](../../operations/system-tables/asynchronous_metrics.md). Since asynchronous metrics are periodically updated based on setting [asynchronous_metrics_update_period_s](../../operations/server-configuration-parameters/settings.md), updating them manually using this statement is typically not necessary.

```sql
RELOAD ASYNCHRONOUS METRICS [ON CLUSTER cluster_name]
```

## DROP DNS CACHE

Clears ClickHouse's internal DNS cache. Sometimes (for old ClickHouse versions) it is necessary to use this command when changing the infrastructure (changing the IP address of another ClickHouse server or the server used by dictionaries).

For more convenient (automatic) cache management, see disable_internal_dns_cache, dns_cache_max_entries, dns_cache_update_period parameters.

## DROP MARK CACHE

Clears the mark cache.

## DROP REPLICA

Dead replicas of `ReplicatedMergeTree` tables can be dropped using following syntax:

``` sql
SYSTEM DROP REPLICA 'replica_name' FROM TABLE database.table;
SYSTEM DROP REPLICA 'replica_name' FROM DATABASE database;
SYSTEM DROP REPLICA 'replica_name';
SYSTEM DROP REPLICA 'replica_name' FROM ZKPATH '/path/to/table/in/zk';
```

Queries will remove the `ReplicatedMergeTree` replica path in ZooKeeper. It is useful when the replica is dead and its metadata cannot be removed from ZooKeeper by `DROP TABLE` because there is no such table anymore. It will only drop the inactive/stale replica, and it cannot drop local replica, please use `DROP TABLE` for that. `DROP REPLICA` does not drop any tables and does not remove any data or metadata from disk.

The first one removes metadata of `'replica_name'` replica of `database.table` table.
The second one does the same for all replicated tables in the database.
The third one does the same for all replicated tables on the local server.
The fourth one is useful to remove metadata of dead replica when all other replicas of a table were dropped. It requires the table path to be specified explicitly. It must be the same path as was passed to the first argument of `ReplicatedMergeTree` engine on table creation.

## DROP DATABASE REPLICA

Dead replicas of `Replicated` databases can be dropped using following syntax:

``` sql
SYSTEM DROP DATABASE REPLICA 'replica_name' [FROM SHARD 'shard_name'] FROM DATABASE database;
SYSTEM DROP DATABASE REPLICA 'replica_name' [FROM SHARD 'shard_name'];
SYSTEM DROP DATABASE REPLICA 'replica_name' [FROM SHARD 'shard_name'] FROM ZKPATH '/path/to/table/in/zk';
```

Similar to `SYSTEM DROP REPLICA`, but removes the `Replicated` database replica path from ZooKeeper when there's no database to run `DROP DATABASE`. Please note that it does not remove `ReplicatedMergeTree` replicas (so you may need `SYSTEM DROP REPLICA` as well). Shard and replica names are the names that were specified in `Replicated` engine arguments when creating the database. Also, these names can be obtained from `database_shard_name` and `database_replica_name` columns in `system.clusters`. If the `FROM SHARD` clause is missing, then `replica_name` must be a full replica name in `shard_name|replica_name` format.

## DROP UNCOMPRESSED CACHE

Clears the uncompressed data cache.
The uncompressed data cache is enabled/disabled with the query/user/profile-level setting [`use_uncompressed_cache`](../../operations/settings/settings.md#use_uncompressed_cache).
Its size can be configured using the server-level setting [`uncompressed_cache_size`](../../operations/server-configuration-parameters/settings.md#uncompressed_cache_size).

## DROP COMPILED EXPRESSION CACHE

Clears the compiled expression cache.
The compiled expression cache is enabled/disabled with the query/user/profile-level setting [`compile_expressions`](../../operations/settings/settings.md#compile_expressions).

## DROP QUERY CACHE

```sql
SYSTEM DROP QUERY CACHE;
SYSTEM DROP QUERY CACHE TAG '<tag>'
````

Clears the [query cache](../../operations/query-cache.md).
If a tag is specified, only query cache entries with the specified tag are deleted.

## DROP FORMAT SCHEMA CACHE {#system-drop-schema-format}

Clears cache for schemas loaded from [`format_schema_path`](../../operations/server-configuration-parameters/settings.md#format_schema_path).

Supported formats:

- Protobuf

```sql
SYSTEM DROP FORMAT SCHEMA CACHE [FOR Protobuf]
```

## FLUSH LOGS

Flushes buffered log messages to system tables, e.g. system.query_log. Mainly useful for debugging since most system tables have a default flush interval of 7.5 seconds.
This will also create system tables even if message queue is empty.

```sql
SYSTEM FLUSH LOGS [ON CLUSTER cluster_name] [log_name|[database.table]] [, ...]
```

If you don't want to flush everything, you can flush one or more individual logs by passing either their name or their target table:

```sql
SYSTEM FLUSH LOGS query_log, system.query_views_log;
```

## RELOAD CONFIG

Reloads ClickHouse configuration. Used when configuration is stored in ZooKeeper. Note that `SYSTEM RELOAD CONFIG` does not reload `USER` configuration stored in ZooKeeper, it only reloads `USER` configuration that is stored in `users.xml`.  To reload all `USER` config use `SYSTEM RELOAD USERS`

```sql
SYSTEM RELOAD CONFIG [ON CLUSTER cluster_name]
```

## RELOAD USERS

Reloads all access storages, including: users.xml, local disk access storage, replicated (in ZooKeeper) access storage.

```sql
SYSTEM RELOAD USERS [ON CLUSTER cluster_name]
```

## SHUTDOWN

<CloudNotSupportedBadge/>

Normally shuts down ClickHouse (like `service clickhouse-server stop` / `kill {$pid_clickhouse-server}`)

## KILL

Aborts ClickHouse process (like `kill -9 {$ pid_clickhouse-server}`)

## Managing Distributed Tables

ClickHouse can manage [distributed](../../engines/table-engines/special/distributed.md) tables. When a user inserts data into these tables, ClickHouse first creates a queue of the data that should be sent to cluster nodes, then asynchronously sends it. You can manage queue processing with the [`STOP DISTRIBUTED SENDS`](#stop-distributed-sends), [FLUSH DISTRIBUTED](#flush-distributed), and [`START DISTRIBUTED SENDS`](#start-distributed-sends) queries. You can also synchronously insert distributed data with the [`distributed_foreground_insert`](../../operations/settings/settings.md#distributed_foreground_insert) setting.

### STOP DISTRIBUTED SENDS

Disables background data distribution when inserting data into distributed tables.

``` sql
SYSTEM STOP DISTRIBUTED SENDS [db.]<distributed_table_name> [ON CLUSTER cluster_name]
```

:::note
In case of [`prefer_localhost_replica`](../../operations/settings/settings.md#prefer_localhost_replica) is enabled (the default), the data to local shard will be inserted anyway.
:::

### FLUSH DISTRIBUTED

Forces ClickHouse to send data to cluster nodes synchronously. If any nodes are unavailable, ClickHouse throws an exception and stops query execution. You can retry the query until it succeeds, which will happen when all nodes are back online.

You can also override some settings via `SETTINGS` clause, this can be useful to avoid some temporary limitations, like `max_concurrent_queries_for_all_users` or `max_memory_usage`.

``` sql
SYSTEM FLUSH DISTRIBUTED [db.]<distributed_table_name> [ON CLUSTER cluster_name] [SETTINGS ...]
```

:::note
Each pending block is stored in disk with settings from the initial INSERT query, so that is why sometimes you may want to override settings.
:::

### START DISTRIBUTED SENDS

Enables background data distribution when inserting data into distributed tables.

``` sql
SYSTEM START DISTRIBUTED SENDS [db.]<distributed_table_name> [ON CLUSTER cluster_name]
```

### STOP LISTEN

Closes the socket and gracefully terminates the existing connections to the server on the specified port with the specified protocol.

However, if the corresponding protocol settings were not specified in the clickhouse-server configuration, this command will have no effect.

```sql
SYSTEM STOP LISTEN [ON CLUSTER cluster_name] [QUERIES ALL | QUERIES DEFAULT | QUERIES CUSTOM | TCP | TCP WITH PROXY | TCP SECURE | HTTP | HTTPS | MYSQL | GRPC | POSTGRESQL | PROMETHEUS | CUSTOM 'protocol']
```

- If `CUSTOM 'protocol'` modifier is specified, the custom protocol with the specified name defined in the protocols section of the server configuration will be stopped.
- If `QUERIES ALL [EXCEPT .. [,..]]` modifier is specified, all protocols are stopped, unless specified with `EXCEPT` clause.
- If `QUERIES DEFAULT [EXCEPT .. [,..]]` modifier is specified, all default protocols are stopped, unless specified with `EXCEPT` clause.
- If `QUERIES CUSTOM [EXCEPT .. [,..]]` modifier is specified, all custom protocols are stopped, unless specified with `EXCEPT` clause.

### START LISTEN

Allows new connections to be established on the specified protocols.

However, if the server on the specified port and protocol was not stopped using the SYSTEM STOP LISTEN command, this command will have no effect.

```sql
SYSTEM START LISTEN [ON CLUSTER cluster_name] [QUERIES ALL | QUERIES DEFAULT | QUERIES CUSTOM | TCP | TCP WITH PROXY | TCP SECURE | HTTP | HTTPS | MYSQL | GRPC | POSTGRESQL | PROMETHEUS | CUSTOM 'protocol']
```


## Managing MergeTree Tables

ClickHouse can manage background processes in [MergeTree](../../engines/table-engines/mergetree-family/mergetree.md) tables.

### STOP MERGES

<CloudNotSupportedBadge/>

Provides possibility to stop background merges for tables in the MergeTree family:

``` sql
SYSTEM STOP MERGES [ON CLUSTER cluster_name] [ON VOLUME <volume_name> | [db.]merge_tree_family_table_name]
```

:::note
`DETACH / ATTACH` table will start background merges for the table even in case when merges have been stopped for all MergeTree tables before.
:::

### START MERGES

<CloudNotSupportedBadge/>

Provides possibility to start background merges for tables in the MergeTree family:

``` sql
SYSTEM START MERGES [ON CLUSTER cluster_name] [ON VOLUME <volume_name> | [db.]merge_tree_family_table_name]
```

### STOP TTL MERGES

Provides possibility to stop background delete old data according to [TTL expression](../../engines/table-engines/mergetree-family/mergetree.md#table_engine-mergetree-ttl) for tables in the MergeTree family:
Returns `Ok.` even if table does not exist or table has not MergeTree engine. Returns error when database does not exist:

``` sql
SYSTEM STOP TTL MERGES [ON CLUSTER cluster_name] [[db.]merge_tree_family_table_name]
```

### START TTL MERGES

Provides possibility to start background delete old data according to [TTL expression](../../engines/table-engines/mergetree-family/mergetree.md#table_engine-mergetree-ttl) for tables in the MergeTree family:
Returns `Ok.` even if table does not exist. Returns error when database does not exist:

``` sql
SYSTEM START TTL MERGES [ON CLUSTER cluster_name] [[db.]merge_tree_family_table_name]
```

### STOP MOVES

Provides possibility to stop background move data according to [TTL table expression with TO VOLUME or TO DISK clause](../../engines/table-engines/mergetree-family/mergetree.md#mergetree-table-ttl) for tables in the MergeTree family:
Returns `Ok.` even if table does not exist. Returns error when database does not exist:

``` sql
SYSTEM STOP MOVES [ON CLUSTER cluster_name] [[db.]merge_tree_family_table_name]
```

### START MOVES

Provides possibility to start background move data according to [TTL table expression with TO VOLUME and TO DISK clause](../../engines/table-engines/mergetree-family/mergetree.md#mergetree-table-ttl) for tables in the MergeTree family:
Returns `Ok.` even if table does not exist. Returns error when database does not exist:

``` sql
SYSTEM START MOVES [ON CLUSTER cluster_name] [[db.]merge_tree_family_table_name]
```

### SYSTEM UNFREEZE {#query_language-system-unfreeze}

Clears freezed backup with the specified name from all the disks. See more about unfreezing separate parts in [ALTER TABLE table_name UNFREEZE WITH NAME ](alter/partition.md#alter_unfreeze-partition)

``` sql
SYSTEM UNFREEZE WITH NAME <backup_name>
```

### WAIT LOADING PARTS

Wait until all asynchronously loading data parts of a table (outdated data parts) will became loaded.

``` sql
SYSTEM WAIT LOADING PARTS [ON CLUSTER cluster_name] [db.]merge_tree_family_table_name
```

## Managing ReplicatedMergeTree Tables

ClickHouse can manage background replication related processes in [ReplicatedMergeTree](../../engines/table-engines/mergetree-family/replication.md#table_engines-replication) tables.

### STOP FETCHES

<CloudNotSupportedBadge/>

Provides possibility to stop background fetches for inserted parts for tables in the `ReplicatedMergeTree` family:
Always returns `Ok.` regardless of the table engine and even if table or database does not exist.

``` sql
SYSTEM STOP FETCHES [ON CLUSTER cluster_name] [[db.]replicated_merge_tree_family_table_name]
```

### START FETCHES

<CloudNotSupportedBadge/>

Provides possibility to start background fetches for inserted parts for tables in the `ReplicatedMergeTree` family:
Always returns `Ok.` regardless of the table engine and even if table or database does not exist.

``` sql
SYSTEM START FETCHES [ON CLUSTER cluster_name] [[db.]replicated_merge_tree_family_table_name]
```

### STOP REPLICATED SENDS

Provides possibility to stop background sends to other replicas in cluster for new inserted parts for tables in the `ReplicatedMergeTree` family:

``` sql
SYSTEM STOP REPLICATED SENDS [ON CLUSTER cluster_name] [[db.]replicated_merge_tree_family_table_name]
```

### START REPLICATED SENDS

Provides possibility to start background sends to other replicas in cluster for new inserted parts for tables in the `ReplicatedMergeTree` family:

``` sql
SYSTEM START REPLICATED SENDS [ON CLUSTER cluster_name] [[db.]replicated_merge_tree_family_table_name]
```

### STOP REPLICATION QUEUES

Provides possibility to stop background fetch tasks from replication queues which stored in Zookeeper for tables in the `ReplicatedMergeTree` family. Possible background tasks types - merges, fetches, mutation, DDL statements with ON CLUSTER clause:

``` sql
SYSTEM STOP REPLICATION QUEUES [ON CLUSTER cluster_name] [[db.]replicated_merge_tree_family_table_name]
```

### START REPLICATION QUEUES

Provides possibility to start background fetch tasks from replication queues which stored in Zookeeper for tables in the `ReplicatedMergeTree` family. Possible background tasks types - merges, fetches, mutation, DDL statements with ON CLUSTER clause:

``` sql
SYSTEM START REPLICATION QUEUES [ON CLUSTER cluster_name] [[db.]replicated_merge_tree_family_table_name]
```

### STOP PULLING REPLICATION LOG

Stops loading new entries from replication log to replication queue in a `ReplicatedMergeTree` table.

``` sql
SYSTEM STOP PULLING REPLICATION LOG [ON CLUSTER cluster_name] [[db.]replicated_merge_tree_family_table_name]
```

### START PULLING REPLICATION LOG

Cancels `SYSTEM STOP PULLING REPLICATION LOG`.

``` sql
SYSTEM START PULLING REPLICATION LOG [ON CLUSTER cluster_name] [[db.]replicated_merge_tree_family_table_name]
```

### SYNC REPLICA

Wait until a `ReplicatedMergeTree` table will be synced with other replicas in a cluster, but no more than `receive_timeout` seconds.

``` sql
SYSTEM SYNC REPLICA [ON CLUSTER cluster_name] [db.]replicated_merge_tree_family_table_name [STRICT | LIGHTWEIGHT [FROM 'srcReplica1'[, 'srcReplica2'[, ...]]] | PULL]
```

After running this statement the `[db.]replicated_merge_tree_family_table_name` fetches commands from the common replicated log into its own replication queue, and then the query waits till the replica processes all of the fetched commands. The following modifiers are supported:

 - If a `STRICT` modifier was specified then the query waits for the replication queue to become empty. The `STRICT` version may never succeed if new entries constantly appear in the replication queue.
 - If a `LIGHTWEIGHT` modifier was specified then the query waits only for `GET_PART`, `ATTACH_PART`, `DROP_RANGE`, `REPLACE_RANGE` and `DROP_PART` entries to be processed.
   Additionally, the LIGHTWEIGHT modifier supports an optional FROM 'srcReplicas' clause, where 'srcReplicas' is a comma-separated list of source replica names. This extension allows for more targeted synchronization by focusing only on replication tasks originating from the specified source replicas.
 - If a `PULL` modifier was specified then the query pulls new replication queue entries from ZooKeeper, but does not wait for anything to be processed.

### SYNC DATABASE REPLICA

Waits until the specified [replicated database](/docs/engines/database-engines/replicated) applies all schema changes from the DDL queue of that database.

**Syntax**
```sql
SYSTEM SYNC DATABASE REPLICA replicated_database_name;
```

### RESTART REPLICA

Provides possibility to reinitialize Zookeeper session's state for `ReplicatedMergeTree` table, will compare current state with Zookeeper as source of truth and add tasks to Zookeeper queue if needed.
Initialization of replication queue based on ZooKeeper data happens in the same way as for `ATTACH TABLE` statement. For a short time, the table will be unavailable for any operations.

``` sql
SYSTEM RESTART REPLICA [ON CLUSTER cluster_name] [db.]replicated_merge_tree_family_table_name
```

### RESTORE REPLICA

Restores a replica if data is [possibly] present but Zookeeper metadata is lost.

Works only on readonly `ReplicatedMergeTree` tables.

One may execute query after:

  - ZooKeeper root `/` loss.
  - Replicas path `/replicas` loss.
  - Individual replica path `/replicas/replica_name/` loss.

Replica attaches locally found parts and sends info about them to Zookeeper.
Parts present on a replica before metadata loss are not re-fetched from other ones if not being outdated (so replica restoration does not mean re-downloading all data over the network).

:::note
Parts in all states are moved to `detached/` folder. Parts active before data loss (committed) are attached.
:::

**Syntax**

```sql
SYSTEM RESTORE REPLICA [db.]replicated_merge_tree_family_table_name [ON CLUSTER cluster_name]
```

Alternative syntax:

```sql
SYSTEM RESTORE REPLICA [ON CLUSTER cluster_name] [db.]replicated_merge_tree_family_table_name
```

**Example**

Creating a table on multiple servers. After the replica's metadata in ZooKeeper is lost, the table will attach as read-only as metadata is missing. The last query needs to execute on every replica.

```sql
CREATE TABLE test(n UInt32)
ENGINE = ReplicatedMergeTree('/clickhouse/tables/test/', '{replica}')
ORDER BY n PARTITION BY n % 10;

INSERT INTO test SELECT * FROM numbers(1000);

-- zookeeper_delete_path("/clickhouse/tables/test", recursive=True) <- root loss.

SYSTEM RESTART REPLICA test;
SYSTEM RESTORE REPLICA test;
```

Another way:

```sql
SYSTEM RESTORE REPLICA test ON CLUSTER cluster;
```

### RESTART REPLICAS

Provides possibility to reinitialize Zookeeper sessions state for all `ReplicatedMergeTree` tables, will compare current state with Zookeeper as source of true and add tasks to Zookeeper queue if needed

### DROP FILESYSTEM CACHE

Allows to drop filesystem cache.

```sql
SYSTEM DROP FILESYSTEM CACHE [ON CLUSTER cluster_name]
```

### SYNC FILE CACHE

:::note
It's too heavy and has potential for misuse.
:::

Will do sync syscall.

```sql
SYSTEM SYNC FILE CACHE [ON CLUSTER cluster_name]
```

### LOAD PRIMARY KEY

Load the primary keys for the given table or for all tables.

```sql
SYSTEM LOAD PRIMARY KEY [db.]name
```

```sql
SYSTEM LOAD PRIMARY KEY
```

### UNLOAD PRIMARY KEY

Unload the primary keys for the given table or for all tables.

```sql
SYSTEM UNLOAD PRIMARY KEY [db.]name
```

```sql
SYSTEM UNLOAD PRIMARY KEY
```

## Managing Refreshable Materialized Views {#refreshable-materialized-views}

Commands to control background tasks performed by [Refreshable Materialized Views](../../sql-reference/statements/create/view.md#refreshable-materialized-view)

Keep an eye on [`system.view_refreshes`](../../operations/system-tables/view_refreshes.md) while using them.

### REFRESH VIEW

Trigger an immediate out-of-schedule refresh of a given view.

```sql
SYSTEM REFRESH VIEW [db.]name
```

### REFRESH VIEW

Wait for the currently running refresh to complete. If the refresh fails, throws an exception. If no refresh is running, completes immediately, throwing an exception if previous refresh failed.

<<<<<<< HEAD
### STOP [REPLICATED] VIEW, STOP VIEWS {#stop-view-stop-views}
=======
### STOP VIEW, STOP VIEWS
>>>>>>> 40cf994e

Disable periodic refreshing of the given view or all refreshable views. If a refresh is in progress, cancel it too.

If the view is in a Replicated or Shared database, `STOP VIEW` only affects the current replica, while `STOP REPLICATED VIEW` affects all replicas.

```sql
SYSTEM STOP VIEW [db.]name
```
```sql
SYSTEM STOP VIEWS
```

<<<<<<< HEAD
### START [REPLICATED] VIEW, START VIEWS {#start-view-start-views}
=======
### START VIEW, START VIEWS
>>>>>>> 40cf994e

Enable periodic refreshing for the given view or all refreshable views. No immediate refresh is triggered.

If the view is in a Replicated or Shared database, `START VIEW` undoes the effect of `STOP VIEW`, and `START REPLICATED VIEW` undoes the effect of `STOP REPLICATED VIEW`.

```sql
SYSTEM START VIEW [db.]name
```
```sql
SYSTEM START VIEWS
```

### CANCEL VIEW

If there's a refresh in progress for the given view on the current replica, interrupt and cancel it. Otherwise do nothing.

```sql
SYSTEM CANCEL VIEW [db.]name
```

### SYSTEM WAIT VIEW

Waits for the running refresh to complete. If no refresh is running, returns immediately. If the latest refresh attempt failed, reports an error.

Can be used right after creating a new refreshable materialized view (without EMPTY keyword) to wait for the initial refresh to complete.

If the view is in a Replicated or Shared database, and refresh is running on another replica, waits for that refresh to complete.

```sql
SYSTEM WAIT VIEW [db.]name
```<|MERGE_RESOLUTION|>--- conflicted
+++ resolved
@@ -570,11 +570,7 @@
 
 Wait for the currently running refresh to complete. If the refresh fails, throws an exception. If no refresh is running, completes immediately, throwing an exception if previous refresh failed.
 
-<<<<<<< HEAD
 ### STOP [REPLICATED] VIEW, STOP VIEWS {#stop-view-stop-views}
-=======
-### STOP VIEW, STOP VIEWS
->>>>>>> 40cf994e
 
 Disable periodic refreshing of the given view or all refreshable views. If a refresh is in progress, cancel it too.
 
@@ -587,11 +583,7 @@
 SYSTEM STOP VIEWS
 ```
 
-<<<<<<< HEAD
 ### START [REPLICATED] VIEW, START VIEWS {#start-view-start-views}
-=======
-### START VIEW, START VIEWS
->>>>>>> 40cf994e
 
 Enable periodic refreshing for the given view or all refreshable views. No immediate refresh is triggered.
 
