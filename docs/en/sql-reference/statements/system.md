---
toc_priority: 36
toc_title: SYSTEM
---

# SYSTEM Statements {#query-language-system}

The list of available `SYSTEM` statements:

-   [RELOAD EMBEDDED DICTIONARIES](#query_language-system-reload-emdedded-dictionaries)
-   [RELOAD DICTIONARIES](#query_language-system-reload-dictionaries)
-   [RELOAD DICTIONARY](#query_language-system-reload-dictionary)
-   [DROP DNS CACHE](#query_language-system-drop-dns-cache)
-   [DROP MARK CACHE](#query_language-system-drop-mark-cache)
-   [DROP UNCOMPRESSED CACHE](#query_language-system-drop-uncompressed-cache)
-   [DROP COMPILED EXPRESSION CACHE](#query_language-system-drop-compiled-expression-cache)
-   [DROP REPLICA](#query_language-system-drop-replica)
-   [FLUSH LOGS](#query_language-system-flush_logs)
-   [RELOAD CONFIG](#query_language-system-reload-config)
-   [SHUTDOWN](#query_language-system-shutdown)
-   [KILL](#query_language-system-kill)
-   [STOP DISTRIBUTED SENDS](#query_language-system-stop-distributed-sends)
-   [FLUSH DISTRIBUTED](#query_language-system-flush-distributed)
-   [START DISTRIBUTED SENDS](#query_language-system-start-distributed-sends)
-   [STOP MERGES](#query_language-system-stop-merges)
-   [START MERGES](#query_language-system-start-merges)
-   [STOP TTL MERGES](#query_language-stop-ttl-merges)
-   [START TTL MERGES](#query_language-start-ttl-merges)
-   [STOP MOVES](#query_language-stop-moves)
-   [START MOVES](#query_language-start-moves)
-   [STOP FETCHES](#query_language-system-stop-fetches)
-   [START FETCHES](#query_language-system-start-fetches)
-   [STOP REPLICATED SENDS](#query_language-system-start-replicated-sends)
-   [START REPLICATED SENDS](#query_language-system-start-replicated-sends)
-   [STOP REPLICATION QUEUES](#query_language-system-stop-replication-queues)
-   [START REPLICATION QUEUES](#query_language-system-start-replication-queues)
-   [SYNC REPLICA](#query_language-system-sync-replica)
-   [RESTART REPLICA](#query_language-system-restart-replica)
-   [RESTORE REPLICA](#query_language-system-restore-replica)
-   [RESTART REPLICAS](#query_language-system-restart-replicas)

## RELOAD EMBEDDED DICTIONARIES {#query_language-system-reload-emdedded-dictionaries}

Reload all [Internal dictionaries](../../sql-reference/dictionaries/internal-dicts.md).
By default, internal dictionaries are disabled.
Always returns `Ok.` regardless of the result of the internal dictionary update.

## RELOAD DICTIONARIES {#query_language-system-reload-dictionaries}

Reloads all dictionaries that have been successfully loaded before.
By default, dictionaries are loaded lazily (see [dictionaries_lazy_load](../../operations/server-configuration-parameters/settings.md#server_configuration_parameters-dictionaries_lazy_load)), so instead of being loaded automatically at startup, they are initialized on first access through dictGet function or SELECT from tables with ENGINE = Dictionary. The `SYSTEM RELOAD DICTIONARIES` query reloads such dictionaries (LOADED).
Always returns `Ok.` regardless of the result of the dictionary update.

## RELOAD DICTIONARY {#query_language-system-reload-dictionary}

Completely reloads a dictionary `dictionary_name`, regardless of the state of the dictionary (LOADED / NOT_LOADED / FAILED).
Always returns `Ok.` regardless of the result of updating the dictionary.
The status of the dictionary can be checked by querying the `system.dictionaries` table.

``` sql
SELECT name, status FROM system.dictionaries;
```

## DROP DNS CACHE {#query_language-system-drop-dns-cache}

Resets ClickHouse’s internal DNS cache. Sometimes (for old ClickHouse versions) it is necessary to use this command when changing the infrastructure (changing the IP address of another ClickHouse server or the server used by dictionaries).

For more convenient (automatic) cache management, see disable_internal_dns_cache, dns_cache_update_period parameters.

## DROP MARK CACHE {#query_language-system-drop-mark-cache}

Resets the mark cache. Used in development of ClickHouse and performance tests.

## DROP REPLICA {#query_language-system-drop-replica}

Dead replicas can be dropped using following syntax:

``` sql
SYSTEM DROP REPLICA 'replica_name' FROM TABLE database.table;
SYSTEM DROP REPLICA 'replica_name' FROM DATABASE database;
SYSTEM DROP REPLICA 'replica_name';
SYSTEM DROP REPLICA 'replica_name' FROM ZKPATH '/path/to/table/in/zk';
```

Queries will remove the replica path in ZooKeeper. It is useful when the replica is dead and its metadata cannot be removed from ZooKeeper by `DROP TABLE` because there is no such table anymore. It will only drop the inactive/stale replica, and it cannot drop local replica, please use `DROP TABLE` for that. `DROP REPLICA` does not drop any tables and does not remove any data or metadata from disk.

The first one removes metadata of `'replica_name'` replica of `database.table` table.
The second one does the same for all replicated tables in the database.
The third one does the same for all replicated tables on the local server.
The fourth one is useful to remove metadata of dead replica when all other replicas of a table were dropped. It requires the table path to be specified explicitly. It must be the same path as was passed to the first argument of `ReplicatedMergeTree` engine on table creation.

## DROP UNCOMPRESSED CACHE {#query_language-system-drop-uncompressed-cache}

Reset the uncompressed data cache. Used in development of ClickHouse and performance tests.
For manage uncompressed data cache parameters use following server level settings [uncompressed_cache_size](../../operations/server-configuration-parameters/settings.md#server-settings-uncompressed_cache_size) and query/user/profile level settings [use_uncompressed_cache](../../operations/settings/settings.md#setting-use_uncompressed_cache)

## DROP COMPILED EXPRESSION CACHE {#query_language-system-drop-compiled-expression-cache}

Reset the compiled expression cache. Used in development of ClickHouse and performance tests.
Complied expression cache used when query/user/profile enable option [compile](../../operations/settings/settings.md#compile)

## FLUSH LOGS {#query_language-system-flush_logs}

Flushes buffers of log messages to system tables (e.g. system.query_log). Allows you to not wait 7.5 seconds when debugging.
This will also create system tables even if message queue is empty.

## RELOAD CONFIG {#query_language-system-reload-config}

Reloads ClickHouse configuration. Used when configuration is stored in ZooKeeeper.

## SHUTDOWN {#query_language-system-shutdown}

Normally shuts down ClickHouse (like `service clickhouse-server stop` / `kill {$pid_clickhouse-server}`)

## KILL {#query_language-system-kill}

Aborts ClickHouse process (like `kill -9 {$ pid_clickhouse-server}`)

## Managing Distributed Tables {#query-language-system-distributed}

ClickHouse can manage [distributed](../../engines/table-engines/special/distributed.md) tables. When a user inserts data into these tables, ClickHouse first creates a queue of the data that should be sent to cluster nodes, then asynchronously sends it. You can manage queue processing with the [STOP DISTRIBUTED SENDS](#query_language-system-stop-distributed-sends), [FLUSH DISTRIBUTED](#query_language-system-flush-distributed), and [START DISTRIBUTED SENDS](#query_language-system-start-distributed-sends) queries. You can also synchronously insert distributed data with the [insert_distributed_sync](../../operations/settings/settings.md#insert_distributed_sync) setting.

### STOP DISTRIBUTED SENDS {#query_language-system-stop-distributed-sends}

Disables background data distribution when inserting data into distributed tables.

``` sql
SYSTEM STOP DISTRIBUTED SENDS [db.]<distributed_table_name>
```

### FLUSH DISTRIBUTED {#query_language-system-flush-distributed}

Forces ClickHouse to send data to cluster nodes synchronously. If any nodes are unavailable, ClickHouse throws an exception and stops query execution. You can retry the query until it succeeds, which will happen when all nodes are back online.

``` sql
SYSTEM FLUSH DISTRIBUTED [db.]<distributed_table_name>
```

### START DISTRIBUTED SENDS {#query_language-system-start-distributed-sends}

Enables background data distribution when inserting data into distributed tables.

``` sql
SYSTEM START DISTRIBUTED SENDS [db.]<distributed_table_name>
```

## Managing MergeTree Tables {#query-language-system-mergetree}

ClickHouse can manage background processes in [MergeTree](../../engines/table-engines/mergetree-family/mergetree.md) tables.

### STOP MERGES {#query_language-system-stop-merges}

Provides possibility to stop background merges for tables in the MergeTree family:

``` sql
SYSTEM STOP MERGES [ON VOLUME <volume_name> | [db.]merge_tree_family_table_name]
```

!!! note "Note"
    `DETACH / ATTACH` table will start background merges for the table even in case when merges have been stopped for all MergeTree tables before.

### START MERGES {#query_language-system-start-merges}

Provides possibility to start background merges for tables in the MergeTree family:

``` sql
SYSTEM START MERGES [ON VOLUME <volume_name> | [db.]merge_tree_family_table_name]
```

### STOP TTL MERGES {#query_language-stop-ttl-merges}

Provides possibility to stop background delete old data according to [TTL expression](../../engines/table-engines/mergetree-family/mergetree.md#table_engine-mergetree-ttl) for tables in the MergeTree family:
Return `Ok.` even table doesn’t exists or table have not MergeTree engine. Return error when database doesn’t exists:

``` sql
SYSTEM STOP TTL MERGES [[db.]merge_tree_family_table_name]
```

### START TTL MERGES {#query_language-start-ttl-merges}

Provides possibility to start background delete old data according to [TTL expression](../../engines/table-engines/mergetree-family/mergetree.md#table_engine-mergetree-ttl) for tables in the MergeTree family:
Return `Ok.` even table doesn’t exists. Return error when database doesn’t exists:

``` sql
SYSTEM START TTL MERGES [[db.]merge_tree_family_table_name]
```

### STOP MOVES {#query_language-stop-moves}

Provides possibility to stop background move data according to [TTL table expression with TO VOLUME or TO DISK clause](../../engines/table-engines/mergetree-family/mergetree.md#mergetree-table-ttl) for tables in the MergeTree family:
Return `Ok.` even table doesn’t exists. Return error when database doesn’t exists:

``` sql
SYSTEM STOP MOVES [[db.]merge_tree_family_table_name]
```

### START MOVES {#query_language-start-moves}

Provides possibility to start background move data according to [TTL table expression with TO VOLUME and TO DISK clause](../../engines/table-engines/mergetree-family/mergetree.md#mergetree-table-ttl) for tables in the MergeTree family:
Return `Ok.` even table doesn’t exists. Return error when database doesn’t exists:

``` sql
SYSTEM STOP MOVES [[db.]merge_tree_family_table_name]
```

## Managing ReplicatedMergeTree Tables {#query-language-system-replicated}

ClickHouse can manage background replication related processes in [ReplicatedMergeTree](../../engines/table-engines/mergetree-family/replication.md#table_engines-replication) tables.

### STOP FETCHES {#query_language-system-stop-fetches}

Provides possibility to stop background fetches for inserted parts for tables in the `ReplicatedMergeTree` family:
Always returns `Ok.` regardless of the table engine and even table or database doesn’t exists.

``` sql
SYSTEM STOP FETCHES [[db.]replicated_merge_tree_family_table_name]
```

### START FETCHES {#query_language-system-start-fetches}

Provides possibility to start background fetches for inserted parts for tables in the `ReplicatedMergeTree` family:
Always returns `Ok.` regardless of the table engine and even table or database doesn’t exists.

``` sql
SYSTEM START FETCHES [[db.]replicated_merge_tree_family_table_name]
```

### STOP REPLICATED SENDS {#query_language-system-start-replicated-sends}

Provides possibility to stop background sends to other replicas in cluster for new inserted parts for tables in the `ReplicatedMergeTree` family:

``` sql
SYSTEM STOP REPLICATED SENDS [[db.]replicated_merge_tree_family_table_name]
```

### START REPLICATED SENDS {#query_language-system-start-replicated-sends}

Provides possibility to start background sends to other replicas in cluster for new inserted parts for tables in the `ReplicatedMergeTree` family:

``` sql
SYSTEM START REPLICATED SENDS [[db.]replicated_merge_tree_family_table_name]
```

### STOP REPLICATION QUEUES {#query_language-system-stop-replication-queues}

Provides possibility to stop background fetch tasks from replication queues which stored in Zookeeper for tables in the `ReplicatedMergeTree` family. Possible background tasks types - merges, fetches, mutation, DDL statements with ON CLUSTER clause:

``` sql
SYSTEM STOP REPLICATION QUEUES [[db.]replicated_merge_tree_family_table_name]
```

### START REPLICATION QUEUES {#query_language-system-start-replication-queues}

Provides possibility to start background fetch tasks from replication queues which stored in Zookeeper for tables in the `ReplicatedMergeTree` family. Possible background tasks types - merges, fetches, mutation, DDL statements with ON CLUSTER clause:

``` sql
SYSTEM START REPLICATION QUEUES [[db.]replicated_merge_tree_family_table_name]
```

### SYNC REPLICA {#query_language-system-sync-replica}

Wait until a `ReplicatedMergeTree` table will be synced with other replicas in a cluster. Will run until `receive_timeout` if fetches currently disabled for the table.

``` sql
SYSTEM SYNC REPLICA [db.]replicated_merge_tree_family_table_name
```

<<<<<<< HEAD
Note that after running this statement the `[db.]replicated_merge_tree_family_table_name` fetches commands from other replicas.
=======
After running this statement the `[db.]replicated_merge_tree_family_table_name` fetches commands from 
the common replicated log into its own replication queue, and then the query waits till the replica processes all
of the fetched commands.
>>>>>>> cc965771

### RESTART REPLICA {#query_language-system-restart-replica}

Provides possibility to reinitialize Zookeeper sessions state for `ReplicatedMergeTree` table, will compare current state with Zookeeper as source of true and add tasks to Zookeeper queue if needed
Initialization replication quene based on ZooKeeper date happens in the same way as `ATTACH TABLE` statement. For a short time the table will be unavailable for any operations.

``` sql
SYSTEM RESTART REPLICA [db.]replicated_merge_tree_family_table_name
```

### RESTORE REPLICA {#query_language-system-restore-replica}

Restores a ZooKeeper replica if the data is present but the ZooKeeper metadata is lost.
TODO


``` sql
SYSTEM RESTORE REPLICA [db.]replicated_merge_tree_family_table_name
```



### RESTART REPLICAS {#query_language-system-restart-replicas}

Provides possibility to reinitialize Zookeeper sessions state for all `ReplicatedMergeTree` tables, will compare current state with Zookeeper as source of true and add tasks to Zookeeper queue if needed
<|MERGE_RESOLUTION|>--- conflicted
+++ resolved
@@ -265,13 +265,9 @@
 SYSTEM SYNC REPLICA [db.]replicated_merge_tree_family_table_name
 ```
 
-<<<<<<< HEAD
-Note that after running this statement the `[db.]replicated_merge_tree_family_table_name` fetches commands from other replicas.
-=======
 After running this statement the `[db.]replicated_merge_tree_family_table_name` fetches commands from 
 the common replicated log into its own replication queue, and then the query waits till the replica processes all
 of the fetched commands.
->>>>>>> cc965771
 
 ### RESTART REPLICA {#query_language-system-restart-replica}
 
