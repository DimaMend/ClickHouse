---
slug: /en/sql-reference/statements/create/user
sidebar_position: 39
sidebar_label: USER
title: "CREATE USER"
---

Creates [user accounts](../../../guides/sre/user-management/index.md#user-account-management).

Syntax:

``` sql
<<<<<<< HEAD
CREATE USER [IF NOT EXISTS | OR REPLACE] name1 [, name2 [,...]] [ON CLUSTER cluster_name]
    [NOT IDENTIFIED | IDENTIFIED {[WITH {plaintext_password | sha256_password | sha256_hash | double_sha1_password | double_sha1_hash}] BY {'password' | 'hash'}} | WITH NO_PASSWORD | {WITH ldap SERVER 'server_name'} | {WITH kerberos [REALM 'realm']} | {WITH ssl_certificate CN 'common_name' | SAN 'TYPE:subject_alt_name'} | {WITH ssh_key BY KEY 'public_key' TYPE 'ssh-rsa|...'} | {WITH http SERVER 'server_name' [SCHEME 'Basic']} [VALID UNTIL datetime] 
    [, {[{plaintext_password | sha256_password | sha256_hash | ...}] BY {'password' | 'hash'}} | {ldap SERVER 'server_name'} | {...} | ... [,...]]]
=======
CREATE USER [IF NOT EXISTS | OR REPLACE] name1 [ON CLUSTER cluster_name1]
        [, name2 [ON CLUSTER cluster_name2] ...]
    [NOT IDENTIFIED | IDENTIFIED {[WITH {no_password | plaintext_password | sha256_password | sha256_hash | double_sha1_password | double_sha1_hash}] BY {'password' | 'hash'}} | {WITH ldap SERVER 'server_name'} | {WITH kerberos [REALM 'realm']} | {WITH ssl_certificate CN 'common_name' | SAN 'TYPE:subject_alt_name'} | {WITH ssh_key BY KEY 'public_key' TYPE 'ssh-rsa|...'} | {WITH http SERVER 'server_name' [SCHEME 'Basic']}]
>>>>>>> 8d642309
    [HOST {LOCAL | NAME 'name' | REGEXP 'name_regexp' | IP 'address' | LIKE 'pattern'} [,...] | ANY | NONE]
    [VALID UNTIL datetime]
    [RESET AUTHENTICATION METHODS TO NEW]
    [IN access_storage_type]
    [DEFAULT ROLE role [,...]]
    [DEFAULT DATABASE database | NONE]
    [GRANTEES {user | role | ANY | NONE} [,...] [EXCEPT {user | role} [,...]]]
    [SETTINGS variable [= value] [MIN [=] min_value] [MAX [=] max_value] [READONLY | WRITABLE] | PROFILE 'profile_name'] [,...]
```

`ON CLUSTER` clause allows creating users on a cluster, see [Distributed DDL](../../../sql-reference/distributed-ddl.md).

## Identification

There are multiple ways of user identification:

- `IDENTIFIED WITH no_password`
- `IDENTIFIED WITH plaintext_password BY 'qwerty'`
- `IDENTIFIED WITH sha256_password BY 'qwerty'` or `IDENTIFIED BY 'password'`
- `IDENTIFIED WITH sha256_hash BY 'hash'` or `IDENTIFIED WITH sha256_hash BY 'hash' SALT 'salt'`
- `IDENTIFIED WITH double_sha1_password BY 'qwerty'`
- `IDENTIFIED WITH double_sha1_hash BY 'hash'`
- `IDENTIFIED WITH bcrypt_password BY 'qwerty'`
- `IDENTIFIED WITH bcrypt_hash BY 'hash'`
- `IDENTIFIED WITH ldap SERVER 'server_name'`
- `IDENTIFIED WITH kerberos` or `IDENTIFIED WITH kerberos REALM 'realm'`
- `IDENTIFIED WITH ssl_certificate CN 'mysite.com:user'`
- `IDENTIFIED WITH ssh_key BY KEY 'public_key' TYPE 'ssh-rsa', KEY 'another_public_key' TYPE 'ssh-ed25519'`
- `IDENTIFIED WITH http SERVER 'http_server'` or `IDENTIFIED WITH http SERVER 'http_server' SCHEME 'basic'`
- `IDENTIFIED BY 'qwerty'`

Password complexity requirements can be edited in [config.xml](/docs/en/operations/configuration-files). Below is an example configuration that requires passwords to be at least 12 characters long and contain 1 number. Each password complexity rule requires a regex to match against passwords and a description of the rule.

```xml
<clickhouse>
    <password_complexity>
        <rule>
            <pattern>.{12}</pattern>
            <message>be at least 12 characters long</message>
        </rule>
        <rule>
            <pattern>\p{N}</pattern>
            <message>contain at least 1 numeric character</message>
        </rule>
    </password_complexity>
</clickhouse>
```

:::note
In ClickHouse Cloud, by default, passwords must meet the following complexity requirements:
- Be at least 12 characters long
- Contain at least 1 numeric character
- Contain at least 1 uppercase character
- Contain at least 1 lowercase character
- Contain at least 1 special character
:::

## Examples

1. The following username is `name1` and does not require a password - which obviously doesn't provide much security:

    ```sql
    CREATE USER name1 NOT IDENTIFIED
    ```

2. To specify a plaintext password:

    ```sql
    CREATE USER name2 IDENTIFIED WITH plaintext_password BY 'my_password'
    ```

    :::tip
    The password is stored in a SQL text file in `/var/lib/clickhouse/access`, so it's not a good idea to use `plaintext_password`. Try `sha256_password` instead, as demonstrated next...
    :::

3. The most common option is to use a password that is hashed using SHA-256. ClickHouse will hash the password for you when you specify `IDENTIFIED WITH sha256_password`. For example:

    ```sql
    CREATE USER name3 IDENTIFIED WITH sha256_password BY 'my_password'
    ```

    The `name3` user can now login using `my_password`, but the password is stored as the hashed value above. The following SQL file was created in `/var/lib/clickhouse/access` and gets executed at server startup:

    ```bash
    /var/lib/clickhouse/access $ cat 3843f510-6ebd-a52d-72ac-e021686d8a93.sql
    ATTACH USER name3 IDENTIFIED WITH sha256_hash BY '0C268556C1680BEF0640AAC1E7187566704208398DA31F03D18C74F5C5BE5053' SALT '4FB16307F5E10048196966DD7E6876AE53DE6A1D1F625488482C75F14A5097C7';
    ```

    :::tip
    If you have already created a hash value and corresponding salt value for a username, then you can use `IDENTIFIED WITH sha256_hash BY 'hash'` or `IDENTIFIED WITH sha256_hash BY 'hash' SALT 'salt'`. For identification with `sha256_hash` using `SALT` - hash must be calculated from concatenation of 'password' and 'salt'.
    :::

4. The `double_sha1_password` is not typically needed, but comes in handy when working with clients that require it (like the MySQL interface):

    ```sql
    CREATE USER name4 IDENTIFIED WITH double_sha1_password BY 'my_password'
    ```

    ClickHouse generates and runs the following query:

    ```response
    CREATE USER name4 IDENTIFIED WITH double_sha1_hash BY 'CCD3A959D6A004B9C3807B728BC2E55B67E10518'
    ```

5. The `bcrypt_password` is the most secure option for storing passwords. It uses the [bcrypt](https://en.wikipedia.org/wiki/Bcrypt) algorithm, which is resilient against brute force attacks even if the password hash is compromised.

    ```sql
    CREATE USER name5 IDENTIFIED WITH bcrypt_password BY 'my_password'
    ```

    The length of the password is limited to 72 characters with this method. The bcrypt work factor parameter, which defines the amount of computations and time needed to compute the hash and verify the password, can be modified in the server configuration:

    ```xml
    <bcrypt_workfactor>12</bcrypt_workfactor>
    ```

    The work factor must be between 4 and 31, with a default value of 12.

6. The type of the password can also be omitted:

    ```sql
    CREATE USER name6 IDENTIFIED BY 'my_password'
    ```

    In this case, ClickHouse will use the default password type specified in the server configuration:

    ```xml
    <default_password_type>sha256_password</default_password_type>
    ```

    The available password types are: `plaintext_password`, `sha256_password`, `double_sha1_password`.

7. Multiple authentication methods can be specified: 

   ```sql
   CREATE USER user1 IDENTIFIED WITH plaintext_password by '1', bcrypt_password by '2', plaintext_password by '3''
   ```

Notes:
1. Older versions of ClickHouse might not support the syntax of multiple authentication methods. Therefore, if the ClickHouse server contains such users and is downgraded to a version that does not support it, such users will become unusable and some user related operations will be broken. In order to downgrade gracefully, one must set all users to contain a single authentication method prior to downgrading. Alternatively, if the server was downgraded without the proper procedure, the faulty users should be dropped.
2. `no_password` can not co-exist with other authentication methods for security reasons. Therefore, you can only specify
`no_password` if it is the only authentication method in the query. 

## User Host

User host is a host from which a connection to ClickHouse server could be established. The host can be specified in the `HOST` query section in the following ways:

- `HOST IP 'ip_address_or_subnetwork'` — User can connect to ClickHouse server only from the specified IP address or a [subnetwork](https://en.wikipedia.org/wiki/Subnetwork). Examples: `HOST IP '192.168.0.0/16'`, `HOST IP '2001:DB8::/32'`. For use in production, only specify `HOST IP` elements (IP addresses and their masks), since using `host` and `host_regexp` might cause extra latency.
- `HOST ANY` — User can connect from any location. This is a default option.
- `HOST LOCAL` — User can connect only locally.
- `HOST NAME 'fqdn'` — User host can be specified as FQDN. For example, `HOST NAME 'mysite.com'`.
- `HOST REGEXP 'regexp'` — You can use [pcre](http://www.pcre.org/) regular expressions when specifying user hosts. For example, `HOST REGEXP '.*\.mysite\.com'`.
- `HOST LIKE 'template'` — Allows you to use the [LIKE](../../../sql-reference/functions/string-search-functions.md#function-like) operator to filter the user hosts. For example, `HOST LIKE '%'` is equivalent to `HOST ANY`, `HOST LIKE '%.mysite.com'` filters all the hosts in the `mysite.com` domain.

Another way of specifying host is to use `@` syntax following the username. Examples:

- `CREATE USER mira@'127.0.0.1'` — Equivalent to the `HOST IP` syntax.
- `CREATE USER mira@'localhost'` — Equivalent to the `HOST LOCAL` syntax.
- `CREATE USER mira@'192.168.%.%'` — Equivalent to the `HOST LIKE` syntax.

:::tip
ClickHouse treats `user_name@'address'` as a username as a whole. Thus, technically you can create multiple users with the same `user_name` and different constructions after `@`. However, we do not recommend to do so.
:::

## VALID UNTIL Clause

Allows you to specify the expiration date and, optionally, the time for an authentication method. It accepts a string as a parameter. It is recommended to use the `YYYY-MM-DD [hh:mm:ss] [timezone]` format for datetime. By default, this parameter equals `'infinity'`.
The `VALID UNTIL` clause can only be specified along with an authentication method, except for the case where no authentication method has been specified in the query. In this scenario, the `VALID UNTIL` clause will be applied to all existing authentication methods.

Examples:

- `CREATE USER name1 VALID UNTIL '2025-01-01'`
- `CREATE USER name1 VALID UNTIL '2025-01-01 12:00:00 UTC'`
- `CREATE USER name1 VALID UNTIL 'infinity'`
<<<<<<< HEAD
- ```CREATE USER name1 VALID UNTIL '2025-01-01 12:00:00 `Asia/Tokyo`'```
- `CREATE USER name1 IDENTIFIED WITH plaintext_password BY 'no_expiration', bcrypt_password BY 'expiration_set' VALID UNTIL '2025-01-01''`
=======
>>>>>>> 8d642309

## GRANTEES Clause

Specifies users or roles which are allowed to receive [privileges](../../../sql-reference/statements/grant.md#privileges) from this user on the condition this user has also all required access granted with [GRANT OPTION](../../../sql-reference/statements/grant.md#granting-privilege-syntax). Options of the `GRANTEES` clause:

- `user` — Specifies a user this user can grant privileges to.
- `role` — Specifies a role this user can grant privileges to.
- `ANY` — This user can grant privileges to anyone. It's the default setting.
- `NONE` — This user can grant privileges to none.

You can exclude any user or role by using the `EXCEPT` expression. For example, `CREATE USER user1 GRANTEES ANY EXCEPT user2`. It means if `user1` has some privileges granted with `GRANT OPTION` it will be able to grant those privileges to anyone except `user2`.

## Examples

Create the user account `mira` protected by the password `qwerty`:

``` sql
CREATE USER mira HOST IP '127.0.0.1' IDENTIFIED WITH sha256_password BY 'qwerty';
```

`mira` should start client app at the host where the ClickHouse server runs.

Create the user account `john`, assign roles to it and make this roles default:

``` sql
CREATE USER john DEFAULT ROLE role1, role2;
```

Create the user account `john` and make all his future roles default:

``` sql
CREATE USER john DEFAULT ROLE ALL;
```

When some role is assigned to `john` in the future, it will become default automatically.

Create the user account `john` and make all his future roles default excepting `role1` and `role2`:

``` sql
CREATE USER john DEFAULT ROLE ALL EXCEPT role1, role2;
```

Create the user account `john` and allow him to grant his privileges to the user with `jack` account:

``` sql
CREATE USER john GRANTEES jack;
```<|MERGE_RESOLUTION|>--- conflicted
+++ resolved
@@ -10,15 +10,9 @@
 Syntax:
 
 ``` sql
-<<<<<<< HEAD
 CREATE USER [IF NOT EXISTS | OR REPLACE] name1 [, name2 [,...]] [ON CLUSTER cluster_name]
     [NOT IDENTIFIED | IDENTIFIED {[WITH {plaintext_password | sha256_password | sha256_hash | double_sha1_password | double_sha1_hash}] BY {'password' | 'hash'}} | WITH NO_PASSWORD | {WITH ldap SERVER 'server_name'} | {WITH kerberos [REALM 'realm']} | {WITH ssl_certificate CN 'common_name' | SAN 'TYPE:subject_alt_name'} | {WITH ssh_key BY KEY 'public_key' TYPE 'ssh-rsa|...'} | {WITH http SERVER 'server_name' [SCHEME 'Basic']} [VALID UNTIL datetime] 
     [, {[{plaintext_password | sha256_password | sha256_hash | ...}] BY {'password' | 'hash'}} | {ldap SERVER 'server_name'} | {...} | ... [,...]]]
-=======
-CREATE USER [IF NOT EXISTS | OR REPLACE] name1 [ON CLUSTER cluster_name1]
-        [, name2 [ON CLUSTER cluster_name2] ...]
-    [NOT IDENTIFIED | IDENTIFIED {[WITH {no_password | plaintext_password | sha256_password | sha256_hash | double_sha1_password | double_sha1_hash}] BY {'password' | 'hash'}} | {WITH ldap SERVER 'server_name'} | {WITH kerberos [REALM 'realm']} | {WITH ssl_certificate CN 'common_name' | SAN 'TYPE:subject_alt_name'} | {WITH ssh_key BY KEY 'public_key' TYPE 'ssh-rsa|...'} | {WITH http SERVER 'server_name' [SCHEME 'Basic']}]
->>>>>>> 8d642309
     [HOST {LOCAL | NAME 'name' | REGEXP 'name_regexp' | IP 'address' | LIKE 'pattern'} [,...] | ANY | NONE]
     [VALID UNTIL datetime]
     [RESET AUTHENTICATION METHODS TO NEW]
@@ -193,11 +187,8 @@
 - `CREATE USER name1 VALID UNTIL '2025-01-01'`
 - `CREATE USER name1 VALID UNTIL '2025-01-01 12:00:00 UTC'`
 - `CREATE USER name1 VALID UNTIL 'infinity'`
-<<<<<<< HEAD
 - ```CREATE USER name1 VALID UNTIL '2025-01-01 12:00:00 `Asia/Tokyo`'```
 - `CREATE USER name1 IDENTIFIED WITH plaintext_password BY 'no_expiration', bcrypt_password BY 'expiration_set' VALID UNTIL '2025-01-01''`
-=======
->>>>>>> 8d642309
 
 ## GRANTEES Clause
 
