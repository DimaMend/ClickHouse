---
slug: /en/sql-reference/statements/create/view
sidebar_position: 37
sidebar_label: VIEW
---

# CREATE VIEW

Creates a new view. Views can be [normal](#normal-view), [materialized](#materialized-view), [live](#live-view-experimental), and [window](#window-view-experimental) (live view and window view are experimental features).

## Normal View

Syntax:

``` sql
CREATE [OR REPLACE] VIEW [IF NOT EXISTS] [db.]table_name [ON CLUSTER cluster_name] 
[DEFINER = { user | CURRENT_USER }] [SQL SECURITY { DEFINER | INVOKER | NONE }] 
AS SELECT ...
```

Normal views do not store any data. They just perform a read from another table on each access. In other words, a normal view is nothing more than a saved query. When reading from a view, this saved query is used as a subquery in the [FROM](../../../sql-reference/statements/select/from.md) clause.

As an example, assume you’ve created a view:

``` sql
CREATE VIEW view AS SELECT ...
```

and written a query:

``` sql
SELECT a, b, c FROM view
```

This query is fully equivalent to using the subquery:

``` sql
SELECT a, b, c FROM (SELECT ...)
```

## Parameterized View
Parametrized views are similar to normal views, but can be created with parameters which are not resolved immediately. These views can be used with table functions, which specify the name of the view as function name and the parameter values as its arguments.

``` sql
CREATE VIEW view AS SELECT * FROM TABLE WHERE Column1={column1:datatype1} and Column2={column2:datatype2} ...
```
The above creates a view for table which can be used as table function by substituting parameters as shown below.

``` sql
SELECT * FROM view(column1=value1, column2=value2 ...)
```

## Materialized View

``` sql
CREATE MATERIALIZED VIEW [IF NOT EXISTS] [db.]table_name [ON CLUSTER] [TO[db.]name] [ENGINE = engine] [POPULATE] 
[DEFINER = { user | CURRENT_USER }] [SQL SECURITY { DEFINER | INVOKER | NONE }] 
AS SELECT ...
```

:::tip
Here is a step by step guide on using [Materialized views](docs/en/guides/developer/cascading-materialized-views.md).
:::

Materialized views store data transformed by the corresponding [SELECT](../../../sql-reference/statements/select/index.md) query.

When creating a materialized view without `TO [db].[table]`, you must specify `ENGINE` – the table engine for storing data.

When creating a materialized view with `TO [db].[table]`, you can't also use `POPULATE`.

A materialized view is implemented as follows: when inserting data to the table specified in `SELECT`, part of the inserted data is converted by this `SELECT` query, and the result is inserted in the view.

:::note    
Materialized views in ClickHouse use **column names** instead of column order during insertion into destination table. If some column names are not present in the `SELECT` query result, ClickHouse uses a default value, even if the column is not [Nullable](../../data-types/nullable.md). A safe practice would be to add aliases for every column when using Materialized views.

Materialized views in ClickHouse are implemented more like insert triggers. If there’s some aggregation in the view query, it’s applied only to the batch of freshly inserted data. Any changes to existing data of source table (like update, delete, drop partition, etc.) does not change the materialized view.

Materialized views in ClickHouse do not have deterministic behaviour in case of errors. This means that blocks that had been already written will be preserved in the destination table, but all blocks after error will not.

By default if pushing to one of views fails, then the INSERT query will fail too, and some blocks may not be written to the destination table. This can be changed using `materialized_views_ignore_errors` setting (you should set it for `INSERT` query), if you will set `materialized_views_ignore_errors=true`, then any errors while pushing to views will be ignored and all blocks will be written to the destination table.

Also note, that `materialized_views_ignore_errors` set to `true` by default for `system.*_log` tables.
:::

If you specify `POPULATE`, the existing table data is inserted into the view when creating it, as if making a `CREATE TABLE ... AS SELECT ...` . Otherwise, the query contains only the data inserted in the table after creating the view. We **do not recommend** using `POPULATE`, since data inserted in the table during the view creation will not be inserted in it.

A `SELECT` query can contain `DISTINCT`, `GROUP BY`, `ORDER BY`, `LIMIT`. Note that the corresponding conversions are performed independently on each block of inserted data. For example, if `GROUP BY` is set, data is aggregated during insertion, but only within a single packet of inserted data. The data won’t be further aggregated. The exception is when using an `ENGINE` that independently performs data aggregation, such as `SummingMergeTree`.

The execution of [ALTER](/docs/en/sql-reference/statements/alter/view.md) queries on materialized views has limitations, for example, you can not update the `SELECT` query, so this might be inconvenient. If the materialized view uses the construction `TO [db.]name`, you can `DETACH` the view, run `ALTER` for the target table, and then `ATTACH` the previously detached (`DETACH`) view.

Note that materialized view is influenced by [optimize_on_insert](../../../operations/settings/settings.md#optimize-on-insert) setting. The data is merged before the insertion into a view.

Views look the same as normal tables. For example, they are listed in the result of the `SHOW TABLES` query.

To delete a view, use [DROP VIEW](../../../sql-reference/statements/drop.md#drop-view). Although `DROP TABLE` works for VIEWs as well.

<<<<<<< HEAD
## SQL security {#sql_security}

`DEFINER` and `SQL SECURITY` allow you to specify which ClickHouse user to use when executing the view's underlying query.
`SQL SECURITY` has three legal values: `DEFINER`, `INVOKER`, or `NONE`. You can specify any existing user or `CURRENT_USER` in the `DEFINER` clause.

The following table will explain which rights are required for which user in order to select from view. 
Note that regardless of the SQL security option, in every case it is still required to have `GRANT SELECT ON <view>` in order to read from it.

| SQL security option | View                                                            | Materialized View                                                                                                 |
|---------------------|-----------------------------------------------------------------|-------------------------------------------------------------------------------------------------------------------|
| `DEFINER alice`     | `alice` must have a `SELECT` grant for the view's source table. | `alice` must have a `SELECT` grant for the view's source table and an `INSERT` grant for the view's target table. |
| `INVOKER`           | User must have a `SELECT` grant for the view's source table.    | `SQL SECURITY INVOKER` can't be specified for materialized views.                                                 |
| `NONE`              | -                                                               | -                                                                                                                 |

:::note
`SQL SECURITY NONE` is a deprecated option. Any user with the rights to create views with `SQL SECURITY NONE` will be able to execute any arbitrary query.
Thus, it is required to have `GRANT ALLOW SQL SECURITY NONE TO <user>` in order to create a view with this option.
:::

If `DEFINER`/`SQL SECURITY` aren't specified, the default values are used:
- `SQL SECURITY`: `DEFINER` ([configurable by settings](../../../operations/settings/settings.md#default_view_sql_security))
- `DEFINER`: `CURRENT_USER` ([configurable by settings](../../../operations/settings/settings.md#default_view_definer))

If a view is attached without `DEFINER`/`SQL SECURITY` specified, the default value is `SQL SECURITY NONE`.

To change SQL security for an existing view, use 
```sql
ALTER TABLE MODIFY SQL SECURITY { DEFINER | INVOKER | NONE } [DEFINER = { user | CURRENT_USER }]
```

### Examples sql security
```sql
CREATE test_view
DEFINER = alice SQL SECURITY DEFINER
AS SELECT ...
```

```sql
CREATE test_view
SQL SECURITY INVOKER
AS SELECT ...
```

## Live View [Experimental]
=======
## Live View [Deprecated]
>>>>>>> 1c6eefd7

This feature is deprecated and will be removed in the future.

For your convenience, the old documentation is located [here](https://pastila.nl/?00f32652/fdf07272a7b54bda7e13b919264e449f.md)

## Window View [Experimental]

:::info    
This is an experimental feature that may change in backwards-incompatible ways in the future releases. Enable usage of window views and `WATCH` query using [allow_experimental_window_view](../../../operations/settings/settings.md#allow-experimental-window-view) setting. Input the command `set allow_experimental_window_view = 1`.
:::

``` sql
CREATE WINDOW VIEW [IF NOT EXISTS] [db.]table_name [TO [db.]table_name] [INNER ENGINE engine] [ENGINE engine] [WATERMARK strategy] [ALLOWED_LATENESS interval_function] [POPULATE] AS SELECT ... GROUP BY time_window_function
```

Window view can aggregate data by time window and output the results when the window is ready to fire. It stores the partial aggregation results in an inner(or specified) table to reduce latency and can push the processing result to a specified table or push notifications using the WATCH query.

Creating a window view is similar to creating `MATERIALIZED VIEW`. Window view needs an inner storage engine to store intermediate data. The inner storage can be specified by using `INNER ENGINE` clause, the window view will use `AggregatingMergeTree` as the default inner engine.

When creating a window view without `TO [db].[table]`, you must specify `ENGINE` – the table engine for storing data.

### Time Window Functions

[Time window functions](../../functions/time-window-functions.md) are used to get the lower and upper window bound of records. The window view needs to be used with a time window function.

### TIME ATTRIBUTES

Window view supports **processing time** and **event time** process.

**Processing time** allows window view to produce results based on the local machine's time and is used by default. It is the most straightforward notion of time but does not provide determinism. The processing time attribute can be defined by setting the `time_attr` of the time window function to a table column or using the function `now()`. The following query creates a window view with processing time.

``` sql
CREATE WINDOW VIEW wv AS SELECT count(number), tumbleStart(w_id) as w_start from date GROUP BY tumble(now(), INTERVAL '5' SECOND) as w_id
```

**Event time** is the time that each individual event occurred on its producing device. This time is typically embedded within the records when it is generated. Event time processing allows for consistent results even in case of out-of-order events or late events. Window view supports event time processing by using `WATERMARK` syntax.

Window view provides three watermark strategies:

* `STRICTLY_ASCENDING`: Emits a watermark of the maximum observed timestamp so far. Rows that have a timestamp smaller to the max timestamp are not late.
* `ASCENDING`: Emits a watermark of the maximum observed timestamp so far minus 1. Rows that have a timestamp equal and smaller to the max timestamp are not late.
* `BOUNDED`: WATERMARK=INTERVAL. Emits watermarks, which are the maximum observed timestamp minus the specified delay.

The following queries are examples of creating a window view with `WATERMARK`:

``` sql
CREATE WINDOW VIEW wv WATERMARK=STRICTLY_ASCENDING AS SELECT count(number) FROM date GROUP BY tumble(timestamp, INTERVAL '5' SECOND);
CREATE WINDOW VIEW wv WATERMARK=ASCENDING AS SELECT count(number) FROM date GROUP BY tumble(timestamp, INTERVAL '5' SECOND);
CREATE WINDOW VIEW wv WATERMARK=INTERVAL '3' SECOND AS SELECT count(number) FROM date GROUP BY tumble(timestamp, INTERVAL '5' SECOND);
```

By default, the window will be fired when the watermark comes, and elements that arrived behind the watermark will be dropped. Window view supports late event processing by setting `ALLOWED_LATENESS=INTERVAL`. An example of lateness handling is:

``` sql
CREATE WINDOW VIEW test.wv TO test.dst WATERMARK=ASCENDING ALLOWED_LATENESS=INTERVAL '2' SECOND AS SELECT count(a) AS count, tumbleEnd(wid) AS w_end FROM test.mt GROUP BY tumble(timestamp, INTERVAL '5' SECOND) AS wid;
```

Note that elements emitted by a late firing should be treated as updated results of a previous computation. Instead of firing at the end of windows, the window view will fire immediately when the late event arrives. Thus, it will result in multiple outputs for the same window. Users need to take these duplicated results into account or deduplicate them.

You can modify `SELECT` query that was specified in the window view by using `ALTER TABLE … MODIFY QUERY` statement. The data structure resulting in a new `SELECT` query should be the same as the original `SELECT` query when with or without `TO [db.]name` clause. Note that the data in the current window will be lost because the intermediate state cannot be reused.

### Monitoring New Windows

Window view supports the [WATCH](../../../sql-reference/statements/watch.md) query to monitoring changes, or use `TO` syntax to output the results to a table.

``` sql
WATCH [db.]window_view
[EVENTS]
[LIMIT n]
[FORMAT format]
```

`WATCH` query acts similar as in `LIVE VIEW`. A `LIMIT` can be specified to set the number of updates to receive before terminating the query. The `EVENTS` clause can be used to obtain a short form of the `WATCH` query where instead of the query result you will just get the latest query watermark.

### Settings

- `window_view_clean_interval`: The clean interval of window view in seconds to free outdated data. The system will retain the windows that have not been fully triggered according to the system time or `WATERMARK` configuration, and the other data will be deleted.
- `window_view_heartbeat_interval`: The heartbeat interval in seconds to indicate the watch query is alive.
- `wait_for_window_view_fire_signal_timeout`: Timeout for waiting for window view fire signal in event time processing.

### Example

Suppose we need to count the number of click logs per 10 seconds in a log table called `data`, and its table structure is:

``` sql
CREATE TABLE data ( `id` UInt64, `timestamp` DateTime) ENGINE = Memory;
```

First, we create a window view with tumble window of 10 seconds interval:

``` sql
CREATE WINDOW VIEW wv as select count(id), tumbleStart(w_id) as window_start from data group by tumble(timestamp, INTERVAL '10' SECOND) as w_id
```

Then, we use the `WATCH` query to get the results.

``` sql
WATCH wv
```

When logs are inserted into table `data`,

``` sql
INSERT INTO data VALUES(1,now())
```

The `WATCH` query should print the results as follows:

``` text
┌─count(id)─┬────────window_start─┐
│         1 │ 2020-01-14 16:56:40 │
└───────────┴─────────────────────┘
```

Alternatively, we can attach the output to another table using `TO` syntax.

``` sql
CREATE WINDOW VIEW wv TO dst AS SELECT count(id), tumbleStart(w_id) as window_start FROM data GROUP BY tumble(timestamp, INTERVAL '10' SECOND) as w_id
```

Additional examples can be found among stateful tests of ClickHouse (they are named `*window_view*` there).

### Window View Usage

The window view is useful in the following scenarios:

* **Monitoring**: Aggregate and calculate the metrics logs by time, and output the results to a target table. The dashboard can use the target table as a source table.
* **Analyzing**: Automatically aggregate and preprocess data in the time window. This can be useful when analyzing a large number of logs. The preprocessing eliminates repeated calculations in multiple queries and reduces query latency.

## Related Content

- Blog: [Working with time series data in ClickHouse](https://clickhouse.com/blog/working-with-time-series-data-and-functions-ClickHouse)
- Blog: [Building an Observability Solution with ClickHouse - Part 2 - Traces](https://clickhouse.com/blog/storing-traces-and-spans-open-telemetry-in-clickhouse)<|MERGE_RESOLUTION|>--- conflicted
+++ resolved
@@ -94,7 +94,6 @@
 
 To delete a view, use [DROP VIEW](../../../sql-reference/statements/drop.md#drop-view). Although `DROP TABLE` works for VIEWs as well.
 
-<<<<<<< HEAD
 ## SQL security {#sql_security}
 
 `DEFINER` and `SQL SECURITY` allow you to specify which ClickHouse user to use when executing the view's underlying query.
@@ -138,10 +137,7 @@
 AS SELECT ...
 ```
 
-## Live View [Experimental]
-=======
 ## Live View [Deprecated]
->>>>>>> 1c6eefd7
 
 This feature is deprecated and will be removed in the future.
 
