---
toc_priority: 39
toc_title: GRANT
---


# GRANT

- Grants [privileges](#grant-privileges) to ClickHouse user accounts or roles.
- Assigns roles to user accounts or to the other roles.

To revoke privileges, use the [REVOKE](revoke.md) statement. Also you can list granted privileges with the [SHOW GRANTS](show.md#show-grants-statement) statement.

## Granting Privilege Syntax {#grant-privigele-syntax}

```sql
GRANT [ON CLUSTER cluster_name] privilege[(column_name [,...])] [,...] ON {db.table|db.*|*.*|table|*} TO {user | role | CURRENT_USER} [,...] [WITH GRANT OPTION]
```

- `privilege` — Type of privilege.
- `role` — ClickHouse user role.
- `user` — ClickHouse user account.

The `WITH GRANT OPTION` clause grants `user` or `role` with permission to execute the `GRANT` query. Users can grant privileges of the same scope they have and less.


## Assigning Role Syntax {#assign-role-syntax}

```sql
GRANT [ON CLUSTER cluster_name] role [,...] TO {user | another_role | CURRENT_USER} [,...] [WITH ADMIN OPTION]
```

- `role` — ClickHouse user role.
- `user` — ClickHouse user account.

The `WITH ADMIN OPTION` clause grants [ADMIN OPTION](#admin-option-privilege) privilege to `user` or `role`.

## Usage {#grant-usage}

To use `GRANT`, your account must have the `GRANT OPTION` privilege. You can grant privileges only inside the scope of your account privileges.

For example, administrator has granted privileges to the `john` account by the query:

```sql
GRANT SELECT(x,y) ON db.table TO john WITH GRANT OPTION
```

It means that `john` has the permission to execute:

- `SELECT x,y FROM db.table`.
- `SELECT x FROM db.table`.
- `SELECT y FROM db.table`.

`john` can't execute `SELECT z FROM db.table`. The `SELECT * FROM db.table` also is not available. Processing this query, ClickHouse doesn't return any data, even `x` and `y`. The only exception is if a table contains only `x` and `y` columns. In this case ClickHouse returns all the data.

Also `john` has the `GRANT OPTION` privilege, so it can grant other users with privileges of the same or smaller scope.

Specifying privileges you can use asterisk (`*`) instead of a table or a database name. For example, the `GRANT SELECT ON db.* TO john` query allows `john` to execute the `SELECT` query over all the tables in `db` database. Also, you can omit database name. In this case privileges are granted for current database. For example, `GRANT SELECT ON * TO john` grants the privilege on all the tables in the current database, `GRANT SELECT ON mytable TO john` grants the privilege on the `mytable` table in the current database.

Access to the `system` database is always allowed (since this database is used for processing queries).

You can grant multiple privileges to multiple accounts in one query. The query `GRANT SELECT, INSERT ON *.* TO john, robin` allows accounts `john` and `robin` to execute the `INSERT` and `SELECT` queries over all the tables in all the databases on the server.


## Privileges {#grant-privileges}

Privilege is a permission to execute specific kind of queries.

Privileges have a hierarchical structure. A set of permitted queries depends on the privilege scope.

Hierarchy of privileges:

- [SELECT](#grant-select)
- [INSERT](#grant-insert)
- [ALTER](#grant-alter)
    - `ALTER TABLE`
        - `ALTER UPDATE`
        - `ALTER DELETE`
        - `ALTER COLUMN`
            - `ALTER ADD COLUMN`
            - `ALTER DROP COLUMN`
            - `ALTER MODIFY COLUMN`
            - `ALTER COMMENT COLUMN`
            - `ALTER CLEAR COLUMN`
            - `ALTER RENAME COLUMN`
        - `ALTER INDEX`
            - `ALTER ORDER BY`
            - `ALTER ADD INDEX`
            - `ALTER DROP INDEX`
            - `ALTER MATERIALIZE INDEX`
            - `ALTER CLEAR INDEX`
        - `ALTER CONSTRAINT`
            - `ALTER ADD CONSTRAINT`
            - `ALTER DROP CONSTRAINT`
        - `ALTER TTL`
        - `ALTER MATERIALIZE TTL`
        - `ALTER SETTINGS`
        - `ALTER MOVE PARTITION`
        - `ALTER FETCH PARTITION`
        - `ALTER FREEZE PARTITION`
    - `ALTER VIEW`
        - `ALTER VIEW REFRESH `
        - `ALTER VIEW MODIFY QUERY`
- [CREATE](#grant-create)
    - `CREATE DATABASE`
    - `CREATE TABLE`
    - `CREATE VIEW`
    - `CREATE DICTIONARY`
    - `CREATE TEMPORARY TABLE`
- [DROP](#grant-drop)
    - `DROP DATABASE`
    - `DROP TABLE`
    - `DROP VIEW`
    - `DROP DICTIONARY`
- [TRUNCATE](#grant-truncate)
- [OPTIMIZE](#grant-optimize)
- [SHOW](#grant-show)
    - `SHOW DATABASES`
    - `SHOW TABLES`
    - `SHOW COLUMNS`
    - `SHOW DICTIONARIES`
- [KILL QUERY](#grant-kill-query)
- [ACCESS MANAGEMENT](#grant-access-management)
    - `CREATE USER`
    - `ALTER USER`
    - `DROP USER`
    - `CREATE ROLE`
    - `ALTER ROLE`
    - `DROP ROLE`
    - `CREATE ROW POLICY`
    - `ALTER ROW POLICY`
    - `DROP ROW POLICY`
    - `CREATE QUOTA`
    - `ALTER QUOTA`
    - `DROP QUOTA`
    - `CREATE SETTINGS PROFILE`
    - `ALTER SETTINGS PROFILE`
    - `DROP SETTINGS PROFILE`
    - `SHOW ACCESS`
        - `SHOW_USERS`
        - `SHOW_ROLES`
        - `SHOW_ROW_POLICIES`
        - `SHOW_QUOTAS`
        - `SHOW_SETTINGS_PROFILES`
    - `ROLE ADMIN`
- [SYSTEM](#grant-system)
    - `SYSTEM SHUTDOWN`
    - `SYSTEM DROP CACHE`
        - `SYSTEM DROP DNS CACHE`
        - `SYSTEM DROP MARK CACHE`
        - `SYSTEM DROP UNCOMPRESSED CACHE`
    - `SYSTEM RELOAD`
        - `SYSTEM RELOAD CONFIG`
        - `SYSTEM RELOAD DICTIONARY`
        - `SYSTEM RELOAD EMBEDDED DICTIONARIES`
    - `SYSTEM MERGES`
    - `SYSTEM TTL MERGES`
    - `SYSTEM FETCHES`
    - `SYSTEM MOVES`
    - `SYSTEM SENDS`
        - `SYSTEM DISTRIBUTED SENDS`
        - `SYSTEM REPLICATED SENDS`
    - `SYSTEM REPLICATION QUEUES`
    - `SYSTEM SYNC REPLICA`
    - `SYSTEM RESTART REPLICA`
    - `SYSTEM FLUSH`
        - `SYSTEM FLUSH DISTRIBUTED`
        - `SYSTEM FLUSH LOGS`
- [INTROSPECTION](#grant-introspection)
    - `addressToLine`
    - `addressToSymbol`
    - `demangle`
- [SOURCES](#grant-sources)
    - `FILE`
    - `URL`
    - `REMOTE`
    - `YSQL`
    - `ODBC`
    - `JDBC`
    - `HDFS`
    - `S3`
- [dictGet](#grant-dictget)

Examples of how this hierarchy is treated:

- The `ALTER` privilege includes all other `ALTER*` privileges. 
- `ALTER CONSTRAINT` includes `ALTER ADD CONSTRAINT` and `ALTER DROP CONSTRAINT` privileges.

Privileges are applied at different levels. Knowing of a level suggests syntax available for privilege.

Levels (from lower to higher):

- `COLUMN` — Privilege can be granted for column, table, database, or globally.
- `TABLE` — Privilege can be granted for table, database, or globally.
- `VIEW` — Privilege can be granted for view, database, or globally.
- `DICTIONARY` — Privilege can be granted for dictionary, database, or globally.
- `DATABASE` — Privilege can be granted for database or globally.
- `GLOBAL` — Privilege can be granted only globally.
- `GROUP` — Groups privileges of different levels. When `GROUP`-level privilege is granted, only that privileges from the group are granted which correspond to the used syntax.

Examples of allowed syntax:

- `GRANT SELECT(x) ON db.table TO user`
- `GRANT SELECT ON db.* TO user`

Examples of disallowed syntax:

- `GRANT CREATE USER(x) ON db.table TO user`
- `GRANT CREATE USER ON db.* TO user`

The special privilege [ALL](#grant-all) grants all the privileges to a user account or a role.

By default, a user account or a role has no privileges.

If a user or a role has no privileges, it is displayed as [NONE](#grant-none) privilege.

Some queries by their implementation require a set of privileges. For example, to execute the [RENAME](misc.md#misc_operations-rename) query you need the following privileges: `SELECT`, `CREATE TABLE`, `INSERT` and `DROP TABLE`.


### SELECT {#grant-select}

<<<<<<< HEAD
Allows executing [SELECT](select.md) queries.
=======
Allows to perform [SELECT](select/index.md) queries.
>>>>>>> 97c2e549

Privilege level: `COLUMN`.

**Description**

User granted with this privilege can execute `SELECT` queries over a specified list of columns in the specified table and database. If user includes other columns then specified a query returns no data. 

Consider the following privilege:

```sql
GRANT SELECT(x,y) ON db.table TO john
```

This privilege allows `john` to execute any `SELECT` query that involves data from the `x` and/or `y` columns in `db.table`, for example, `SELECT x FROM db.table`. `john` can't execute `SELECT z FROM db.table`. The `SELECT * FROM db.table` also is not available. Processing this query, ClickHouse doesn't return any data, even `x` and `y`. The only exception is if a table contains only `x` and `y` columns, in this case ClickHouse returns all the data.

### INSERT {#grant-insert}

Allows executing [INSERT](insert-into.md) queries.

Privilege level: `COLUMN`.

**Description**

User granted with this privilege can execute `INSERT` queries over a specified list of columns in the specified table and database. If user includes other columns then specified a query doesn't insert any data.

**Example**

```sql
GRANT INSERT(x,y) ON db.table TO john
```

The granted privilege allows `john` to insert data to the `x` and/or `y` columns in `db.table`.

### ALTER {#grant-alter}

Allows executing [ALTER](alter.md) queries according to the following hierarchy of privileges:

- `ALTER`. Level: `COLUMN`. 
    - `ALTER TABLE`. Level: `GROUP`
        - `ALTER UPDATE`. Level: `COLUMN`.  Aliases: `UPDATE`
        - `ALTER DELETE`. Level: `COLUMN`. Aliases: `DELETE`
        - `ALTER COLUMN`. Level: `GROUP`
            - `ALTER ADD COLUMN`. Level: `COLUMN`. Aliases: `ADD COLUMN`
            - `ALTER DROP COLUMN`. Level: `COLUMN`. Aliases: `DROP COLUMN`
            - `ALTER MODIFY COLUMN`. Level: `COLUMN`. Aliases: `MODIFY COLUMN`
            - `ALTER COMMENT COLUMN`. Level: `COLUMN`. Aliases: `COMMENT COLUMN`
            - `ALTER CLEAR COLUMN`. Level: `COLUMN`. Aliases: `CLEAR COLUMN`
            - `ALTER RENAME COLUMN`. Level: `COLUMN`. Aliases: `RENAME COLUMN`
        - `ALTER INDEX`. Level: `GROUP`. Aliases: `INDEX`
            - `ALTER ORDER BY`. Level: `TABLE`. Aliases: `ALTER MODIFY ORDER BY`, `MODIFY ORDER BY`
            - `ALTER ADD INDEX`. Level: `TABLE`. Aliases: `ADD INDEX`
            - `ALTER DROP INDEX`. Level: `TABLE`. Aliases: `DROP INDEX`
            - `ALTER MATERIALIZE INDEX`. Level: `TABLE`. Aliases: `MATERIALIZE INDEX`
            - `ALTER CLEAR INDEX`. Level: `TABLE`. Aliases: `CLEAR INDEX`
        - `ALTER CONSTRAINT`. Level: `GROUP`. Aliases: `CONSTRAINT`
            - `ALTER ADD CONSTRAINT`. Level: `TABLE`. Aliases: `ADD CONSTRAINT`
            - `ALTER DROP CONSTRAINT`. Level: `TABLE`. Aliases: `DROP CONSTRAINT`
        - `ALTER TTL`. Level: `TABLE`. Aliases: `ALTER MODIFY TTL`, `MODIFY TTL`
        - `ALTER MATERIALIZE TTL`. Level: `TABLE`. Aliases: `MATERIALIZE TTL`
        - `ALTER SETTINGS`. Level: `TABLE`. Aliases: `ALTER SETTING`, `ALTER MODIFY SETTING`, `MODIFY SETTING`
        - `ALTER MOVE PARTITION`. Level: `TABLE`. Aliases: `ALTER MOVE PART`, `MOVE PARTITION`, `MOVE PART`
        - `ALTER FETCH PARTITION`. Level: `TABLE`. Aliases: `FETCH PARTITION`
        - `ALTER FREEZE PARTITION`. Level: `TABLE`. Aliases: `FREEZE PARTITION`
    - `ALTER VIEW` Level: `GROUP`
        - `ALTER VIEW REFRESH `. Level: `VIEW`. Aliases: `ALTER LIVE VIEW REFRESH`, `REFRESH VIEW`
        - `ALTER VIEW MODIFY QUERY`. Level: `VIEW`. Aliases: `ALTER TABLE MODIFY QUERY`

Examples of how this hierarchy is treated:

- The `ALTER` privilege includes all other `ALTER*` privileges. 
- `ALTER CONSTRAINT` includes `ALTER ADD CONSTRAINT` and `ALTER DROP CONSTRAINT` privileges.

**Notes**

- The `MODIFY SETTING` privilege allows modifying table engine settings. It doesn't affect settings or server configuration parameters.
- The `ATTACH` operation needs the [CREATE](#grant-create) privilege.
- The `DETACH` operation needs the [DROP](#grant-drop) privilege.
- To stop mutation by the [KILL MUTATION](misc.md#kill-mutation) query, you need to have a privilege to start this mutation. For example, if you want to stop the `ALTER UPDATE` query, you need the `ALTER UPDATE`, `ALTER TABLE`, or `ALTER` privilege.

### CREATE {#grant-create}

Allows executing [CREATE](create.md) and [ATTACH](misc.md#attach) DDL-queries according to the following hierarchy of privileges:

- `CREATE`. Level: `GROUP`
    - `CREATE DATABASE`. Level: `DATABASE`
    - `CREATE TABLE`. Level: `TABLE`
    - `CREATE VIEW`. Level: `VIEW`
    - `CREATE DICTIONARY`. Level: `DICTIONARY`
    - `CREATE TEMPORARY TABLE`. Level: `GLOBAL`

**Notes**

- To delete the created table, a user needs [DROP](#grant-drop).

### DROP {#grant-drop}

Allows executing [DROP](misc.md#drop) and [DETACH](misc.md#detach) queries according to the following hierarchy of privileges:

- `DROP`. Level: 
    - `DROP DATABASE`. Level: `DATABASE`
    - `DROP TABLE`. Level: `TABLE`
    - `DROP VIEW`. Level: `VIEW`
    - `DROP DICTIONARY`. Level: `DICTIONARY`


### TRUNCATE {#grant-truncate}

Allows executing [TRUNCATE](misc.md#truncate-statement) queries.

Privilege level: `TABLE`.

### OPTIMIZE {#grant-optimize}

Allows executing [OPTIMIZE TABLE](misc.md#misc_operations-optimize) queries.

Privilege level: `TABLE`.

### SHOW {#grant-show}

Allows executing `SHOW`, `DESCRIBE`, `USE`, and `EXISTS` queries according to the following hierarchy of privileges:

- `SHOW`. Level: `GROUP`
    - `SHOW DATABASES`. Level: `DATABASE`. Allows to execute `SHOW DATABASES`, `SHOW CREATE DATABASE`, `USE <database>` queries.
    - `SHOW TABLES`. Level: `TABLE`. Allows to execute `SHOW TABLES`, `EXISTS <table>`, `CHECK <table>` queries.
    - `SHOW COLUMNS`. Level: `COLUMN`.  Allows to execute `SHOW CREATE TABLE`, `DESCRIBE` queries.
    - `SHOW DICTIONARIES`. Level: `DICTIONARY`. Allows to execute `SHOW DICTIONARIES`, `SHOW CREATE DICTIONARY`, `EXISTS <dictionary>` queries.

**Notes**

A user has the `SHOW` privilege if it has any other privilege concerning the specified table, dictionary or database.


### KILL QUERY {#grant-kill-query}

Allows executing [KILL](misc.md#kill-query-statement) queries according to the following hierarchy of privileges:

Privilege level: `GLOBAL`.

**Notes**

`KILL QUERY` privilege allows one user to kill queries of other users.


### ACCESS MANAGEMENT {#grant-access-management}

Allows a user to execute queries that manage users, roles and row policies.

- `ACCESS MANAGEMENT`. Level: `GROUP`
    - `CREATE USER`. Level: `GLOBAL`
    - `ALTER USER`. Level: `GLOBAL`
    - `DROP USER`. Level: `GLOBAL`
    - `CREATE ROLE`. Level: `GLOBAL`
    - `ALTER ROLE`. Level: `GLOBAL`
    - `DROP ROLE`. Level: `GLOBAL`
    - `ROLE ADMIN`. Level: `GLOBAL`
    - `CREATE ROW POLICY`. Level: `GLOBAL`. Aliases: `CREATE POLICY`
    - `ALTER ROW POLICY`. Level: `GLOBAL`. Aliases: `ALTER POLICY`
    - `DROP ROW POLICY`. Level: `GLOBAL`. Aliases: `DROP POLICY`
    - `CREATE QUOTA`. Level: `GLOBAL`
    - `ALTER QUOTA`. Level: `GLOBAL`
    - `DROP QUOTA`. Level: `GLOBAL`
    - `CREATE SETTINGS PROFILE`. Level: `GLOBAL`. Aliases: `CREATE PROFILE`
    - `ALTER SETTINGS PROFILE`. Level: `GLOBAL`. Aliases: `ALTER PROFILE`
    - `DROP SETTINGS PROFILE`. Level: `GLOBAL`. Aliases: `DROP PROFILE`
    - `SHOW ACCESS`. Level: `GROUP`
        - `SHOW_USERS`. Level: `GLOBAL`. Aliases: `SHOW CREATE USER`
        - `SHOW_ROLES`. Level: `GLOBAL`. Aliases: `SHOW CREATE ROLE`
        - `SHOW_ROW_POLICIES`. Level: `GLOBAL`. Aliases: `SHOW POLICIES`, `SHOW CREATE ROW POLICY`, `SHOW CREATE POLICY`
        - `SHOW_QUOTAS`. Level: `GLOBAL`. Aliases: `SHOW CREATE QUOTA`
        - `SHOW_SETTINGS_PROFILES`. Level: `GLOBAL`. Aliases: `SHOW PROFILES`, `SHOW CREATE SETTINGS PROFILE`, `SHOW CREATE PROFILE`

The `ROLE ADMIN` privilege allows a user to assign and revoke any roles including those which are not assigned to the user with the admin option.

### SYSTEM {#grant-system}

Allows a user to execute [SYSTEM](system.md) queries according to the following hierarchy of privileges.

- `SYSTEM`. Level: `GROUP`
    - `SYSTEM SHUTDOWN`. Level: `GLOBAL`. Aliases: `SYSTEM KILL`, `SHUTDOWN`
    - `SYSTEM DROP CACHE`. Aliases: `DROP CACHE`
        - `SYSTEM DROP DNS CACHE`. Level: `GLOBAL`. Aliases: `SYSTEM DROP DNS`, `DROP DNS CACHE`, `DROP DNS`
        - `SYSTEM DROP MARK CACHE`. Level: `GLOBAL`. Aliases: `SYSTEM DROP MARK`, `DROP MARK CACHE`, `DROP MARKS`
        - `SYSTEM DROP UNCOMPRESSED CACHE`. Level: `GLOBAL`. Aliases: `SYSTEM DROP UNCOMPRESSED`, `DROP UNCOMPRESSED CACHE`, `DROP UNCOMPRESSED`
    - `SYSTEM RELOAD`. Level: `GROUP`
        - `SYSTEM RELOAD CONFIG`. Level: `GLOBAL`. Aliases: `RELOAD CONFIG`
        - `SYSTEM RELOAD DICTIONARY`. Level: `GLOBAL`. Aliases: `SYSTEM RELOAD DICTIONARIES`, `RELOAD DICTIONARY`, `RELOAD DICTIONARIES`
        - `SYSTEM RELOAD EMBEDDED DICTIONARIES`. Level: `GLOBAL`. Aliases: R`ELOAD EMBEDDED DICTIONARIES`
    - `SYSTEM MERGES`. Level: `TABLE`. Aliases: `SYSTEM STOP MERGES`, `SYSTEM START MERGES`, `STOP MERGES`, `START MERGES`
    - `SYSTEM TTL MERGES`. Level: `TABLE`. Aliases: `SYSTEM STOP TTL MERGES`, `SYSTEM START TTL MERGES`, `STOP TTL MERGES`, `START TTL MERGES`
    - `SYSTEM FETCHES`. Level: `TABLE`. Aliases: `SYSTEM STOP FETCHES`, `SYSTEM START FETCHES`, `STOP FETCHES`, `START FETCHES`
    - `SYSTEM MOVES`. Level: `TABLE`. Aliases: `SYSTEM STOP MOVES`, `SYSTEM START MOVES`, `STOP MOVES`, `START MOVES`
    - `SYSTEM SENDS`. Level: `GROUP`. Aliases: `SYSTEM STOP SENDS`, `SYSTEM START SENDS`, `STOP SENDS`, `START SENDS`
        - `SYSTEM DISTRIBUTED SENDS`. Level: `TABLE`. Aliases: `SYSTEM STOP DISTRIBUTED SENDS`, `SYSTEM START DISTRIBUTED SENDS`, `STOP DISTRIBUTED SENDS`, `START DISTRIBUTED SENDS`
        - `SYSTEM REPLICATED SENDS`. Level: `TABLE`. Aliases: `SYSTEM STOP REPLICATED SENDS`, `SYSTEM START REPLICATED SENDS`, `STOP REPLICATED SENDS`, `START REPLICATED SENDS`
    - `SYSTEM REPLICATION QUEUES`. Level: `TABLE`. Aliases: `SYSTEM STOP REPLICATION QUEUES`, `SYSTEM START REPLICATION QUEUES`, `STOP REPLICATION QUEUES`, `START REPLICATION QUEUES`
    - `SYSTEM SYNC REPLICA`. Level: `TABLE`. Aliases: `SYNC REPLICA`
    - `SYSTEM RESTART REPLICA`. Level: `TABLE`. Aliases: `RESTART REPLICA`
    - `SYSTEM FLUSH`. Level: `GROUP`
        - `SYSTEM FLUSH DISTRIBUTED`. Level: `TABLE`. Aliases: `FLUSH DISTRIBUTED`
        - `SYSTEM FLUSH LOGS`. Level: `GLOBAL`. Aliases: `FLUSH LOGS`

The `SYSTEM RELOAD EMBEDDED DICTIONARIES` privilege implicitly granted by the `SYSTEM RELOAD DICTIONARY ON *.*` privilege.


### INTROSPECTION {#grant-introspection}

Allows using [introspection](../../operations/optimizing-performance/sampling-query-profiler.md) functions.

- `INTROSPECTION`. Level: `GROUP`. Aliases: `INTROSPECTION FUNCTIONS`
    - `addressToLine`. Level: `GLOBAL`
    - `addressToSymbol`. Level: `GLOBAL`
    - `demangle`. Level: `GLOBAL`


### SOURCES {#grant-sources}

Allows using external data sources. Applies to [table engines](../../engines/table-engines/index.md) and [table functions](../table-functions/index.md#table-functions).

- `SOURCES`. Level: `GROUP`
    - `FILE`. Level: `GLOBAL`
    - `URL`. Level: `GLOBAL`
    - `REMOTE`. Level: `GLOBAL`
    - `YSQL`. Level: `GLOBAL`
    - `ODBC`. Level: `GLOBAL`
    - `JDBC`. Level: `GLOBAL`
    - `HDFS`. Level: `GLOBAL`
    - `S3`. Level: `GLOBAL`

The `SOURCES` privilege enables use of all the sources. Also you can grant a privilege for each source individually. To use sources, you need additional privileges.

Examples:

- To create a table with the [MySQL table engine](../../engines/table-engines/integrations/mysql.md), you need `CREATE TABLE (ON db.table_name)` and `MYSQL` privileges.
- To use the [mysql table function](../table-functions/mysql.md), you need `CREATE TEMPORARY TABLE` and `MYSQL` privileges.

### dictGet {#grant-dictget}

- `dictGet`. Aliases: `dictHas`, `dictGetHierarchy`, `dictIsIn`

Allows a user to execute [dictGet](../functions/ext-dict-functions.md#dictget), [dictHas](../functions/ext-dict-functions.md#dicthas), [dictGetHierarchy](../functions/ext-dict-functions.md#dictgethierarchy), [dictIsIn](../functions/ext-dict-functions.md#dictisin) functions.

Privilege level: `DICTIONARY`.

**Examples**

- `GRANT dictGet ON mydb.mydictionary TO john`
- `GRANT dictGet ON mydictionary TO john`

### ALL {#grant-all}

Grants all the privileges on regulated entity to a user account or a role.


### NONE {#grant-none}

Doesn't grant any privileges.


### ADMIN OPTION {#admin-option-privilege}

The `ADMIN OPTION` privilege allows a user to grant their role to another user.

[Original article](https://clickhouse.tech/docs/en/query_language/grant/) <!--hide--><|MERGE_RESOLUTION|>--- conflicted
+++ resolved
@@ -219,11 +219,7 @@
 
 ### SELECT {#grant-select}
 
-<<<<<<< HEAD
-Allows executing [SELECT](select.md) queries.
-=======
-Allows to perform [SELECT](select/index.md) queries.
->>>>>>> 97c2e549
+Allows executing [SELECT](select/index.md) queries.
 
 Privilege level: `COLUMN`.
 
