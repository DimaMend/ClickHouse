--- conflicted
+++ resolved
@@ -1528,11 +1528,7 @@
 
 ## isDecimalOverflow {#is-decimal-overflow}
 
-<<<<<<< HEAD
-Checks whether the [Decimal](../../sql-reference/data-types/decimal.md#decimalp-s-decimal32s-decimal64s-decimal128s-decimal256s) value is out of its (or specified) precision.
-=======
 Checks whether the [Decimal](../../sql-reference/data-types/decimal.md) value is out of its (or specified) precision.
->>>>>>> 4a6adac5
 
 **Syntax**
 
@@ -1542,13 +1538,8 @@
 
 **Parameters**
 
-<<<<<<< HEAD
--   `d` — value. [Decimal](../../sql-reference/data-types/decimal.md#decimalp-s-decimal32s-decimal64s-decimal128s-decimal256s).
--   `p` — precision. Optional. If omitted, the initial presicion of the first argument is used. Using of this paratemer could be helpful for data extraction to another DBMS or file. [UInt8](../../sql-reference/data-types/int-uint.md#uint-ranges). 
-=======
 -   `d` — value. [Decimal](../../sql-reference/data-types/decimal.md).
 -   `p` — precision. Optional. If omitted, the initial presicion of the first argument is used. Using of this paratemer could be helpful for data extraction to another DBMS or file. [UInt8](../../sql-reference/data-types/int-uint.md#uint-ranges).
->>>>>>> 4a6adac5
 
 **Returned values**
 
@@ -1584,11 +1575,7 @@
 
 **Parameters**
 
-<<<<<<< HEAD
--   `x` — [Int](../../sql-reference/data-types/int-uint.md) or [Decimal](../../sql-reference/data-types/decimal.md#decimalp-s-decimal32s-decimal64s-decimal128s-decimal256s) value.
-=======
 -   `x` — [Int](../../sql-reference/data-types/int-uint.md) or [Decimal](../../sql-reference/data-types/decimal.md) value.
->>>>>>> 4a6adac5
 
 **Returned value**
 
