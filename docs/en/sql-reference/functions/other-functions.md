--- conflicted
+++ resolved
@@ -1491,7 +1491,41 @@
 
 ```
 
-<<<<<<< HEAD
+## getSetting {#getSetting}
+
+Returns the current value of a [custom setting](../../operations/settings/index.md#custom_settings).
+
+**Syntax** 
+
+```sql
+getSetting('custom_setting');    
+```
+
+**Parameter** 
+
+-   `custom_setting` — The setting name. [String](../../sql-reference/data-types/string.md).
+
+**Returned value**
+
+-   The setting current value.
+
+**Example**
+
+```sql
+SET custom_a = 123;
+SELECT getSetting('custom_a');    
+```
+
+**Result**
+
+```
+123
+```
+
+**See Also** 
+
+-   [Custom Settings](../../operations/settings/index.md#custom_settings)
+
 ## isDecimalOverflow {#is-decimal-overflow}
 
 Checks whether the [Decimal](../../sql-reference/data-types/decimal.md#decimalp-s-decimal32s-decimal64s-decimal128s) value is out of its (or specified) precision.
@@ -1567,42 +1601,5 @@
 ``` text
 10	10	19	19	39	39
 ```
-=======
-## getSetting {#getSetting}
-
-Returns the current value of a [custom setting](../../operations/settings/index.md#custom_settings).
-
-**Syntax** 
-
-```sql
-getSetting('custom_setting');    
-```
-
-**Parameter** 
-
--   `custom_setting` — The setting name. [String](../../sql-reference/data-types/string.md).
-
-**Returned value**
-
--   The setting current value.
-
-**Example**
-
-```sql
-SET custom_a = 123;
-SELECT getSetting('custom_a');    
-```
-
-**Result**
-
-```
-123
-```
-
-**See Also** 
-
--   [Custom Settings](../../operations/settings/index.md#custom_settings)
-
->>>>>>> 1f2e867c
 
 [Original article](https://clickhouse.tech/docs/en/query_language/functions/other_functions/) <!--hide-->