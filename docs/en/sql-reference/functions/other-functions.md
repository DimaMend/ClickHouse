---
toc_priority: 66
toc_title: Other
---

# Other Functions {#other-functions}

## hostName() {#hostname}

Returns a string with the name of the host that this function was performed on. For distributed processing, this is the name of the remote server host, if the function is performed on a remote server.

## getMacro {#getmacro}

Gets a named value from the [macros](../../operations/server-configuration-parameters/settings.md#macros) section of the server configuration.

**Syntax**

``` sql
getMacro(name);
```

**Parameters**

-   `name` — Name to retrieve from the `macros` section. [String](../../sql-reference/data-types/string.md#string).

**Returned value**

-   Value of the specified macro.

Type: [String](../../sql-reference/data-types/string.md).

**Example**

The example `macros` section in the server configuration file:

``` xml
<macros>
    <test>Value</test>
</macros>
```

Query:

``` sql
SELECT getMacro('test');
```

Result:

``` text
┌─getMacro('test')─┐
│ Value            │
└──────────────────┘
```

An alternative way to get the same value:

``` sql
SELECT * FROM system.macros
WHERE macro = 'test';
```

``` text
┌─macro─┬─substitution─┐
│ test  │ Value        │
└───────┴──────────────┘
```

## FQDN {#fqdn}

Returns the fully qualified domain name.

**Syntax**

``` sql
fqdn();
```

This function is case-insensitive.

**Returned value**

-   String with the fully qualified domain name.

Type: `String`.

**Example**

Query:

``` sql
SELECT FQDN();
```

Result:

``` text
┌─FQDN()──────────────────────────┐
│ clickhouse.ru-central1.internal │
└─────────────────────────────────┘
```

## basename {#basename}

Extracts the trailing part of a string after the last slash or backslash. This function if often used to extract the filename from a path.

``` sql
basename( expr )
```

**Parameters**

-   `expr` — Expression resulting in a [String](../../sql-reference/data-types/string.md) type value. All the backslashes must be escaped in the resulting value.

**Returned Value**

A string that contains:

-   The trailing part of a string after the last slash or backslash.

        If the input string contains a path ending with slash or backslash, for example, `/` or `c:\`, the function returns an empty string.

-   The original string if there are no slashes or backslashes.

**Example**

``` sql
SELECT 'some/long/path/to/file' AS a, basename(a)
```

``` text
┌─a──────────────────────┬─basename('some\\long\\path\\to\\file')─┐
│ some\long\path\to\file │ file                                   │
└────────────────────────┴────────────────────────────────────────┘
```

``` sql
SELECT 'some\\long\\path\\to\\file' AS a, basename(a)
```

``` text
┌─a──────────────────────┬─basename('some\\long\\path\\to\\file')─┐
│ some\long\path\to\file │ file                                   │
└────────────────────────┴────────────────────────────────────────┘
```

``` sql
SELECT 'some-file-name' AS a, basename(a)
```

``` text
┌─a──────────────┬─basename('some-file-name')─┐
│ some-file-name │ some-file-name             │
└────────────────┴────────────────────────────┘
```

## visibleWidth(x) {#visiblewidthx}

Calculates the approximate width when outputting values to the console in text format (tab-separated).
This function is used by the system for implementing Pretty formats.

`NULL` is represented as a string corresponding to `NULL` in `Pretty` formats.

``` sql
SELECT visibleWidth(NULL)
```

``` text
┌─visibleWidth(NULL)─┐
│                  4 │
└────────────────────┘
```

## toTypeName(x) {#totypenamex}

Returns a string containing the type name of the passed argument.

If `NULL` is passed to the function as input, then it returns the `Nullable(Nothing)` type, which corresponds to an internal `NULL` representation in ClickHouse.

## blockSize() {#function-blocksize}

Gets the size of the block.
In ClickHouse, queries are always run on blocks (sets of column parts). This function allows getting the size of the block that you called it for.

## materialize(x) {#materializex}

Turns a constant into a full column containing just one value.
In ClickHouse, full columns and constants are represented differently in memory. Functions work differently for constant arguments and normal arguments (different code is executed), although the result is almost always the same. This function is for debugging this behavior.

## ignore(…) {#ignore}

Accepts any arguments, including `NULL`. Always returns 0.
However, the argument is still evaluated. This can be used for benchmarks.

## sleep(seconds) {#sleepseconds}

Sleeps ‘seconds’ seconds on each data block. You can specify an integer or a floating-point number.

## sleepEachRow(seconds) {#sleepeachrowseconds}

Sleeps ‘seconds’ seconds on each row. You can specify an integer or a floating-point number.

## currentDatabase() {#currentdatabase}

Returns the name of the current database.
You can use this function in table engine parameters in a CREATE TABLE query where you need to specify the database.

## currentUser() {#other-function-currentuser}

Returns the login of current user. Login of user, that initiated query, will be returned in case distibuted query.

``` sql
SELECT currentUser();
```

Alias: `user()`, `USER()`.

**Returned values**

-   Login of current user.
-   Login of user that initiated query in case of disributed query.

Type: `String`.

**Example**

Query:

``` sql
SELECT currentUser();
```

Result:

``` text
┌─currentUser()─┐
│ default       │
└───────────────┘
```

## isConstant {#is-constant}

Checks whether the argument is a constant expression.

A constant expression means an expression whose resulting value is known at the query analysis (i.e. before execution). For example, expressions over [literals](../../sql-reference/syntax.md#literals) are constant expressions.

The function is intended for development, debugging and demonstration.

**Syntax**

``` sql
isConstant(x)
```

**Parameters**

-   `x` — Expression to check.

**Returned values**

-   `1` — `x` is constant.
-   `0` — `x` is non-constant.

Type: [UInt8](../../sql-reference/data-types/int-uint.md).

**Examples**

Query:

``` sql
SELECT isConstant(x + 1) FROM (SELECT 43 AS x)
```

Result:

``` text
┌─isConstant(plus(x, 1))─┐
│                      1 │
└────────────────────────┘
```

Query:

``` sql
WITH 3.14 AS pi SELECT isConstant(cos(pi))
```

Result:

``` text
┌─isConstant(cos(pi))─┐
│                   1 │
└─────────────────────┘
```

Query:

``` sql
SELECT isConstant(number) FROM numbers(1)
```

Result:

``` text
┌─isConstant(number)─┐
│                  0 │
└────────────────────┘
```

## isFinite(x) {#isfinitex}

Accepts Float32 and Float64 and returns UInt8 equal to 1 if the argument is not infinite and not a NaN, otherwise 0.

## isInfinite(x) {#isinfinitex}

Accepts Float32 and Float64 and returns UInt8 equal to 1 if the argument is infinite, otherwise 0. Note that 0 is returned for a NaN.

## ifNotFinite {#ifnotfinite}

Checks whether floating point value is finite.

**Syntax**

    ifNotFinite(x,y)

**Parameters**

-   `x` — Value to be checked for infinity. Type: [Float\*](../../sql-reference/data-types/float.md).
-   `y` — Fallback value. Type: [Float\*](../../sql-reference/data-types/float.md).

**Returned value**

-   `x` if `x` is finite.
-   `y` if `x` is not finite.

**Example**

Query:

    SELECT 1/0 as infimum, ifNotFinite(infimum,42)

Result:

    ┌─infimum─┬─ifNotFinite(divide(1, 0), 42)─┐
    │     inf │                            42 │
    └─────────┴───────────────────────────────┘

You can get similar result by using [ternary operator](../../sql-reference/functions/conditional-functions.md#ternary-operator): `isFinite(x) ? x : y`.

## isNaN(x) {#isnanx}

Accepts Float32 and Float64 and returns UInt8 equal to 1 if the argument is a NaN, otherwise 0.

## hasColumnInTable(\[‘hostname’\[, ‘username’\[, ‘password’\]\],\] ‘database’, ‘table’, ‘column’) {#hascolumnintablehostname-username-password-database-table-column}

Accepts constant strings: database name, table name, and column name. Returns a UInt8 constant expression equal to 1 if there is a column, otherwise 0. If the hostname parameter is set, the test will run on a remote server.
The function throws an exception if the table does not exist.
For elements in a nested data structure, the function checks for the existence of a column. For the nested data structure itself, the function returns 0.

## bar {#function-bar}

Allows building a unicode-art diagram.

`bar(x, min, max, width)` draws a band with a width proportional to `(x - min)` and equal to `width` characters when `x = max`.

Parameters:

-   `x` — Size to display.
-   `min, max` — Integer constants. The value must fit in `Int64`.
-   `width` — Constant, positive integer, can be fractional.

The band is drawn with accuracy to one eighth of a symbol.

Example:

``` sql
SELECT
    toHour(EventTime) AS h,
    count() AS c,
    bar(c, 0, 600000, 20) AS bar
FROM test.hits
GROUP BY h
ORDER BY h ASC
```

``` text
┌──h─┬──────c─┬─bar────────────────┐
│  0 │ 292907 │ █████████▋         │
│  1 │ 180563 │ ██████             │
│  2 │ 114861 │ ███▋               │
│  3 │  85069 │ ██▋                │
│  4 │  68543 │ ██▎                │
│  5 │  78116 │ ██▌                │
│  6 │ 113474 │ ███▋               │
│  7 │ 170678 │ █████▋             │
│  8 │ 278380 │ █████████▎         │
│  9 │ 391053 │ █████████████      │
│ 10 │ 457681 │ ███████████████▎   │
│ 11 │ 493667 │ ████████████████▍  │
│ 12 │ 509641 │ ████████████████▊  │
│ 13 │ 522947 │ █████████████████▍ │
│ 14 │ 539954 │ █████████████████▊ │
│ 15 │ 528460 │ █████████████████▌ │
│ 16 │ 539201 │ █████████████████▊ │
│ 17 │ 523539 │ █████████████████▍ │
│ 18 │ 506467 │ ████████████████▊  │
│ 19 │ 520915 │ █████████████████▎ │
│ 20 │ 521665 │ █████████████████▍ │
│ 21 │ 542078 │ ██████████████████ │
│ 22 │ 493642 │ ████████████████▍  │
│ 23 │ 400397 │ █████████████▎     │
└────┴────────┴────────────────────┘
```

## transform {#transform}

Transforms a value according to the explicitly defined mapping of some elements to other ones.
There are two variations of this function:

### transform(x, array\_from, array\_to, default) {#transformx-array-from-array-to-default}

`x` – What to transform.

`array_from` – Constant array of values for converting.

`array_to` – Constant array of values to convert the values in ‘from’ to.

`default` – Which value to use if ‘x’ is not equal to any of the values in ‘from’.

`array_from` and `array_to` – Arrays of the same size.

Types:

`transform(T, Array(T), Array(U), U) -> U`

`T` and `U` can be numeric, string, or Date or DateTime types.
Where the same letter is indicated (T or U), for numeric types these might not be matching types, but types that have a common type.
For example, the first argument can have the Int64 type, while the second has the Array(UInt16) type.

If the ‘x’ value is equal to one of the elements in the ‘array\_from’ array, it returns the existing element (that is numbered the same) from the ‘array\_to’ array. Otherwise, it returns ‘default’. If there are multiple matching elements in ‘array\_from’, it returns one of the matches.

Example:

``` sql
SELECT
    transform(SearchEngineID, [2, 3], ['Yandex', 'Google'], 'Other') AS title,
    count() AS c
FROM test.hits
WHERE SearchEngineID != 0
GROUP BY title
ORDER BY c DESC
```

``` text
┌─title─────┬──────c─┐
│ Yandex    │ 498635 │
│ Google    │ 229872 │
│ Other     │ 104472 │
└───────────┴────────┘
```

### transform(x, array\_from, array\_to) {#transformx-array-from-array-to}

Differs from the first variation in that the ‘default’ argument is omitted.
If the ‘x’ value is equal to one of the elements in the ‘array\_from’ array, it returns the matching element (that is numbered the same) from the ‘array\_to’ array. Otherwise, it returns ‘x’.

Types:

`transform(T, Array(T), Array(T)) -> T`

Example:

``` sql
SELECT
    transform(domain(Referer), ['yandex.ru', 'google.ru', 'vk.com'], ['www.yandex', 'example.com']) AS s,
    count() AS c
FROM test.hits
GROUP BY domain(Referer)
ORDER BY count() DESC
LIMIT 10
```

``` text
┌─s──────────────┬───────c─┐
│                │ 2906259 │
│ www.yandex     │  867767 │
│ ███████.ru     │  313599 │
│ mail.yandex.ru │  107147 │
│ ██████.ru      │  100355 │
│ █████████.ru   │   65040 │
│ news.yandex.ru │   64515 │
│ ██████.net     │   59141 │
│ example.com    │   57316 │
└────────────────┴─────────┘
```

## formatReadableSize(x) {#formatreadablesizex}

Accepts the size (number of bytes). Returns a rounded size with a suffix (KiB, MiB, etc.) as a string.

Example:

``` sql
SELECT
    arrayJoin([1, 1024, 1024*1024, 192851925]) AS filesize_bytes,
    formatReadableSize(filesize_bytes) AS filesize
```

``` text
┌─filesize_bytes─┬─filesize───┐
│              1 │ 1.00 B     │
│           1024 │ 1.00 KiB   │
│        1048576 │ 1.00 MiB   │
│      192851925 │ 183.92 MiB │
└────────────────┴────────────┘
```

## least(a, b) {#leasta-b}

Returns the smallest value from a and b.

## greatest(a, b) {#greatesta-b}

Returns the largest value of a and b.

## uptime() {#uptime}

Returns the server’s uptime in seconds.

## version() {#version}

Returns the version of the server as a string.

## timezone() {#timezone}

Returns the timezone of the server.

## blockNumber {#blocknumber}

Returns the sequence number of the data block where the row is located.

## rowNumberInBlock {#function-rownumberinblock}

Returns the ordinal number of the row in the data block. Different data blocks are always recalculated.

## rowNumberInAllBlocks() {#rownumberinallblocks}

Returns the ordinal number of the row in the data block. This function only considers the affected data blocks.

## neighbor {#neighbor}

The window function that provides access to a row at a specified offset which comes before or after the current row of a given column.

**Syntax**

``` sql
neighbor(column, offset[, default_value])
```

The result of the function depends on the affected data blocks and the order of data in the block.
If you make a subquery with ORDER BY and call the function from outside the subquery, you can get the expected result.

**Parameters**

-   `column` — A column name or scalar expression.
-   `offset` — The number of rows forwards or backwards from the current row of `column`. [Int64](../../sql-reference/data-types/int-uint.md).
-   `default_value` — Optional. The value to be returned if offset goes beyond the scope of the block. Type of data blocks affected.

**Returned values**

-   Value for `column` in `offset` distance from current row if `offset` value is not outside block bounds.
-   Default value for `column` if `offset` value is outside block bounds. If `default_value` is given, then it will be used.

Type: type of data blocks affected or default value type.

**Example**

Query:

``` sql
SELECT number, neighbor(number, 2) FROM system.numbers LIMIT 10;
```

Result:

``` text
┌─number─┬─neighbor(number, 2)─┐
│      0 │                   2 │
│      1 │                   3 │
│      2 │                   4 │
│      3 │                   5 │
│      4 │                   6 │
│      5 │                   7 │
│      6 │                   8 │
│      7 │                   9 │
│      8 │                   0 │
│      9 │                   0 │
└────────┴─────────────────────┘
```

Query:

``` sql
SELECT number, neighbor(number, 2, 999) FROM system.numbers LIMIT 10;
```

Result:

``` text
┌─number─┬─neighbor(number, 2, 999)─┐
│      0 │                        2 │
│      1 │                        3 │
│      2 │                        4 │
│      3 │                        5 │
│      4 │                        6 │
│      5 │                        7 │
│      6 │                        8 │
│      7 │                        9 │
│      8 │                      999 │
│      9 │                      999 │
└────────┴──────────────────────────┘
```

This function can be used to compute year-over-year metric value:

Query:

``` sql
WITH toDate('2018-01-01') AS start_date
SELECT
    toStartOfMonth(start_date + (number * 32)) AS month,
    toInt32(month) % 100 AS money,
    neighbor(money, -12) AS prev_year,
    round(prev_year / money, 2) AS year_over_year
FROM numbers(16)
```

Result:

``` text
┌──────month─┬─money─┬─prev_year─┬─year_over_year─┐
│ 2018-01-01 │    32 │         0 │              0 │
│ 2018-02-01 │    63 │         0 │              0 │
│ 2018-03-01 │    91 │         0 │              0 │
│ 2018-04-01 │    22 │         0 │              0 │
│ 2018-05-01 │    52 │         0 │              0 │
│ 2018-06-01 │    83 │         0 │              0 │
│ 2018-07-01 │    13 │         0 │              0 │
│ 2018-08-01 │    44 │         0 │              0 │
│ 2018-09-01 │    75 │         0 │              0 │
│ 2018-10-01 │     5 │         0 │              0 │
│ 2018-11-01 │    36 │         0 │              0 │
│ 2018-12-01 │    66 │         0 │              0 │
│ 2019-01-01 │    97 │        32 │           0.33 │
│ 2019-02-01 │    28 │        63 │           2.25 │
│ 2019-03-01 │    56 │        91 │           1.62 │
│ 2019-04-01 │    87 │        22 │           0.25 │
└────────────┴───────┴───────────┴────────────────┘
```

## runningDifference(x) {#other_functions-runningdifference}

Calculates the difference between successive row values ​​in the data block.
Returns 0 for the first row and the difference from the previous row for each subsequent row.

The result of the function depends on the affected data blocks and the order of data in the block.
If you make a subquery with ORDER BY and call the function from outside the subquery, you can get the expected result.

Example:

``` sql
SELECT
    EventID,
    EventTime,
    runningDifference(EventTime) AS delta
FROM
(
    SELECT
        EventID,
        EventTime
    FROM events
    WHERE EventDate = '2016-11-24'
    ORDER BY EventTime ASC
    LIMIT 5
)
```

``` text
┌─EventID─┬───────────EventTime─┬─delta─┐
│    1106 │ 2016-11-24 00:00:04 │     0 │
│    1107 │ 2016-11-24 00:00:05 │     1 │
│    1108 │ 2016-11-24 00:00:05 │     0 │
│    1109 │ 2016-11-24 00:00:09 │     4 │
│    1110 │ 2016-11-24 00:00:10 │     1 │
└─────────┴─────────────────────┴───────┘
```

Please note - block size affects the result. With each new block, the `runningDifference` state is reset.

``` sql
SELECT
    number,
    runningDifference(number + 1) AS diff
FROM numbers(100000)
WHERE diff != 1
```

``` text
┌─number─┬─diff─┐
│      0 │    0 │
└────────┴──────┘
┌─number─┬─diff─┐
│  65536 │    0 │
└────────┴──────┘
```

``` sql
set max_block_size=100000 -- default value is 65536!

SELECT
    number,
    runningDifference(number + 1) AS diff
FROM numbers(100000)
WHERE diff != 1
```

``` text
┌─number─┬─diff─┐
│      0 │    0 │
└────────┴──────┘
```

## runningDifferenceStartingWithFirstValue {#runningdifferencestartingwithfirstvalue}

Same as for [runningDifference](../../sql-reference/functions/other-functions.md#other_functions-runningdifference), the difference is the value of the first row, returned the value of the first row, and each subsequent row returns the difference from the previous row.

## MACNumToString(num) {#macnumtostringnum}

Accepts a UInt64 number. Interprets it as a MAC address in big endian. Returns a string containing the corresponding MAC address in the format AA:BB:CC:DD:EE:FF (colon-separated numbers in hexadecimal form).

## MACStringToNum(s) {#macstringtonums}

The inverse function of MACNumToString. If the MAC address has an invalid format, it returns 0.

## MACStringToOUI(s) {#macstringtoouis}

Accepts a MAC address in the format AA:BB:CC:DD:EE:FF (colon-separated numbers in hexadecimal form). Returns the first three octets as a UInt64 number. If the MAC address has an invalid format, it returns 0.

## getSizeOfEnumType {#getsizeofenumtype}

Returns the number of fields in [Enum](../../sql-reference/data-types/enum.md).

``` sql
getSizeOfEnumType(value)
```

**Parameters:**

-   `value` — Value of type `Enum`.

**Returned values**

-   The number of fields with `Enum` input values.
-   An exception is thrown if the type is not `Enum`.

**Example**

``` sql
SELECT getSizeOfEnumType( CAST('a' AS Enum8('a' = 1, 'b' = 2) ) ) AS x
```

``` text
┌─x─┐
│ 2 │
└───┘
```

## blockSerializedSize {#blockserializedsize}

Returns size on disk (without taking into account compression).

``` sql
blockSerializedSize(value[, value[, ...]])
```

**Parameters**

-   `value` — Any value.

**Returned values**

-   The number of bytes that will be written to disk for block of values (without compression).

**Example**

Query:

``` sql
SELECT blockSerializedSize(maxState(1)) as x
```

Result:

``` text
┌─x─┐
│ 2 │
└───┘
```

## toColumnTypeName {#tocolumntypename}

Returns the name of the class that represents the data type of the column in RAM.

``` sql
toColumnTypeName(value)
```

**Parameters:**

-   `value` — Any type of value.

**Returned values**

-   A string with the name of the class that is used for representing the `value` data type in RAM.

**Example of the difference between`toTypeName ' and ' toColumnTypeName`**

``` sql
SELECT toTypeName(CAST('2018-01-01 01:02:03' AS DateTime))
```

``` text
┌─toTypeName(CAST('2018-01-01 01:02:03', 'DateTime'))─┐
│ DateTime                                            │
└─────────────────────────────────────────────────────┘
```

``` sql
SELECT toColumnTypeName(CAST('2018-01-01 01:02:03' AS DateTime))
```

``` text
┌─toColumnTypeName(CAST('2018-01-01 01:02:03', 'DateTime'))─┐
│ Const(UInt32)                                             │
└───────────────────────────────────────────────────────────┘
```

The example shows that the `DateTime` data type is stored in memory as `Const(UInt32)`.

## dumpColumnStructure {#dumpcolumnstructure}

Outputs a detailed description of data structures in RAM

``` sql
dumpColumnStructure(value)
```

**Parameters:**

-   `value` — Any type of value.

**Returned values**

-   A string describing the structure that is used for representing the `value` data type in RAM.

**Example**

``` sql
SELECT dumpColumnStructure(CAST('2018-01-01 01:02:03', 'DateTime'))
```

``` text
┌─dumpColumnStructure(CAST('2018-01-01 01:02:03', 'DateTime'))─┐
│ DateTime, Const(size = 1, UInt32(size = 1))                  │
└──────────────────────────────────────────────────────────────┘
```

## defaultValueOfArgumentType {#defaultvalueofargumenttype}

Outputs the default value for the data type.

Does not include default values for custom columns set by the user.

``` sql
defaultValueOfArgumentType(expression)
```

**Parameters:**

-   `expression` — Arbitrary type of value or an expression that results in a value of an arbitrary type.

**Returned values**

-   `0` for numbers.
-   Empty string for strings.
-   `ᴺᵁᴸᴸ` for [Nullable](../../sql-reference/data-types/nullable.md).

**Example**

``` sql
SELECT defaultValueOfArgumentType( CAST(1 AS Int8) )
```

``` text
┌─defaultValueOfArgumentType(CAST(1, 'Int8'))─┐
│                                           0 │
└─────────────────────────────────────────────┘
```

``` sql
SELECT defaultValueOfArgumentType( CAST(1 AS Nullable(Int8) ) )
```

``` text
┌─defaultValueOfArgumentType(CAST(1, 'Nullable(Int8)'))─┐
│                                                  ᴺᵁᴸᴸ │
└───────────────────────────────────────────────────────┘
```

## replicate {#other-functions-replicate}

Creates an array with a single value.

Used for internal implementation of [arrayJoin](../../sql-reference/functions/array-join.md#functions_arrayjoin).

``` sql
SELECT replicate(x, arr);
```

**Parameters:**

-   `arr` — Original array. ClickHouse creates a new array of the same length as the original and fills it with the value `x`.
-   `x` — The value that the resulting array will be filled with.

**Returned value**

An array filled with the value `x`.

Type: `Array`.

**Example**

Query:

``` sql
SELECT replicate(1, ['a', 'b', 'c'])
```

Result:

``` text
┌─replicate(1, ['a', 'b', 'c'])─┐
│ [1,1,1]                       │
└───────────────────────────────┘
```

## filesystemAvailable {#filesystemavailable}

Returns amount of remaining space on the filesystem where the files of the databases located. It is always smaller than total free space ([filesystemFree](#filesystemfree)) because some space is reserved for OS.

**Syntax**

``` sql
filesystemAvailable()
```

**Returned value**

-   The amount of remaining space available in bytes.

Type: [UInt64](../../sql-reference/data-types/int-uint.md).

**Example**

Query:

``` sql
SELECT formatReadableSize(filesystemAvailable()) AS "Available space", toTypeName(filesystemAvailable()) AS "Type";
```

Result:

``` text
┌─Available space─┬─Type───┐
│ 30.75 GiB       │ UInt64 │
└─────────────────┴────────┘
```

## filesystemFree {#filesystemfree}

Returns total amount of the free space on the filesystem where the files of the databases located. See also `filesystemAvailable`

**Syntax**

``` sql
filesystemFree()
```

**Returned value**

-   Amount of free space in bytes.

Type: [UInt64](../../sql-reference/data-types/int-uint.md).

**Example**

Query:

``` sql
SELECT formatReadableSize(filesystemFree()) AS "Free space", toTypeName(filesystemFree()) AS "Type";
```

Result:

``` text
┌─Free space─┬─Type───┐
│ 32.39 GiB  │ UInt64 │
└────────────┴────────┘
```

## filesystemCapacity {#filesystemcapacity}

Returns the capacity of the filesystem in bytes. For evaluation, the [path](../../operations/server-configuration-parameters/settings.md#server_configuration_parameters-path) to the data directory must be configured.

**Syntax**

``` sql
filesystemCapacity()
```

**Returned value**

-   Capacity information of the filesystem in bytes.

Type: [UInt64](../../sql-reference/data-types/int-uint.md).

**Example**

Query:

``` sql
SELECT formatReadableSize(filesystemCapacity()) AS "Capacity", toTypeName(filesystemCapacity()) AS "Type"
```

Result:

``` text
┌─Capacity──┬─Type───┐
│ 39.32 GiB │ UInt64 │
└───────────┴────────┘
```

## finalizeAggregation {#function-finalizeaggregation}

Takes state of aggregate function. Returns result of aggregation (finalized state).

## runningAccumulate {#runningaccumulate}

Accumulates states of an aggregate function for each row of a data block.

!!! warning "Warning"
    The state is reset for each new data block.

**Syntax**

``` sql
runningAccumulate(agg_state[, grouping]);
```

**Parameters**

-   `agg_state` — State of the aggregate function. [AggregateFunction](../../sql-reference/data-types/aggregatefunction.md#data-type-aggregatefunction).
-   `grouping` — Grouping key. Optional. The state of the function is reset if the `grouping` value is changed. It can be any of the [supported data types](../../sql-reference/data-types/index.md) for which the equality operator is defined.

**Returned value**

-   Each resulting row contains a result of the aggregate function, accumulated for all the input rows from 0 to the current position. `runningAccumulate` resets states for each new data block or when the `grouping` value changes.

Type depends on the aggregate function used.

**Examples**

Consider how you can use `runningAccumulate` to find the cumulative sum of numbers without and with grouping.

Query:

``` sql
SELECT k, runningAccumulate(sum_k) AS res FROM (SELECT number as k, sumState(k) AS sum_k FROM numbers(10) GROUP BY k ORDER BY k);
```

Result:

``` text
┌─k─┬─res─┐
│ 0 │   0 │
│ 1 │   1 │
│ 2 │   3 │
│ 3 │   6 │
│ 4 │  10 │
│ 5 │  15 │
│ 6 │  21 │
│ 7 │  28 │
│ 8 │  36 │
│ 9 │  45 │
└───┴─────┘
```

The subquery generates `sumState` for every number from `0` to `9`. `sumState` returns the state of the [sum](../../sql-reference/aggregate-functions/reference/sum.md) function that contains the sum of a single number.

The whole query does the following:

1.  For the first row, `runningAccumulate` takes `sumState(0)` and returns `0`.
2.  For the second row, the function merges `sumState(0)` and `sumState(1)` resulting in `sumState(0 + 1)`, and returns `1` as a result.
3.  For the third row, the function merges `sumState(0 + 1)` and `sumState(2)` resulting in `sumState(0 + 1 + 2)`, and returns `3` as a result.
4.  The actions are repeated until the block ends.

The following example shows the `groupping` parameter usage:

Query:

``` sql
SELECT
    grouping,
    item,
    runningAccumulate(state, grouping) AS res
FROM
(
    SELECT
        toInt8(number / 4) AS grouping,
        number AS item,
        sumState(number) AS state
    FROM numbers(15)
    GROUP BY item
    ORDER BY item ASC
);
```

Result:

``` text
┌─grouping─┬─item─┬─res─┐
│        0 │    0 │   0 │
│        0 │    1 │   1 │
│        0 │    2 │   3 │
│        0 │    3 │   6 │
│        1 │    4 │   4 │
│        1 │    5 │   9 │
│        1 │    6 │  15 │
│        1 │    7 │  22 │
│        2 │    8 │   8 │
│        2 │    9 │  17 │
│        2 │   10 │  27 │
│        2 │   11 │  38 │
│        3 │   12 │  12 │
│        3 │   13 │  25 │
│        3 │   14 │  39 │
└──────────┴──────┴─────┘
```

As you can see, `runningAccumulate` merges states for each group of rows separately.

## joinGet {#joinget}

The function lets you extract data from the table the same way as from a [dictionary](../../sql-reference/dictionaries/index.md).

Gets data from [Join](../../engines/table-engines/special/join.md#creating-a-table) tables using the specified join key.

Only supports tables created with the `ENGINE = Join(ANY, LEFT, <join_keys>)` statement.

**Syntax**

``` sql
joinGet(join_storage_table_name, `value_column`, join_keys)
```

**Parameters**

-   `join_storage_table_name` — an [identifier](../../sql-reference/syntax.md#syntax-identifiers) indicates where search is performed. The identifier is searched in the default database (see parameter `default_database` in the config file). To override the default database, use the `USE db_name` or specify the database and the table through the separator `db_name.db_table`, see the example.
-   `value_column` — name of the column of the table that contains required data.
-   `join_keys` — list of keys.

**Returned value**

Returns list of values corresponded to list of keys.

If certain doesn’t exist in source table then `0` or `null` will be returned based on [join\_use\_nulls](../../operations/settings/settings.md#join_use_nulls) setting.

More info about `join_use_nulls` in [Join operation](../../engines/table-engines/special/join.md).

**Example**

Input table:

``` sql
CREATE DATABASE db_test
CREATE TABLE db_test.id_val(`id` UInt32, `val` UInt32) ENGINE = Join(ANY, LEFT, id) SETTINGS join_use_nulls = 1
INSERT INTO db_test.id_val VALUES (1,11)(2,12)(4,13)
```

``` text
┌─id─┬─val─┐
│  4 │  13 │
│  2 │  12 │
│  1 │  11 │
└────┴─────┘
```

Query:

``` sql
SELECT joinGet(db_test.id_val,'val',toUInt32(number)) from numbers(4) SETTINGS join_use_nulls = 1
```

Result:

``` text
┌─joinGet(db_test.id_val, 'val', toUInt32(number))─┐
│                                                0 │
│                                               11 │
│                                               12 │
│                                                0 │
└──────────────────────────────────────────────────┘
```

## modelEvaluate(model\_name, …) {#function-modelevaluate}

Evaluate external model.
Accepts a model name and model arguments. Returns Float64.

## throwIf(x\[, custom\_message\]) {#throwifx-custom-message}

Throw an exception if the argument is non zero.
custom\_message - is an optional parameter: a constant string, provides an error message

``` sql
SELECT throwIf(number = 3, 'Too many') FROM numbers(10);
```

``` text
↙ Progress: 0.00 rows, 0.00 B (0.00 rows/s., 0.00 B/s.) Received exception from server (version 19.14.1):
Code: 395. DB::Exception: Received from localhost:9000. DB::Exception: Too many.
```

## identity {#identity}

Returns the same value that was used as its argument. Used for debugging and testing, allows to cancel using index, and get the query performance of a full scan. When query is analyzed for possible use of index, the analyzer doesn’t look inside `identity` functions.

**Syntax**

``` sql
identity(x)
```

**Example**

Query:

``` sql
SELECT identity(42)
```

Result:

``` text
┌─identity(42)─┐
│           42 │
└──────────────┘
```

## randomPrintableASCII {#randomascii}

Generates a string with a random set of [ASCII](https://en.wikipedia.org/wiki/ASCII#Printable_characters) printable characters.

**Syntax**

``` sql
randomPrintableASCII(length)
```

**Parameters**

-   `length` — Resulting string length. Positive integer.

        If you pass `length < 0`, behavior of the function is undefined.

**Returned value**

-   String with a random set of [ASCII](https://en.wikipedia.org/wiki/ASCII#Printable_characters) printable characters.

Type: [String](../../sql-reference/data-types/string.md)

**Example**

``` sql
SELECT number, randomPrintableASCII(30) as str, length(str) FROM system.numbers LIMIT 3
```

``` text
┌─number─┬─str────────────────────────────┬─length(randomPrintableASCII(30))─┐
│      0 │ SuiCOSTvC0csfABSw=UcSzp2.`rv8x │                               30 │
│      1 │ 1Ag NlJ &RCN:*>HVPG;PE-nO"SUFD │                               30 │
│      2 │ /"+<"wUTh:=LjJ Vm!c&hI*m#XTfzz │                               30 │
└────────┴────────────────────────────────┴──────────────────────────────────┘
```

<<<<<<< HEAD
[Original article](https://clickhouse.tech/docs/en/query_language/functions/other_functions/) <!--hide-->

## randomFixedString {#randomfixedstring}

Generates a random string of a specified length. Symbols in use — all the bytes, including the null.
=======
## randomString {#randomstring}

Generates a binary string of the specified length filled with random bytes (including zero bytes).
>>>>>>> c97fb4b0

**Syntax**

``` sql
<<<<<<< HEAD
randomFixedString(length);
=======
randomString(length)
>>>>>>> c97fb4b0
```

**Parameters**

<<<<<<< HEAD
-   `length` — Required number of symbols in the resulting string. [UInt64](../../sql-reference/data-types/int-uint.md).

**Returned value(s)**

-   String of random symbols.

Type: [FixedString](../../sql-reference/data-types/fixedstring.md).

**Example**

*Result of the function*

Query:

```sql 
SELECT randomFixedString(13)
=======
-   `length` — String length. Positive integer.

**Returned value**

-   String filled with random bytes.

Type: [String](../../sql-reference/data-types/string.md).

**Example**

Query:

``` sql
SELECT randomString(30) AS str, length(str) AS len FROM numbers(2) FORMAT Vertical;
>>>>>>> c97fb4b0
```

Result:

<<<<<<< HEAD
```text
┌─randomFixedString(13)─┐
│ ▒E▒\▒▒{ ki▒▒▒         │
└───────────────────────┘

```
*The result`s type*

Query:

```sql
SELECT randomFixedString(13) as rnd, toTypeName(rnd)
=======
``` text
Row 1:
──────
str: 3 G  :   pT ?w тi  k aV f6
len: 30

Row 2:
──────
str: 9 ,]    ^   )  ]??  8
len: 30
```

**See Also**

-   [generateRandom](../../sql-reference/table-functions/generate.md#generaterandom)
-   [randomPrintableASCII](../../sql-reference/functions/other-functions.md#randomascii)


## randomStringUTF8 {#randomstringutf8}

Generates a random string of a specified length. Result string contains valid UTF-8 code points. The value of code points may be outside of the range of assigned Unicode.

**Syntax**

``` sql
randomStringUTF8(length);
```

**Parameters**

-   `length` — Required length of the resulting string in code points. [UInt64](../../sql-reference/data-types/int-uint.md).

**Returned value(s)**

-   UTF-8 random string.

Type: [String](../../sql-reference/data-types/string.md).

**Example**

Query:

```sql 
SELECT randomStringUTF8(13)
>>>>>>> c97fb4b0
```

Result:

<<<<<<< HEAD
```text
┌─rnd──────┬─toTypeName(randomFixedString(13))─┐
│ j▒h㋖HɨZ'▒ │ FixedString(13)                 │
└──────────┴───────────────────────────────────┘

```
=======
```text 
┌─randomStringUTF8(13)─┐
│ 𘤗𙉝д兠庇󡅴󱱎󦐪􂕌𔊹𓰛   │
└──────────────────────┘

```

[Original article](https://clickhouse.tech/docs/en/query_language/functions/other_functions/) <!--hide-->
>>>>>>> c97fb4b0
<|MERGE_RESOLUTION|>--- conflicted
+++ resolved
@@ -1303,31 +1303,105 @@
 └────────┴────────────────────────────────┴──────────────────────────────────┘
 ```
 
-<<<<<<< HEAD
+## randomString {#randomstring}
+
+Generates a binary string of the specified length filled with random bytes (including zero bytes).
+
+**Syntax**
+
+``` sql
+randomString(length)
+```
+
+**Parameters**
+
+-   `length` — String length. Positive integer.
+
+**Returned value**
+
+-   String filled with random bytes.
+
+Type: [String](../../sql-reference/data-types/string.md).
+
+**Example**
+
+Query:
+
+``` sql
+SELECT randomString(30) AS str, length(str) AS len FROM numbers(2) FORMAT Vertical;
+```
+
+Result:
+
+``` text
+Row 1:
+──────
+str: 3 G  :   pT ?w тi  k aV f6
+len: 30
+
+Row 2:
+──────
+str: 9 ,]    ^   )  ]??  8
+len: 30
+```
+
+**See Also**
+
+-   [generateRandom](../../sql-reference/table-functions/generate.md#generaterandom)
+-   [randomPrintableASCII](../../sql-reference/functions/other-functions.md#randomascii)
+
+
+## randomStringUTF8 {#randomstringutf8}
+
+Generates a random string of a specified length. Result string contains valid UTF-8 code points. The value of code points may be outside of the range of assigned Unicode.
+
+**Syntax**
+
+``` sql
+randomStringUTF8(length);
+```
+
+**Parameters**
+
+-   `length` — Required length of the resulting string in code points. [UInt64](../../sql-reference/data-types/int-uint.md).
+
+**Returned value(s)**
+
+-   UTF-8 random string.
+
+Type: [String](../../sql-reference/data-types/string.md).
+
+**Example**
+
+Query:
+
+```sql 
+SELECT randomStringUTF8(13)
+```
+
+Result:
+
+```text 
+┌─randomStringUTF8(13)─┐
+│ 𘤗𙉝д兠庇󡅴󱱎󦐪􂕌𔊹𓰛   │
+└──────────────────────┘
+
+```
+
 [Original article](https://clickhouse.tech/docs/en/query_language/functions/other_functions/) <!--hide-->
 
 ## randomFixedString {#randomfixedstring}
 
 Generates a random string of a specified length. Symbols in use — all the bytes, including the null.
-=======
-## randomString {#randomstring}
-
-Generates a binary string of the specified length filled with random bytes (including zero bytes).
->>>>>>> c97fb4b0
 
 **Syntax**
 
 ``` sql
-<<<<<<< HEAD
 randomFixedString(length);
-=======
-randomString(length)
->>>>>>> c97fb4b0
 ```
 
 **Parameters**
 
-<<<<<<< HEAD
 -   `length` — Required number of symbols in the resulting string. [UInt64](../../sql-reference/data-types/int-uint.md).
 
 **Returned value(s)**
@@ -1344,27 +1418,10 @@
 
 ```sql 
 SELECT randomFixedString(13)
-=======
--   `length` — String length. Positive integer.
-
-**Returned value**
-
--   String filled with random bytes.
-
-Type: [String](../../sql-reference/data-types/string.md).
-
-**Example**
-
-Query:
-
-``` sql
-SELECT randomString(30) AS str, length(str) AS len FROM numbers(2) FORMAT Vertical;
->>>>>>> c97fb4b0
-```
-
-Result:
-
-<<<<<<< HEAD
+```
+
+Result:
+
 ```text
 ┌─randomFixedString(13)─┐
 │ ▒E▒\▒▒{ ki▒▒▒         │
@@ -1377,70 +1434,13 @@
 
 ```sql
 SELECT randomFixedString(13) as rnd, toTypeName(rnd)
-=======
-``` text
-Row 1:
-──────
-str: 3 G  :   pT ?w тi  k aV f6
-len: 30
-
-Row 2:
-──────
-str: 9 ,]    ^   )  ]??  8
-len: 30
-```
-
-**See Also**
-
--   [generateRandom](../../sql-reference/table-functions/generate.md#generaterandom)
--   [randomPrintableASCII](../../sql-reference/functions/other-functions.md#randomascii)
-
-
-## randomStringUTF8 {#randomstringutf8}
-
-Generates a random string of a specified length. Result string contains valid UTF-8 code points. The value of code points may be outside of the range of assigned Unicode.
-
-**Syntax**
-
-``` sql
-randomStringUTF8(length);
-```
-
-**Parameters**
-
--   `length` — Required length of the resulting string in code points. [UInt64](../../sql-reference/data-types/int-uint.md).
-
-**Returned value(s)**
-
--   UTF-8 random string.
-
-Type: [String](../../sql-reference/data-types/string.md).
-
-**Example**
-
-Query:
-
-```sql 
-SELECT randomStringUTF8(13)
->>>>>>> c97fb4b0
-```
-
-Result:
-
-<<<<<<< HEAD
+```
+
+Result:
+
 ```text
 ┌─rnd──────┬─toTypeName(randomFixedString(13))─┐
 │ j▒h㋖HɨZ'▒ │ FixedString(13)                 │
 └──────────┴───────────────────────────────────┘
 
-```
-=======
-```text 
-┌─randomStringUTF8(13)─┐
-│ 𘤗𙉝д兠庇󡅴󱱎󦐪􂕌𔊹𓰛   │
-└──────────────────────┘
-
-```
-
-[Original article](https://clickhouse.tech/docs/en/query_language/functions/other_functions/) <!--hide-->
->>>>>>> c97fb4b0
+```