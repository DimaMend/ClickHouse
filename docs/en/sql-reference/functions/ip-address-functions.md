---
toc_priority: 55
toc_title: IP Addresses
---

# Functions for Working with IPv4 and IPv6 Addresses {#functions-for-working-with-ip-addresses}

## IPv4NumToString(num) {#ipv4numtostringnum}

Takes a UInt32 number. Interprets it as an IPv4 address in big endian. Returns a string containing the corresponding IPv4 address in the format A.B.C.d (dot-separated numbers in decimal form).

Alias: `INET_NTOA`.

## IPv4StringToNum(s) {#ipv4stringtonums}

The reverse function of IPv4NumToString. If the IPv4 address has an invalid format, it returns 0.

Alias: `INET_ATON`.

## IPv4NumToStringClassC(num) {#ipv4numtostringclasscnum}

Similar to IPv4NumToString, but using xxx instead of the last octet.

Example:

``` sql
SELECT
    IPv4NumToStringClassC(ClientIP) AS k,
    count() AS c
FROM test.hits
GROUP BY k
ORDER BY c DESC
LIMIT 10
```

``` text
┌─k──────────────┬─────c─┐
│ 83.149.9.xxx   │ 26238 │
│ 217.118.81.xxx │ 26074 │
│ 213.87.129.xxx │ 25481 │
│ 83.149.8.xxx   │ 24984 │
│ 217.118.83.xxx │ 22797 │
│ 78.25.120.xxx  │ 22354 │
│ 213.87.131.xxx │ 21285 │
│ 78.25.121.xxx  │ 20887 │
│ 188.162.65.xxx │ 19694 │
│ 83.149.48.xxx  │ 17406 │
└────────────────┴───────┘
```

Since using ‘xxx’ is highly unusual, this may be changed in the future. We recommend that you don’t rely on the exact format of this fragment.

### IPv6NumToString(x) {#ipv6numtostringx}

Accepts a FixedString(16) value containing the IPv6 address in binary format. Returns a string containing this address in text format.
IPv6-mapped IPv4 addresses are output in the format ::ffff:111.222.33.44. 

Alias: `INET6_NTOA`.

Examples:

``` sql
SELECT IPv6NumToString(toFixedString(unhex('2A0206B8000000000000000000000011'), 16)) AS addr
```

``` text
┌─addr─────────┐
│ 2a02:6b8::11 │
└──────────────┘
```

``` sql
SELECT
    IPv6NumToString(ClientIP6 AS k),
    count() AS c
FROM hits_all
WHERE EventDate = today() AND substring(ClientIP6, 1, 12) != unhex('00000000000000000000FFFF')
GROUP BY k
ORDER BY c DESC
LIMIT 10
```

``` text
┌─IPv6NumToString(ClientIP6)──────────────┬─────c─┐
│ 2a02:2168:aaa:bbbb::2                   │ 24695 │
│ 2a02:2698:abcd:abcd:abcd:abcd:8888:5555 │ 22408 │
│ 2a02:6b8:0:fff::ff                      │ 16389 │
│ 2a01:4f8:111:6666::2                    │ 16016 │
│ 2a02:2168:888:222::1                    │ 15896 │
│ 2a01:7e00::ffff:ffff:ffff:222           │ 14774 │
│ 2a02:8109:eee:ee:eeee:eeee:eeee:eeee    │ 14443 │
│ 2a02:810b:8888:888:8888:8888:8888:8888  │ 14345 │
│ 2a02:6b8:0:444:4444:4444:4444:4444      │ 14279 │
│ 2a01:7e00::ffff:ffff:ffff:ffff          │ 13880 │
└─────────────────────────────────────────┴───────┘
```

``` sql
SELECT
    IPv6NumToString(ClientIP6 AS k),
    count() AS c
FROM hits_all
WHERE EventDate = today()
GROUP BY k
ORDER BY c DESC
LIMIT 10
```

``` text
┌─IPv6NumToString(ClientIP6)─┬──────c─┐
│ ::ffff:94.26.111.111       │ 747440 │
│ ::ffff:37.143.222.4        │ 529483 │
│ ::ffff:5.166.111.99        │ 317707 │
│ ::ffff:46.38.11.77         │ 263086 │
│ ::ffff:79.105.111.111      │ 186611 │
│ ::ffff:93.92.111.88        │ 176773 │
│ ::ffff:84.53.111.33        │ 158709 │
│ ::ffff:217.118.11.22       │ 154004 │
│ ::ffff:217.118.11.33       │ 148449 │
│ ::ffff:217.118.11.44       │ 148243 │
└────────────────────────────┴────────┘
```

## IPv6StringToNum {#ipv6stringtonums}

The reverse function of [IPv6NumToString](#ipv6numtostringx). If the IPv6 address has an invalid format, it returns a string of null bytes. 

If the IP address is a valid IPv4 address, returns the IPv6 equivalent of the IPv4 address.
HEX can be uppercase or lowercase.

<<<<<<< HEAD
**Syntax**

``` sql
IPv6StringToNum(string)
```

**Parameters** 

-   `string` — IP address. [String](../../sql-reference/data-types/string.md).


**Returned value**

-   IPv6 address in binary format. 

Type: [FixedString(16)](../../sql-reference/data-types/fixedstring.md).

**Example**

Query:
=======
Alias: `INET6_ATON`.
>>>>>>> 09f62447

``` sql
SELECT addr, cutIPv6(IPv6StringToNum(addr), 0, 0) FROM (SELECT ['notaddress', '127.0.0.1', '1111::ffff'] AS addr) ARRAY JOIN addr;
```

Result:

``` text
┌─addr───────┬─cutIPv6(IPv6StringToNum(addr), 0, 0)─┐
│ notaddress │ ::                                   │
│ 127.0.0.1  │ ::ffff:127.0.0.1                     │
│ 1111::ffff │ 1111::ffff                           │
└────────────┴──────────────────────────────────────┘
```

**See also**

-   [cutIPv6](#cutipv6x-bytestocutforipv6-bytestocutforipv4).

## IPv4ToIPv6(x) {#ipv4toipv6x}

Takes a `UInt32` number. Interprets it as an IPv4 address in [big endian](https://en.wikipedia.org/wiki/Endianness). Returns a `FixedString(16)` value containing the IPv6 address in binary format. Examples:

``` sql
SELECT IPv6NumToString(IPv4ToIPv6(IPv4StringToNum('192.168.0.1'))) AS addr
```

``` text
┌─addr───────────────┐
│ ::ffff:192.168.0.1 │
└────────────────────┘
```

## cutIPv6(x, bytesToCutForIPv6, bytesToCutForIPv4) {#cutipv6x-bytestocutforipv6-bytestocutforipv4}

Accepts a FixedString(16) value containing the IPv6 address in binary format. Returns a string containing the address of the specified number of bytes removed in text format. For example:

``` sql
WITH
    IPv6StringToNum('2001:0DB8:AC10:FE01:FEED:BABE:CAFE:F00D') AS ipv6,
    IPv4ToIPv6(IPv4StringToNum('192.168.0.1')) AS ipv4
SELECT
    cutIPv6(ipv6, 2, 0),
    cutIPv6(ipv4, 0, 2)
```

``` text
┌─cutIPv6(ipv6, 2, 0)─────────────────┬─cutIPv6(ipv4, 0, 2)─┐
│ 2001:db8:ac10:fe01:feed:babe:cafe:0 │ ::ffff:192.168.0.0  │
└─────────────────────────────────────┴─────────────────────┘
```

## IPv4CIDRToRange(ipv4, Cidr), {#ipv4cidrtorangeipv4-cidr}

Accepts an IPv4 and an UInt8 value containing the [CIDR](https://en.wikipedia.org/wiki/Classless_Inter-Domain_Routing). Return a tuple with two IPv4 containing the lower range and the higher range of the subnet.

``` sql
SELECT IPv4CIDRToRange(toIPv4('192.168.5.2'), 16)
```

``` text
┌─IPv4CIDRToRange(toIPv4('192.168.5.2'), 16)─┐
│ ('192.168.0.0','192.168.255.255')          │
└────────────────────────────────────────────┘
```

## IPv6CIDRToRange(ipv6, Cidr), {#ipv6cidrtorangeipv6-cidr}

Accepts an IPv6 and an UInt8 value containing the CIDR. Return a tuple with two IPv6 containing the lower range and the higher range of the subnet.

``` sql
SELECT IPv6CIDRToRange(toIPv6('2001:0db8:0000:85a3:0000:0000:ac1f:8001'), 32);
```

``` text
┌─IPv6CIDRToRange(toIPv6('2001:0db8:0000:85a3:0000:0000:ac1f:8001'), 32)─┐
│ ('2001:db8::','2001:db8:ffff:ffff:ffff:ffff:ffff:ffff')                │
└────────────────────────────────────────────────────────────────────────┘
```

## toIPv4(string) {#toipv4string}

An alias to `IPv4StringToNum()` that takes a string form of IPv4 address and returns value of [IPv4](../../sql-reference/data-types/domains/ipv4.md) type, which is binary equal to value returned by `IPv4StringToNum()`.

``` sql
WITH
    '171.225.130.45' as IPv4_string
SELECT
    toTypeName(IPv4StringToNum(IPv4_string)),
    toTypeName(toIPv4(IPv4_string))
```

``` text
┌─toTypeName(IPv4StringToNum(IPv4_string))─┬─toTypeName(toIPv4(IPv4_string))─┐
│ UInt32                                   │ IPv4                            │
└──────────────────────────────────────────┴─────────────────────────────────┘
```

``` sql
WITH
    '171.225.130.45' as IPv4_string
SELECT
    hex(IPv4StringToNum(IPv4_string)),
    hex(toIPv4(IPv4_string))
```

``` text
┌─hex(IPv4StringToNum(IPv4_string))─┬─hex(toIPv4(IPv4_string))─┐
│ ABE1822D                          │ ABE1822D                 │
└───────────────────────────────────┴──────────────────────────┘
```

## toIPv6 {#toipv6string}

Converts a string form of IPv6 address to [IPv6](../../sql-reference/data-types/domains/ipv6.md) type. 
Similar to [IPv6StringToNum](#ipv6stringtonums) function, which converts IPv6 address to binary format.

If the input string contains a valid IPv4 address, then the IPv6 equivalent of the IPv4 address is returned.

**Syntax**

```sql
toIPv6(string)
```

**Parameters**

-   `string` — IP address. [String](../../sql-reference/data-types/string.md)

**Returned value**

-   IP address. 

Type: [IPv6](../../sql-reference/data-types/domains/ipv6.md).

**Examples**

Query:

``` sql
WITH '2001:438:ffff::407d:1bc1' as IPv6_string SELECT toTypeName(IPv6StringToNum(IPv6_string)), toTypeName(toIPv6(IPv6_string));
```

Result:

``` text
┌─toTypeName(IPv6StringToNum(IPv6_string))─┬─toTypeName(toIPv6(IPv6_string))─┐
│ FixedString(16)                          │ IPv6                            │
└──────────────────────────────────────────┴─────────────────────────────────┘
```

Query:

``` sql
WITH '2001:438:ffff::407d:1bc1' as IPv6_string SELECT hex(IPv6StringToNum(IPv6_string)), hex(toIPv6(IPv6_string));
```

Result:

``` text
┌─hex(IPv6StringToNum(IPv6_string))─┬─hex(toIPv6(IPv6_string))─────────┐
│ 20010438FFFF000000000000407D1BC1  │ 20010438FFFF000000000000407D1BC1 │
└───────────────────────────────────┴──────────────────────────────────┘
```

Query:

``` sql
SELECT toIPv6('127.0.0.1');
```

Result:

``` text
┌─toIPv6('127.0.0.1')─┐
│ ::ffff:127.0.0.1    │
└─────────────────────┘
```

## isIPv4String {#isipv4string}

Determines whether the input string is an IPv4 address or not. If `string` is IPv6 address returns `0`.

**Syntax**

```sql
isIPv4String(string)
```

**Arguments**

-   `string` — IP address. [String](../../sql-reference/data-types/string.md).

**Returned value**

-   `1` if `string` is IPv4 address, `0` otherwise.

Type: [UInt8](../../sql-reference/data-types/int-uint.md).

**Examples**

Query:

```sql
SELECT addr, isIPv4String(addr) FROM ( SELECT ['0.0.0.0', '127.0.0.1', '::ffff:127.0.0.1'] AS addr ) ARRAY JOIN addr
```

Result:

``` text
┌─addr─────────────┬─isIPv4String(addr)─┐
│ 0.0.0.0          │                  1 │
│ 127.0.0.1        │                  1 │
│ ::ffff:127.0.0.1 │                  0 │
└──────────────────┴────────────────────┘
```

## isIPv6String {#isipv6string}

Determines whether the input string is an IPv6 address or not. If `string` is IPv4 address returns `0`.

**Syntax**

```sql
isIPv6String(string)
```

**Arguments**

-   `string` — IP address. [String](../../sql-reference/data-types/string.md).

**Returned value**

-   `1` if `string` is IPv6 address, `0` otherwise.

Type: [UInt8](../../sql-reference/data-types/int-uint.md).

**Examples**

Query:

``` sql
SELECT addr, isIPv6String(addr) FROM ( SELECT ['::', '1111::ffff', '::ffff:127.0.0.1', '127.0.0.1'] AS addr ) ARRAY JOIN addr
```

Result:

``` text
┌─addr─────────────┬─isIPv6String(addr)─┐
│ ::               │                  1 │
│ 1111::ffff       │                  1 │
│ ::ffff:127.0.0.1 │                  1 │
│ 127.0.0.1        │                  0 │
└──────────────────┴────────────────────┘
```

[Original article](https://clickhouse.tech/docs/en/query_language/functions/ip_address_functions/) <!--hide--><|MERGE_RESOLUTION|>--- conflicted
+++ resolved
@@ -128,7 +128,8 @@
 If the IP address is a valid IPv4 address, returns the IPv6 equivalent of the IPv4 address.
 HEX can be uppercase or lowercase.
 
-<<<<<<< HEAD
+Alias: `INET6_ATON`.
+
 **Syntax**
 
 ``` sql
@@ -149,9 +150,6 @@
 **Example**
 
 Query:
-=======
-Alias: `INET6_ATON`.
->>>>>>> 09f62447
 
 ``` sql
 SELECT addr, cutIPv6(IPv6StringToNum(addr), 0, 0) FROM (SELECT ['notaddress', '127.0.0.1', '1111::ffff'] AS addr) ARRAY JOIN addr;
