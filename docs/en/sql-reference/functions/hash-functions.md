--- conflicted
+++ resolved
@@ -147,20 +147,12 @@
 
 **Syntax**
 
-<<<<<<< HEAD
 ``` sql
 SHA1('s')
 ...
 SHA512('s')
 ```
 
-=======
-## SHA384 {#sha384}
-
-## SHA512 {#sha512}
-
-Calculates SHA-1, SHA-224, SHA-256, SHA-384 or SHA-512 from a string and returns the resulting set of bytes as FixedString(20), FixedString(28), FixedString(32), FixedString(48) or FixedString(64).
->>>>>>> ddc775b1
 The function works fairly slowly (SHA-1 processes about 5 million short strings per second per processor core, while SHA-224 and SHA-256 process about 2.2 million).
 We recommend using this function only in cases when you need a specific hash function and you can’t select it.
 Even in these cases, we recommend applying the function offline and pre-calculating values when inserting them into the table, instead of applying it in `SELECT` queries.
