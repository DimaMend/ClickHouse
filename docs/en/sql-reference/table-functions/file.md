--- conflicted
+++ resolved
@@ -18,13 +18,9 @@
 
 **Parameters**
 
-<<<<<<< HEAD
-- `path` — The relative path to the file from [user_files_path](/docs/en/operations/server-configuration-parameters/settings.md#server_configuration_parameters-user_files_path). Path to file support following globs in read-only mode: `*`, `?`, `{abc,def}` , and `{N..M}` where `N`, `M` — numbers, `'abc', 'def'` — strings. Path to file can also be passed in the form of Array, such as `['abc.csv', 'def.csv']`.
-- `path_to_archive` - The relative path to zip/tar/7z archive. Path to archive support the same globs as `path`.
-=======
-- `path` — The relative path to the file from [user_files_path](/docs/en/operations/server-configuration-parameters/settings.md#server_configuration_parameters-user_files_path). Supports in read-only mode the following [globs](#globs_in_path): `*`, `?`, `{abc,def}` (with `'abc'` and `'def'` being strings) and `{N..M}` (with `N` and `M` being numbers).
+
+- `path` — The relative path to the file from [user_files_path](/docs/en/operations/server-configuration-parameters/settings.md#server_configuration_parameters-user_files_path). Supports in read-only mode the following [globs](#globs_in_path): `*`, `?`, `{abc,def}` (with `'abc'` and `'def'` being strings) and `{N..M}` (with `N` and `M` being numbers). Alternatively, a path or several paths can also be passed in the form of an array, such as `['abc.csv', 'def.csv']`.
 - `path_to_archive` - The relative path to a zip/tar/7z archive. Supports the same globs as `path`.
->>>>>>> c073d03a
 - `format` — The [format](/docs/en/interfaces/formats.md#formats) of the file.
 - `structure` — Structure of the table. Format: `'column1_name column1_type, column2_name column2_type, ...'`.
 - `compression` — The existing compression type when used in a `SELECT` query, or the desired compression type when used in an `INSERT` query. Supported compression types are `gz`, `br`, `xz`, `zst`, `lz4`, and `bz2`.
