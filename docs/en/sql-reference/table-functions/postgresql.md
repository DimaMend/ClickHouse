---
toc_priority: 42
toc_title: postgresql
---

# postgresql {#postgresql}

Allows `SELECT` and `INSERT` queries to be performed on data that is stored on a remote PostgreSQL server.

**Syntax**

``` sql
postgresql('host:port', 'database', 'table', 'user', 'password')
```

**Arguments**

-   `host:port` — PostgreSQL server address.

-   `database` — Remote database name.

-   `table` — Remote table name.

-   `user` — PostgreSQL user.

-   `password` — User password.


SELECT Queries on PostgreSQL side run as `COPY (SELECT ...) TO STDOUT` inside read-only PostgreSQL transaction with commit after each `SELECT` query.

Simple `WHERE` clauses such as `=, !=, >, >=, <, <=, IN` are executed on the PostgreSQL server.

All joins, aggregations, sorting, `IN [ array ]` conditions and the `LIMIT` sampling constraint are executed in ClickHouse only after the query to PostgreSQL finishes.

INSERT Queries on PostgreSQL side run as `COPY "table_name" (field1, field2, ... fieldN) FROM STDIN` inside PostgreSQL transaction with auto-commit after each `INSERT` statement.

PostgreSQL Array types converts into ClickHouse arrays.
<<<<<<< HEAD
Be careful in PostgreSQL an array data created like type_name[] may contain multi-dimensional arrays of different dimensions in different rows in same column, but in ClickHouse only allows multi-dimensional arrays of the same count of dimension in all rows in same column in table.
=======
Be careful in PostgreSQL an array data type column like Integer[] may contain arrays of different dimensions in different rows, but in ClickHouse it is only allowed to have multidimensional arrays of the same dimension in all rows.
>>>>>>> b586b441

**Returned Value**

A table object with the same columns as the original PostgreSQL table.

!!! info "Note"
    In the `INSERT` query to distinguish table function `postgresql(...)` from table name with column names list you must use keywords `FUNCTION` or `TABLE FUNCTION`. See examples below. 

**Examples**

Table in PostgreSQL:

``` text
postgres=# CREATE TABLE "public"."test" (
"int_id" SERIAL,
"int_nullable" INT NULL DEFAULT NULL,
"float" FLOAT NOT NULL,
"str" VARCHAR(100) NOT NULL DEFAULT '',
"float_nullable" FLOAT NULL DEFAULT NULL,
PRIMARY KEY (int_id));

CREATE TABLE

postgres=# insert into test (int_id, str, "float") VALUES (1,'test',2);
INSERT 0 1

postgresql> select * from test;
 int_id | int_nullable | float | str  | float_nullable
--------+--------------+-------+------+----------------
      1 |              |     2 | test |
(1 row)
```

Selecting data from ClickHouse:

```sql
SELECT * FROM postgresql('localhost:5432', 'test', 'test', 'postgresql_user', 'password') WHERE str IN ('test'); 
```

``` text
┌─int_id─┬─int_nullable─┬─float─┬─str──┬─float_nullable─┐
│      1 │         ᴺᵁᴸᴸ │     2 │ test │           ᴺᵁᴸᴸ │
└────────┴──────────────┴───────┴──────┴────────────────┘
```

Inserting:

```sql
INSERT INTO TABLE FUNCTION postgresql('localhost:5432', 'test', 'test', 'postgrsql_user', 'password') (int_id, float) VALUES (2, 3);
SELECT * FROM postgresql('localhost:5432', 'test', 'test', 'postgresql_user', 'password');
```

``` text
┌─int_id─┬─int_nullable─┬─float─┬─str──┬─float_nullable─┐
│      1 │         ᴺᵁᴸᴸ │     2 │ test │           ᴺᵁᴸᴸ │
│      2 │         ᴺᵁᴸᴸ │     3 │      │           ᴺᵁᴸᴸ │
└────────┴──────────────┴───────┴──────┴────────────────┘
```

**See Also**

-   [The ‘PostgreSQL’ table engine](../../engines/table-engines/integrations/postgresql.md)
-   [Using PostgreSQL as a source of external dictionary](../../sql-reference/dictionaries/external-dictionaries/external-dicts-dict-sources.md#dicts-external_dicts_dict_sources-postgresql)<|MERGE_RESOLUTION|>--- conflicted
+++ resolved
@@ -35,11 +35,7 @@
 INSERT Queries on PostgreSQL side run as `COPY "table_name" (field1, field2, ... fieldN) FROM STDIN` inside PostgreSQL transaction with auto-commit after each `INSERT` statement.
 
 PostgreSQL Array types converts into ClickHouse arrays.
-<<<<<<< HEAD
-Be careful in PostgreSQL an array data created like type_name[] may contain multi-dimensional arrays of different dimensions in different rows in same column, but in ClickHouse only allows multi-dimensional arrays of the same count of dimension in all rows in same column in table.
-=======
-Be careful in PostgreSQL an array data type column like Integer[] may contain arrays of different dimensions in different rows, but in ClickHouse it is only allowed to have multidimensional arrays of the same dimension in all rows.
->>>>>>> b586b441
+Be careful in PostgreSQL an array data created like a type_name[] may contain multi-dimensional arrays of different dimensions in different table rows in same column, but in ClickHouse it is only allowed to have multidimensional arrays of the same count of dimensions in all table rows in same column.
 
 **Returned Value**
 
