--- conflicted
+++ resolved
@@ -18,8 +18,7 @@
 This table function requires separate [clickhouse-jdbc-bridge](https://github.com/ClickHouse/clickhouse-jdbc-bridge) program to be running.
 It supports Nullable types (based on DDL of remote table that is queried).
 
-<<<<<<< HEAD
-**Syntax**
+## Syntax {#syntax}
 
 ```sql
 jdbc(datasource, schema, table)
@@ -27,10 +26,7 @@
 jdbc(named_collection)
 ```
 
-**Examples**
-=======
 ## Examples {#examples}
->>>>>>> f7b89bdb
 
 ```sql
 SELECT * FROM jdbc('jdbc:mysql://localhost:3306/?user=root&password=root', 'schema', 'table')
