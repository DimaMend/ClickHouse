--- conflicted
+++ resolved
@@ -6,11 +6,6 @@
 slug: /sql-reference/data-types/dynamic
 title: 'Dynamic'
 ---
-<<<<<<< HEAD
-=======
-
-import BetaBadge from '@theme/badges/BetaBadge';
->>>>>>> a44950fb
 
 # Dynamic
 
