--- conflicted
+++ resolved
@@ -135,11 +135,7 @@
     - 'arrayJoin函数': 'query_language/functions/array_join.md'
     - 'GEO函数': 'query_language/functions/geo.md'
     - 'Nullable处理函数': 'query_language/functions/functions_for_nulls.md'
-<<<<<<< HEAD
-    - '机器学习函数': 'query_language/functions/machine_learning_methods.md'
-=======
-    - 'Machine Learning Functions': 'query_language/functions/machine_learning_functions.md'
->>>>>>> 533750ef
+    - '机器学习函数': 'query_language/functions/machine_learning_functions.md'
     - '其他函数': 'query_language/functions/other_functions.md'
   - 'Aggregate functions':
     - 'Introduction': 'query_language/agg_functions/index.md'
