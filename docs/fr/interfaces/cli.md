--- conflicted
+++ resolved
@@ -9,11 +9,7 @@
 
 ClickHouse fournit un client de ligne de commande natif: `clickhouse-client`. Le client prend en charge les options de ligne de commande et les fichiers de configuration. Pour plus d'informations, voir [Configuration](#interfaces_cli_configuration).
 
-<<<<<<< HEAD
-[Installer](../getting_started/index.md) à partir de la `clickhouse-client` package et l'exécuter avec la commande `clickhouse-client`.
-=======
 [Installer](../getting-started/index.md) à partir de la `clickhouse-client` package et l'exécuter avec la commande `clickhouse-client`.
->>>>>>> upstream/master
 
 ``` bash
 $ clickhouse-client
@@ -93,11 +89,7 @@
 ```
 
 -   `name` — Placeholder identifier. In the console client it should be used in app parameters as `--param_<name> = value`.
-<<<<<<< HEAD
--   `data type` — [Type de données](../sql_reference/data_types/index.md) de l'application valeur de paramètre. Par exemple, une structure de données comme `(integer, ('string', integer))` peut avoir la `Tuple(UInt8, Tuple(String, UInt8))` type de données (vous pouvez également utiliser un autre [entier](../sql_reference/data_types/int_uint.md) type).
-=======
 -   `data type` — [Type de données](../sql-reference/data-types/index.md) de l'application valeur de paramètre. Par exemple, une structure de données comme `(integer, ('string', integer))` peut avoir la `Tuple(UInt8, Tuple(String, UInt8))` type de données (vous pouvez également utiliser un autre [entier](../sql-reference/data-types/int-uint.md) type).
->>>>>>> upstream/master
 
 #### Exemple {#example}
 
