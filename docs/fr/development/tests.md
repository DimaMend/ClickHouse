--- conflicted
+++ resolved
@@ -34,7 +34,7 @@
 désactivez ces groupes de tests en utilisant `--no-zookeeper`, `--no-shard` et
 `--no-long` options, respectivement.
 
-## Bugs connus {#known-bugs}
+## Bugs Connus {#known-bugs}
 
 Si nous connaissons des bugs qui peuvent être facilement reproduits par des tests fonctionnels, nous plaçons des tests fonctionnels préparés dans `tests/queries/bugs` répertoire. Ces tests seront déplacés à `tests/queries/0_stateless` quand les bugs sont corrigés.
 
@@ -56,21 +56,13 @@
 
 Les tests de Performance permettent de mesurer et de comparer les performances d'une partie isolée de ClickHouse sur des requêtes synthétiques. Les Tests sont situés à `tests/performance`. Chaque test est représenté par `.xml` fichier avec description du cas de test. Les Tests sont exécutés avec `clickhouse performance-test` outil (qui est incorporé dans `clickhouse` binaire). Voir `--help` pour l'invocation.
 
-<<<<<<< HEAD
-Chaque essai un ou miltiple requêtes (éventuellement avec des combinaisons de paramètres) dans une boucle avec certaines conditions pour l'arrêt (comme “maximum execution speed is not changing in three seconds”) et mesurer certaines mesures sur les performances de la requête (comme “maximum execution speed”). Certains tests peuvent contenir des conditions préalables sur un ensemble de données de test préchargé.
-=======
 Chaque essai d'exécuter une ou plusieurs requêtes (éventuellement avec des combinaisons de paramètres) dans une boucle avec certaines conditions pour l'arrêt (comme “maximum execution speed is not changing in three seconds”) et mesurer certaines mesures sur les performances de la requête (comme “maximum execution speed”). Certains tests peuvent contenir des conditions préalables sur un ensemble de données de test préchargé.
->>>>>>> upstream/master
 
 Si vous souhaitez améliorer les performances de ClickHouse dans certains scénarios, et si des améliorations peuvent être observées sur des requêtes simples, il est fortement recommandé d'écrire un test de performance. Il est toujours logique d'utiliser `perf top` ou d'autres outils perf pendant vos tests.
 
 ## Outils et Scripts de Test {#test-tools-and-scripts}
 
-<<<<<<< HEAD
-Certains programmes dans `tests` directory ne sont pas des tests préparés, mais sont des outils de test. Par exemple, pour `Lexer` il est un outil `dbms/Parsers/tests/lexer` Cela fait juste la tokenisation de stdin et écrit le résultat colorisé dans stdout. Vous pouvez utiliser ce genre d'outils comme exemples de code et pour l'exploration et les tests manuels.
-=======
 Certains programmes dans `tests` directory ne sont pas des tests préparés, mais sont des outils de test. Par exemple, pour `Lexer` il est un outil `src/Parsers/tests/lexer` Cela fait juste la tokenisation de stdin et écrit le résultat colorisé dans stdout. Vous pouvez utiliser ce genre d'outils comme exemples de code et pour l'exploration et les tests manuels.
->>>>>>> upstream/master
 
 Vous pouvez également placer une paire de fichiers `.sh` et `.reference` avec l'outil pour l'exécuter sur une entrée prédéfinie - alors le résultat du script peut être comparé à `.reference` fichier. Ce genre de tests ne sont pas automatisés.
 
@@ -177,11 +169,7 @@
 
 Lorsque nous étendons le protocole réseau ClickHouse, nous testons manuellement que l'ancien clickhouse-client fonctionne avec le nouveau clickhouse-server et que le nouveau clickhouse-client fonctionne avec l'ancien clickhouse-server (simplement en exécutant des binaires à partir des paquets correspondants).
 
-<<<<<<< HEAD
-## L'Aide Du Compilateur {#help-from-the-compiler}
-=======
 ## L'aide du Compilateur {#help-from-the-compiler}
->>>>>>> upstream/master
 
 Code ClickHouse principal (qui est situé dans `dbms` annuaire) est construit avec `-Wall -Wextra -Werror` et avec quelques avertissements supplémentaires activés. Bien que ces options ne soient pas activées pour les bibliothèques tierces.
 
@@ -211,11 +199,6 @@
 
 ## Fuzzing {#fuzzing}
 
-<<<<<<< HEAD
-Nous utilisons un simple test fuzz pour générer des requêtes SQL aléatoires et vérifier que le serveur ne meurt pas. Le test de Fuzz est effectué avec un désinfectant D'adresse. Vous pouvez le trouver dans `00746_sql_fuzzy.pl`. Ce test doit être exécuté en continu (pendant la nuit et plus longtemps).
-
-En décembre 2018, nous n'utilisons toujours pas de tests fuzz isolés du code de la bibliothèque.
-=======
 Clickhouse fuzzing est implémenté à la fois en utilisant [libFuzzer](https://llvm.org/docs/LibFuzzer.html) et des requêtes SQL aléatoires.
 Tous les tests de fuzz doivent être effectués avec des désinfectants (adresse et indéfini).
 
@@ -229,7 +212,6 @@
 
 Nous utilisons également un simple test fuzz pour générer des requêtes SQL aléatoires et vérifier que le serveur ne meurt pas en les exécutant.
 Vous pouvez le trouver dans `00746_sql_fuzzy.pl`. Ce test doit être exécuté en continu (pendant la nuit et plus longtemps).
->>>>>>> upstream/master
 
 ## Audit De Sécurité {#security-audit}
 
