--- conflicted
+++ resolved
@@ -7,7 +7,7 @@
 
 # La Sauvegarde Des Données {#data-backup}
 
-Alors [réplication](../engines/table_engines/mergetree_family/replication.md) provides protection from hardware failures, it does not protect against human errors: accidental deletion of data, deletion of the wrong table or a table on the wrong cluster, and software bugs that result in incorrect data processing or data corruption. In many cases mistakes like these will affect all replicas. ClickHouse has built-in safeguards to prevent some types of mistakes — for example, by default [vous ne pouvez pas simplement supprimer des tables avec un moteur de type MergeTree contenant plus de 50 Go de données](https://github.com/ClickHouse/ClickHouse/blob/v18.14.18-stable/programs/server/config.xml#L322-L330). Toutefois, ces garanties ne couvrent pas tous les cas possibles et peuvent être contournés.
+Alors [réplication](../engines/table-engines/mergetree-family/replication.md) provides protection from hardware failures, it does not protect against human errors: accidental deletion of data, deletion of the wrong table or a table on the wrong cluster, and software bugs that result in incorrect data processing or data corruption. In many cases mistakes like these will affect all replicas. ClickHouse has built-in safeguards to prevent some types of mistakes — for example, by default [vous ne pouvez pas simplement supprimer des tables avec un moteur de type MergeTree contenant plus de 50 Go de données](https://github.com/ClickHouse/ClickHouse/blob/v18.14.18-stable/programs/server/config.xml#L322-L330). Toutefois, ces garanties ne couvrent pas tous les cas possibles et peuvent être contournés.
 
 Afin d'atténuer efficacement les erreurs humaines possibles, vous devez préparer soigneusement une stratégie de sauvegarde et de restauration de vos données **préalablement**.
 
@@ -22,11 +22,7 @@
 
 ## Instantanés Du Système De Fichiers {#filesystem-snapshots}
 
-<<<<<<< HEAD
-Certains systèmes de fichiers locaux fournissent des fonctionnalités d'instantané (par exemple, [ZFS](https://en.wikipedia.org/wiki/ZFS)), mais ils pourraient ne pas être le meilleur choix pour servir les requêtes actives. Une solution possible consiste à créer des répliques supplémentaires avec ce type de système de fichiers et à les exclure du [Distribué](../engines/table_engines/special/distributed.md) les tables qui sont utilisés pour `SELECT` requête. Les instantanés sur ces répliques seront hors de portée des requêtes qui modifient les données. En prime, ces répliques pourraient avoir des configurations matérielles spéciales avec plus de disques attachés par serveur, ce qui serait rentable.
-=======
 Certains systèmes de fichiers locaux fournissent des fonctionnalités d'instantané (par exemple, [ZFS](https://en.wikipedia.org/wiki/ZFS)), mais ils pourraient ne pas être le meilleur choix pour servir les requêtes actives. Une solution possible consiste à créer des répliques supplémentaires avec ce type de système de fichiers et à les exclure du [Distribué](../engines/table-engines/special/distributed.md) les tables qui sont utilisés pour `SELECT` requête. Les instantanés sur ces répliques seront hors de portée des requêtes qui modifient les données. En prime, ces répliques pourraient avoir des configurations matérielles spéciales avec plus de disques attachés par serveur, ce qui serait rentable.
->>>>>>> upstream/master
 
 ## clickhouse-copieur {#clickhouse-copier}
 
@@ -38,11 +34,7 @@
 
 ClickHouse permet d'utiliser le `ALTER TABLE ... FREEZE PARTITION ...` requête pour créer une copie locale des partitions de table. Ceci est implémenté en utilisant des liens durs vers le `/var/lib/clickhouse/shadow/` dossier, donc il ne consomme généralement pas d'espace disque supplémentaire pour les anciennes données. Les copies créées des fichiers ne sont pas gérées par clickhouse server, vous pouvez donc les laisser là: vous aurez une sauvegarde simple qui ne nécessite aucun système externe supplémentaire, mais elle sera toujours sujette à des problèmes matériels. Pour cette raison, il est préférable de les copier à distance vers un autre emplacement, puis de supprimer les copies locales. Les systèmes de fichiers distribués et les magasins d'objets sont toujours une bonne option pour cela, mais les serveurs de fichiers attachés normaux avec une capacité suffisante peuvent également fonctionner (dans ce cas, le transfert se fera via le système de fichiers réseau ou peut-être [rsync](https://en.wikipedia.org/wiki/Rsync)).
 
-<<<<<<< HEAD
-Pour plus d'informations sur les requêtes liées aux manipulations de [Modifier la documentation](../sql_reference/statements/alter.md#alter_manipulations-with-partitions).
-=======
 Pour plus d'informations sur les requêtes liées aux manipulations de [Modifier la documentation](../sql-reference/statements/alter.md#alter_manipulations-with-partitions).
->>>>>>> upstream/master
 
 Un outil tiers est disponible pour automatiser cette approche: [clickhouse-sauvegarde](https://github.com/AlexAkulov/clickhouse-backup).
 
