--- conflicted
+++ resolved
@@ -14,21 +14,12 @@
 
 ## Installation {#troubleshooting-installation-errors}
 
-<<<<<<< HEAD
-### Vous ne pouvez pas obtenir de paquets deb à partir du référentiel Clickhouse avec Apt-get {#you-cannot-get-deb-packages-from-clickhouse-repository-with-apt-get}
-
--   Vérifiez les paramètres du pare-feu.
--   Si vous ne pouvez pas accéder au référentiel pour quelque raison que ce soit, téléchargez les packages comme décrit dans [Prise en main](../getting_started/index.md) article et les installer manuellement en utilisant le `sudo dpkg -i <packages>` commande. Vous aurez aussi besoin d' `tzdata` paquet.
-
-## Connexion au serveur {#troubleshooting-accepts-no-connections}
-=======
 ### Vous ne pouvez pas obtenir de paquets deb à partir du référentiel ClickHouse avec Apt-get {#you-cannot-get-deb-packages-from-clickhouse-repository-with-apt-get}
 
 -   Vérifiez les paramètres du pare-feu.
 -   Si vous ne pouvez pas accéder au référentiel pour quelque raison que ce soit, téléchargez les packages comme décrit dans [Prise en main](../getting-started/index.md) article et les installer manuellement en utilisant le `sudo dpkg -i <packages>` commande. Vous aurez aussi besoin d' `tzdata` paquet.
 
 ## Connexion au Serveur {#troubleshooting-accepts-no-connections}
->>>>>>> upstream/master
 
 Problèmes possibles:
 
@@ -114,7 +105,7 @@
 
 -   Paramètres du point de terminaison.
 
-    Vérifier [listen\_host](server_configuration_parameters/settings.md#server_configuration_parameters-listen_host) et [tcp\_port](server_configuration_parameters/settings.md#server_configuration_parameters-tcp_port) paramètre.
+    Vérifier [listen\_host](server-configuration-parameters/settings.md#server_configuration_parameters-listen_host) et [tcp\_port](server-configuration-parameters/settings.md#server_configuration_parameters-tcp_port) paramètre.
 
     Clickhouse server accepte les connexions localhost uniquement par défaut.
 
@@ -126,8 +117,8 @@
 
     Vérifier:
 
-    -   Le [tcp\_port\_secure](server_configuration_parameters/settings.md#server_configuration_parameters-tcp_port_secure) paramètre.
-    -   Paramètres pour [SSL sertificates](server_configuration_parameters/settings.md#server_configuration_parameters-openssl).
+    -   Le [tcp\_port\_secure](server-configuration-parameters/settings.md#server_configuration_parameters-tcp_port_secure) paramètre.
+    -   Paramètres pour [SSL sertificates](server-configuration-parameters/settings.md#server_configuration_parameters-openssl).
 
     Utilisez les paramètres appropriés lors de la connexion. Par exemple, l'utilisation de la `port_secure` paramètre avec `clickhouse_client`.
 
