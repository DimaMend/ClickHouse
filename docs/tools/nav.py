import collections
import datetime
import hashlib
import logging
import os

import util


def find_first_header(content):
    for line in content.split('\n'):
        if line.startswith('#'):
            no_hash = line.lstrip('#')
            return no_hash.split('{', 1)[0].strip()


def build_nav_entry(root):
    if root.endswith('images'):
        return None, None, None
    result_items = []
    index_meta, index_content = util.read_md_file(os.path.join(root, 'index.md'))
    current_title = index_meta.get('toc_folder_title', index_meta.get('toc_title'))
    current_title = current_title or index_meta.get('title', find_first_header(index_content))
    for filename in os.listdir(root):
        path = os.path.join(root, filename)
        if os.path.isdir(path):
            prio, title, payload = build_nav_entry(path)
            if title and payload:
                result_items.append((prio, title, payload))
        elif filename.endswith('.md'):
            path = os.path.join(root, filename)
            meta, content = util.read_md_file(path)
            path = path.split('/', 2)[-1]
            title = meta.get('toc_title', find_first_header(content))
            if title:
                title = title.strip().rstrip('.')
            else:
                title = meta.get('toc_folder_title', 'hidden')
            prio = meta.get('toc_priority', 9999)
            logging.debug(f'Nav entry: {prio}, {title}, {path}')
            if meta.get('toc_hidden') or not content.strip():
                title = 'hidden'
<<<<<<< HEAD
=======
            if title == 'hidden':
                title = 'hidden-' + hashlib.sha1(content.encode('utf-8')).hexdigest()
            if args.nav_limit and len(result_items) >= args.nav_limit:
                break
>>>>>>> 811d124a
            result_items.append((prio, title, path))
    result_items = sorted(result_items, key=lambda x: (x[0], x[1]))
    result = collections.OrderedDict([(item[1], item[2]) for item in result_items])
    if index_meta.get('toc_hidden_folder'):
        current_title += '|hidden-folder'
    return index_meta.get('toc_priority', 10000), current_title, result


def build_docs_nav(lang, args):
    docs_dir = os.path.join(args.docs_dir, lang)
    _, _, nav = build_nav_entry(docs_dir)
    result = []
    index_key = None
    for key, value in nav.items():
        if key and value:
            if value == 'index.md':
                index_key = key
                continue
            result.append({key: value})
    if index_key:
        key = list(result[0].keys())[0]
        result[0][key][index_key] = 'index.md'
        result[0][key].move_to_end(index_key, last=False)
<<<<<<< HEAD
    print('result', result)
    return result
=======
    return result


def build_blog_nav(lang, args):
    blog_dir = os.path.join(args.blog_dir, lang)
    years = sorted(os.listdir(blog_dir), reverse=True)
    result_nav = [{'hidden': 'index.md'}]
    post_meta = collections.OrderedDict()
    for year in years:
        year_dir = os.path.join(blog_dir, year)
        if not os.path.isdir(year_dir):
            continue
        result_nav.append({year: collections.OrderedDict()})
        posts = []
        post_meta_items = []
        for post in os.listdir(year_dir):
            meta, _ = util.read_md_file(os.path.join(year_dir, post))
            post_date = meta['date']
            post_title = meta['title']
            if datetime.date.fromisoformat(post_date) > datetime.date.today():
                continue
            posts.append(
                (post_date, post_title, os.path.join(year, post),)
            )
            if post_title in post_meta:
                raise RuntimeError(f'Duplicate post title: {post_title}')
            if not post_date.startswith(f'{year}-'):
                raise RuntimeError(f'Post date {post_date} doesn\'t match the folder year {year}: {post_title}')
            post_url_part = post.replace('.md', '')
            post_meta_items.append((post_date, {
                'date': post_date,
                'title': post_title,
                'image': meta.get('image'),
                'url': f'/blog/{lang}/{year}/{post_url_part}/'
            },))
        for _, title, path in sorted(posts, reverse=True):
            result_nav[-1][year][title] = path
        for _, post_meta_item in sorted(post_meta_items,
                                        reverse=True,
                                        key=lambda item: item[0]):
            post_meta[post_meta_item['title']] = post_meta_item
    return result_nav, post_meta


def _custom_get_navigation(files, config):
    nav_config = config['nav'] or mkdocs.structure.nav.nest_paths(f.src_path for f in files.documentation_pages())
    items = mkdocs.structure.nav._data_to_navigation(nav_config, files, config)
    if not isinstance(items, list):
        items = [items]

    pages = mkdocs.structure.nav._get_by_type(items, mkdocs.structure.nav.Page)

    mkdocs.structure.nav._add_previous_and_next_links(pages)
    mkdocs.structure.nav._add_parent_links(items)

    missing_from_config = [file for file in files.documentation_pages() if file.page is None]
    if missing_from_config:
        files._files = [file for file in files._files if file not in missing_from_config]

    links = mkdocs.structure.nav._get_by_type(items, mkdocs.structure.nav.Link)
    for link in links:
        scheme, netloc, path, params, query, fragment = mkdocs.structure.nav.urlparse(link.url)
        if scheme or netloc:
            mkdocs.structure.nav.log.debug(
                "An external link to '{}' is included in "
                "the 'nav' configuration.".format(link.url)
            )
        elif link.url.startswith('/'):
            mkdocs.structure.nav.log.debug(
                "An absolute path to '{}' is included in the 'nav' configuration, "
                "which presumably points to an external resource.".format(link.url)
            )
        else:
            msg = (
                "A relative path to '{}' is included in the 'nav' configuration, "
                "which is not found in the documentation files".format(link.url)
            )
            mkdocs.structure.nav.log.warning(msg)
    return mkdocs.structure.nav.Navigation(items, pages)


mkdocs.structure.nav.get_navigation = _custom_get_navigation
>>>>>>> 811d124a
<|MERGE_RESOLUTION|>--- conflicted
+++ resolved
@@ -3,6 +3,8 @@
 import hashlib
 import logging
 import os
+
+import mkdocs.structure.nav
 
 import util
 
@@ -14,7 +16,7 @@
             return no_hash.split('{', 1)[0].strip()
 
 
-def build_nav_entry(root):
+def build_nav_entry(root, args):
     if root.endswith('images'):
         return None, None, None
     result_items = []
@@ -24,7 +26,7 @@
     for filename in os.listdir(root):
         path = os.path.join(root, filename)
         if os.path.isdir(path):
-            prio, title, payload = build_nav_entry(path)
+            prio, title, payload = build_nav_entry(path, args)
             if title and payload:
                 result_items.append((prio, title, payload))
         elif filename.endswith('.md'):
@@ -40,13 +42,10 @@
             logging.debug(f'Nav entry: {prio}, {title}, {path}')
             if meta.get('toc_hidden') or not content.strip():
                 title = 'hidden'
-<<<<<<< HEAD
-=======
             if title == 'hidden':
                 title = 'hidden-' + hashlib.sha1(content.encode('utf-8')).hexdigest()
             if args.nav_limit and len(result_items) >= args.nav_limit:
                 break
->>>>>>> 811d124a
             result_items.append((prio, title, path))
     result_items = sorted(result_items, key=lambda x: (x[0], x[1]))
     result = collections.OrderedDict([(item[1], item[2]) for item in result_items])
@@ -57,7 +56,7 @@
 
 def build_docs_nav(lang, args):
     docs_dir = os.path.join(args.docs_dir, lang)
-    _, _, nav = build_nav_entry(docs_dir)
+    _, _, nav = build_nav_entry(docs_dir, args)
     result = []
     index_key = None
     for key, value in nav.items():
@@ -66,14 +65,12 @@
                 index_key = key
                 continue
             result.append({key: value})
+        if args.nav_limit and len(result) >= args.nav_limit:
+            break
     if index_key:
         key = list(result[0].keys())[0]
         result[0][key][index_key] = 'index.md'
         result[0][key].move_to_end(index_key, last=False)
-<<<<<<< HEAD
-    print('result', result)
-    return result
-=======
     return result
 
 
@@ -155,5 +152,4 @@
     return mkdocs.structure.nav.Navigation(items, pages)
 
 
-mkdocs.structure.nav.get_navigation = _custom_get_navigation
->>>>>>> 811d124a
+mkdocs.structure.nav.get_navigation = _custom_get_navigation