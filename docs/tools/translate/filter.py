--- conflicted
+++ resolved
@@ -167,10 +167,8 @@
         return cls(*value)
     elif key == 'Header':
         # TODO: title case header in en
-<<<<<<< HEAD
         value[1][0] = slugify.slugify(value[1][0], separator='-', word_boundary=True, save_order=True)
-=======
->>>>>>> da76da1a
+        # TODO: title case header in en
         value[2] = process_sentence(value[2])
         return cls(*value)
     elif key == 'SoftBreak':
