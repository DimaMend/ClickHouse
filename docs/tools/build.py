#!/usr/bin/env python3

import argparse
import datetime
import logging
import os
import shutil
import subprocess
import sys
import time

import bs4
import jinja2
import livereload
import markdown.util

from mkdocs import config
from mkdocs import exceptions
from mkdocs.commands import build as mkdocs_build

from concatenate import concatenate

import mdx_clickhouse
import nav
import test
import util
import website


class ClickHouseMarkdown(markdown.extensions.Extension):
    class ClickHousePreprocessor(markdown.util.Processor):
        def run(self, lines):
            for line in lines:
                if '<!--hide-->' not in line:
                    yield line

    def extendMarkdown(self, md):
        md.preprocessors.register(self.ClickHousePreprocessor(), 'clickhouse_preprocessor', 31)


markdown.extensions.ClickHouseMarkdown = ClickHouseMarkdown


def build_for_lang(lang, args):
    logging.info(f'Building {lang} docs')
    os.environ['SINGLE_PAGE'] = '0'

    config_path = os.path.join(args.docs_dir, f'toc_{lang}.yml')
    if args.is_stable_release and not os.path.exists(config_path):
        logging.warning(f'Skipping {lang} docs, because {config} does not exist')
        return

    try:
        theme_cfg = {
            'name': None,
            'custom_dir': os.path.join(os.path.dirname(__file__), '..', args.theme_dir),
            'language': lang,
            'direction': 'rtl' if lang == 'fa' else 'ltr',
            # TODO: cleanup
            'feature': {
                'tabs': False
            },
            'palette': {
                'primary': 'white',
                'accent': 'white'
            },
            'font': False,
            'logo': 'images/logo.svg',
            'favicon': 'assets/images/favicon.ico',
            'static_templates': ['404.html'],
            'extra': {
                'now': int(time.mktime(datetime.datetime.now().timetuple()))  # TODO better way to avoid caching
            }
        }

        # the following list of languages is sorted according to
        # https://en.wikipedia.org/wiki/List_of_languages_by_total_number_of_speakers
        languages = {
            'en': 'English',
            'zh': '中文',
            'es': 'Español',
            'fr': 'Français',
            'ru': 'Русский',
            'ja': '日本語',
            'fa': 'فارسی'
        }

        site_names = {
            'en': 'ClickHouse %s Documentation',
            'zh': 'ClickHouse文档 %s',
            'es': 'Documentación de ClickHouse %s',
            'fr': 'Documentation ClickHouse %s',
            'ru': 'Документация ClickHouse %s',
            'ja': 'ClickHouseドキュメント %s',
            'fa': 'مستندات %sClickHouse'
        }

        assert len(site_names) == len(languages)

        if args.version_prefix:
            site_dir = os.path.join(args.docs_output_dir, args.version_prefix, lang)
        else:
            site_dir = os.path.join(args.docs_output_dir, lang)

        markdown_extensions = [
            'mdx_clickhouse',
            'admonition',
            'attr_list',
            'codehilite',
            'nl2br',
            'sane_lists',
            'pymdownx.magiclink',
            'pymdownx.superfences',
            'extra',
            {
                'toc': {
                    'permalink': True,
                    'slugify': mdx_clickhouse.slugify
                }
            }
        ]

        plugins = ['macros']
        if args.htmlproofer:
            plugins.append('htmlproofer')

        raw_config = dict(
            site_name=site_names.get(lang, site_names['en']) % args.version_prefix,
            site_url=f'https://clickhouse.tech/docs/{lang}/',
            docs_dir=os.path.join(args.docs_dir, lang),
            site_dir=site_dir,
            strict=not args.version_prefix,
            theme=theme_cfg,
            copyright='©2016–2020 Yandex LLC',
            use_directory_urls=True,
            repo_name='ClickHouse/ClickHouse',
            repo_url='https://github.com/ClickHouse/ClickHouse/',
            edit_uri=f'edit/master/docs/{lang}',
            extra_css=[f'assets/stylesheets/custom.css?{args.rev_short}'],
            markdown_extensions=markdown_extensions,
            plugins=plugins,
            extra={
                'stable_releases': args.stable_releases,
                'version_prefix': args.version_prefix,
                'single_page': False,
                'rev':       args.rev,
                'rev_short': args.rev_short,
                'rev_url':   args.rev_url,
                'events':    args.events,
                'languages': languages
            }
        )

        if os.path.exists(config_path):
            raw_config['config_file'] = config_path
        else:
            raw_config['nav'] = nav.build_nav(lang, args)

        cfg = config.load_config(**raw_config)

        try:
            mkdocs_build.build(cfg)
        except jinja2.exceptions.TemplateError:
            if not args.version_prefix:
                raise
            mdx_clickhouse.PatchedMacrosPlugin.disabled = True
            mkdocs_build.build(cfg)

        if not args.skip_single_page:
            build_single_page_version(lang, args, raw_config.get('nav'), cfg)

        mdx_clickhouse.PatchedMacrosPlugin.disabled = False

        logging.info(f'Finished building {lang} docs')

    except exceptions.ConfigurationError as e:
        raise SystemExit('\n' + str(e))


def build_single_page_version(lang, args, nav, cfg):
    logging.info(f'Building single page version for {lang}')
    os.environ['SINGLE_PAGE'] = '1'
    extra = cfg.data['extra']
    extra['single_page'] = True

    with util.autoremoved_file(os.path.join(args.docs_dir, lang, 'single.md')) as single_md:
        concatenate(lang, args.docs_dir, single_md, nav)

        with util.temp_dir() as site_temp:
            with util.temp_dir() as docs_temp:
                docs_src_lang = os.path.join(args.docs_dir, lang)
                docs_temp_lang = os.path.join(docs_temp, lang)
                shutil.copytree(docs_src_lang, docs_temp_lang)
                for root, _, filenames in os.walk(docs_temp_lang):
                    for filename in filenames:
                        if filename != 'single.md' and filename.endswith('.md'):
                            os.unlink(os.path.join(root, filename))

                cfg.load_dict({
                    'docs_dir': docs_temp_lang,
                    'site_dir': site_temp,
                    'extra': extra,
                    'nav': [
                        {cfg.data.get('site_name'): 'single.md'}
                    ]
                })

                mkdocs_build.build(cfg)

                if args.version_prefix:
                    single_page_output_path = os.path.join(args.docs_dir, args.docs_output_dir, args.version_prefix, lang, 'single')
                else:
                    single_page_output_path = os.path.join(args.docs_dir, args.docs_output_dir, lang, 'single')

                if os.path.exists(single_page_output_path):
                    shutil.rmtree(single_page_output_path)

                shutil.copytree(
                    os.path.join(site_temp, 'single'),
                    single_page_output_path
                )
                
                logging.info(f'Re-building single page for {lang} pdf/test')
                with util.temp_dir() as test_dir:
                    extra['single_page'] = False
                    cfg.load_dict({
                        'docs_dir': docs_temp_lang,
                        'site_dir': test_dir,
                        'extra': extra,
                        'nav': [
                            {cfg.data.get('site_name'): 'single.md'}
                        ]
                    })
                    mkdocs_build.build(cfg)

                    css_in = ' '.join(website.get_css_in(args))
                    js_in = ' '.join(website.get_js_in(args))
                    subprocess.check_call(f'cat {css_in} > {test_dir}/css/base.css', shell=True)
                    subprocess.check_call(f'cat {js_in} > {test_dir}/js/base.js', shell=True)
                    if args.save_raw_single_page:
                        shutil.copytree(test_dir, args.save_raw_single_page)

                    if not args.version_prefix:  # maybe enable in future
                        logging.info(f'Running tests for {lang}')
                        test.test_single_page(
                            os.path.join(test_dir, 'single', 'index.html'), lang)

                    if not args.skip_pdf:
                        single_page_index_html = os.path.join(test_dir, 'single', 'index.html')
                        single_page_pdf = os.path.abspath(
                            os.path.join(single_page_output_path, f'clickhouse_{lang}.pdf')
                        )

                        with open(single_page_index_html, 'r') as f:
                            soup = bs4.BeautifulSoup(
                                f.read(),
                                features='html.parser'
                            )
                        soup_prefix = f'file://{test_dir}'
                        for img in soup.findAll('img'):
                            if img['src'].startswith('/'):
                                img['src'] = soup_prefix + img['src']
                        for script in soup.findAll('script'):
                            script['src'] = soup_prefix + script['src'].split('?', 1)[0]
                        for link in soup.findAll('link'):
                            link['href'] = soup_prefix + link['href'].split('?', 1)[0]

                        with open(single_page_index_html, 'w') as f:
                            f.write(str(soup))

                        create_pdf_command = [
                            'wkhtmltopdf',
                            '--print-media-type',
                            '--log-level', 'warn',
                            single_page_index_html, single_page_pdf
                        ]

                        logging.info(' '.join(create_pdf_command))
                        subprocess.check_call(' '.join(create_pdf_command), shell=True)

        logging.info(f'Finished building single page version for {lang}')


def write_redirect_html(out_path, to_url):
    out_dir = os.path.dirname(out_path)
    try:
        os.makedirs(out_dir)
    except OSError:
        pass
    with open(out_path, 'w') as f:
        f.write(f'''<!DOCTYPE HTML>
<html lang="en-US">
    <head>
        <meta charset="UTF-8">
        <meta http-equiv="refresh" content="0; url={to_url}">
        <script type="text/javascript">
            window.location.href = "{to_url}"
        </script>
        <title>Page Redirection</title>
    </head>
    <body>
        If you are not redirected automatically, follow this <a href="{to_url}">link</a>.
    </body>
</html>''')


def build_redirect_html(args, from_path, to_path):
<<<<<<< HEAD
    for lang in args.lang.split(','):
=======
    for lang in ['en', 'es', 'fr', 'ja', 'fa']: # TODO: args.lang.split(','):
>>>>>>> f6f4fb00
        out_path = os.path.join(args.docs_output_dir, lang, from_path.replace('.md', '/index.html'))
        version_prefix = args.version_prefix + '/' if args.version_prefix else '/'
        target_path = to_path.replace('.md', '/')
        to_url = f'/docs{version_prefix}{lang}/{target_path}'
        to_url = to_url.strip()
        write_redirect_html(out_path, to_url)


def build_redirects(args):
    with open(os.path.join(args.docs_dir, 'redirects.txt'), 'r') as f:
        for line in f:
            from_path, to_path = line.split(' ', 1)
            build_redirect_html(args, from_path, to_path)


def build_docs(args):
    tasks = []
    for lang in args.lang.split(','):
        if lang:
            tasks.append((lang, args,))
    util.run_function_in_parallel(build_for_lang, tasks, threads=False)
    build_redirects(args)


def build(args):
    if os.path.exists(args.output_dir):
        shutil.rmtree(args.output_dir)

    if not args.skip_website:
        website.build_website(args)

    build_docs(args)

    from github import build_releases
    build_releases(args, build_docs)

    if not args.skip_website:
        website.minify_website(args)

    for static_redirect in [
        ('tutorial.html', '/docs/en/getting_started/tutorial/',),
        ('reference_en.html', '/docs/en/single/', ),
        ('reference_ru.html', '/docs/ru/single/',),
        ('docs/index.html', '/docs/en/',),
    ]:
        write_redirect_html(
            os.path.join(args.output_dir, static_redirect[0]),
            static_redirect[1]
        )


if __name__ == '__main__':
    os.chdir(os.path.join(os.path.dirname(__file__), '..'))
    website_dir = os.path.join('..', 'website')
    arg_parser = argparse.ArgumentParser()
    arg_parser.add_argument('--lang', default='en,es,fr,ru,zh,ja,fa')
    arg_parser.add_argument('--docs-dir', default='.')
    arg_parser.add_argument('--theme-dir', default=website_dir)
    arg_parser.add_argument('--website-dir', default=website_dir)
    arg_parser.add_argument('--output-dir', default='build')
    arg_parser.add_argument('--enable-stable-releases', action='store_true')
    arg_parser.add_argument('--stable-releases-limit', type=int, default='10')
    arg_parser.add_argument('--version-prefix', type=str, default='')
    arg_parser.add_argument('--is-stable-release', action='store_true')
    arg_parser.add_argument('--skip-single-page', action='store_true')
    arg_parser.add_argument('--skip-pdf', action='store_true')
    arg_parser.add_argument('--skip-website', action='store_true')
    arg_parser.add_argument('--minify', action='store_true')
    arg_parser.add_argument('--htmlproofer', action='store_true')
    arg_parser.add_argument('--no-docs-macros', action='store_true')
    arg_parser.add_argument('--save-raw-single-page', type=str)
    arg_parser.add_argument('--livereload', type=int, default='0')
    arg_parser.add_argument('--verbose', action='store_true')

    args = arg_parser.parse_args()

    logging.basicConfig(
        level=logging.DEBUG if args.verbose else logging.INFO,
        stream=sys.stderr
    )

    logging.getLogger('MARKDOWN').setLevel(logging.INFO)

    args.docs_output_dir = os.path.join(os.path.abspath(args.output_dir), 'docs')

    from github import choose_latest_releases, get_events
    args.stable_releases = choose_latest_releases(args) if args.enable_stable_releases else []
    args.rev = subprocess.check_output('git rev-parse HEAD', shell=True).decode('utf-8').strip()
    args.rev_short = subprocess.check_output('git rev-parse --short HEAD', shell=True).decode('utf-8').strip()
    args.rev_url = f'https://github.com/ClickHouse/ClickHouse/commit/{args.rev}'
    args.events = get_events(args)

    from build import build
    build(args)
    
    if args.livereload:
        new_args = [arg for arg in sys.argv if not arg.startswith('--livereload')]
        new_args = sys.executable + ' ' + ' '.join(new_args)

        server = livereload.Server()
        server.watch(args.docs_dir + '**/*', livereload.shell(new_args, cwd='tools', shell=True))
        server.watch(args.website_dir + '**/*', livereload.shell(new_args, cwd='tools', shell=True))
        server.serve(
            root=args.output_dir,
            host='0.0.0.0',
            port=args.livereload
        )
        sys.exit(0)<|MERGE_RESOLUTION|>--- conflicted
+++ resolved
@@ -305,11 +305,7 @@
 
 
 def build_redirect_html(args, from_path, to_path):
-<<<<<<< HEAD
-    for lang in args.lang.split(','):
-=======
     for lang in ['en', 'es', 'fr', 'ja', 'fa']: # TODO: args.lang.split(','):
->>>>>>> f6f4fb00
         out_path = os.path.join(args.docs_output_dir, lang, from_path.replace('.md', '/index.html'))
         version_prefix = args.version_prefix + '/' if args.version_prefix else '/'
         target_path = to_path.replace('.md', '/')
