--- conflicted
+++ resolved
@@ -241,11 +241,7 @@
                         with socketserver.TCPServer(
                                 ('', port_for_pdf), http.server.SimpleHTTPRequestHandler
                         ) as httpd:
-<<<<<<< HEAD
-                            logging.info(f"Serving for {lang} pdf at port {port_for_pdf}")
-=======
                             logging.info(f"serving for pdf at port {port_for_pdf}")
->>>>>>> 700c27a9
                             thread = threading.Thread(target=httpd.serve_forever)
                             with util.cd(test_dir):
                                 thread.start()
@@ -261,10 +257,6 @@
                                 logging.info(' '.join(create_pdf_command))
                                 subprocess.check_call(' '.join(create_pdf_command), shell=True)
                                 httpd.shutdown()
-<<<<<<< HEAD
-                                thread.join(timeout=5.0)
-=======
->>>>>>> 700c27a9
 
                         if not args.version_prefix:  # maybe enable in future
                             test.test_single_page(
