#!/usr/bin/env bash
set -ex

BASE_DIR=$(dirname $(readlink -f $0))
BUILD_DIR="${BASE_DIR}/../build"
PUBLISH_DIR="${BASE_DIR}/../publish"
BASE_DOMAIN="${BASE_DOMAIN:-clickhouse.tech}"
GIT_TEST_URI="${GIT_TEST_URI:-git@github.com:ClickHouse/clickhouse.github.io.git}"
GIT_PROD_URI="git@github.com:ClickHouse/clickhouse.github.io.git"
EXTRA_BUILD_ARGS="${EXTRA_BUILD_ARGS:---enable-stable-releases}"
HISTORY_SIZE="${HISTORY_SIZE:-25}"

if [[ -z "$1" ]]
then
    TAG=$(head -c 8 /dev/urandom | xxd -p)
else
    TAG="$1"
fi
DOCKER_HASH="$2"
if [[ -z "$1" ]]
then
    source "${BASE_DIR}/venv/bin/activate"
    python "${BASE_DIR}/build.py" ${EXTRA_BUILD_ARGS}
    rm -rf "${PUBLISH_DIR}" || true
    git clone "${GIT_TEST_URI}" "${PUBLISH_DIR}"
    cd "${PUBLISH_DIR}"
    git config user.email "robot-clickhouse@yandex-team.ru"
    git config user.name "robot-clickhouse"
    git rm -rf *
    cp -R "${BUILD_DIR}"/* .
    echo -n "${BASE_DOMAIN}" > CNAME
    echo -n "" > README.md
    echo -n "" > ".nojekyll"
    cp "${BASE_DIR}/../../LICENSE" .
    git add *
    git add ".nojekyll"
    git commit -a -m "add new release at $(date)"
    NEW_ROOT_COMMIT=$(git rev-parse "HEAD~${HISTORY_SIZE}")
    git checkout --orphan temp "${NEW_ROOT_COMMIT}"
    git commit -m "root commit"
    git rebase --onto temp "${NEW_ROOT_COMMIT}" master
    git branch -D temp
    git push -f origin master
    if [[ ! -z "${CLOUDFLARE_TOKEN}" ]]
    then
        sleep 1m
<<<<<<< HEAD
        git diff --stat --diff-filter=M HEAD~1 | grep '|' | awk '$1 ~ /\.html$/ { if ($3>2) { url="https://'${BASE_DOMAIN}'/"$1; sub(/\/index.html/, "/", url); print "\""url"\""; }}' | split -l 25 /dev/stdin PURGE
=======
        git diff --stat="9999,9999" --diff-filter=M HEAD~1 | grep '|' | awk '$1 ~ /\.html$/ { if ($3>2) { url="https://'${BASE_DOMAIN}'/"$1; sub(/\/index.html/, "/", url); print "\""url"\""; }}' | split -l 25 /dev/stdin PURGE
>>>>>>> 51e39869
        for FILENAME in $(ls PURGE*)
        do
            POST_DATA=$(cat "${FILENAME}" | sed -n -e 'H;${x;s/\n/,/g;s/^,//;p;}' | awk '{print "{\"files\":["$0"]}";}')
            sleep 3s
            set +x
            curl -X POST "https://api.cloudflare.com/client/v4/zones/4fc6fb1d46e87851605aa7fa69ca6fe0/purge_cache" -H "Authorization: Bearer ${CLOUDFLARE_TOKEN}" -H "Content-Type:application/json" --data "${POST_DATA}"
            set -x
            rm "${FILENAME}"
        done
    fi
    cd "${BUILD_DIR}"
    DOCKER_HASH=$(head -c 16 < /dev/urandom | xxd -p)
fi

QLOUD_ENDPOINT="https://platform.yandex-team.ru/api/v1"
QLOUD_PROJECT="clickhouse.clickhouse-website"
if [[ -z "$1" ]]
then
    QLOUD_ENV="${QLOUD_PROJECT}.test"
else
    QLOUD_ENV="${QLOUD_PROJECT}.prod"
fi
echo ">>> Successfully deployed ${TAG} ${DOCKER_HASH} to ${QLOUD_ENV} <<<"<|MERGE_RESOLUTION|>--- conflicted
+++ resolved
@@ -44,11 +44,7 @@
     if [[ ! -z "${CLOUDFLARE_TOKEN}" ]]
     then
         sleep 1m
-<<<<<<< HEAD
-        git diff --stat --diff-filter=M HEAD~1 | grep '|' | awk '$1 ~ /\.html$/ { if ($3>2) { url="https://'${BASE_DOMAIN}'/"$1; sub(/\/index.html/, "/", url); print "\""url"\""; }}' | split -l 25 /dev/stdin PURGE
-=======
         git diff --stat="9999,9999" --diff-filter=M HEAD~1 | grep '|' | awk '$1 ~ /\.html$/ { if ($3>2) { url="https://'${BASE_DOMAIN}'/"$1; sub(/\/index.html/, "/", url); print "\""url"\""; }}' | split -l 25 /dev/stdin PURGE
->>>>>>> 51e39869
         for FILENAME in $(ls PURGE*)
         do
             POST_DATA=$(cat "${FILENAME}" | sed -n -e 'H;${x;s/\n/,/g;s/^,//;p;}' | awk '{print "{\"files\":["$0"]}";}')
