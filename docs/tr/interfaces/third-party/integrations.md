--- conflicted
+++ resolved
@@ -47,7 +47,7 @@
         -   [graphouse](https://github.com/yandex/graphouse)
         -   [karbon-clickhouse](https://github.com/lomik/carbon-clickhouse) +
         -   [grafit-clickhouse](https://github.com/lomik/graphite-clickhouse)
-        -   [grafit-ch-doktoru](https://github.com/innogames/graphite-ch-optimizer) - staled bölümleri optimize eder [\* Graphıtemergetree](../../engines/table_engines/mergetree_family/graphitemergetree.md#graphitemergetree) eğer kurallar [toplaması yapılandırması](../../engines/table_engines/mergetree_family/graphitemergetree.md#rollup-configuration) uygulanabilir
+        -   [grafit-ch-doktoru](https://github.com/innogames/graphite-ch-optimizer) - staled bölümleri optimize eder [\* Graphıtemergetree](../../engines/table-engines/mergetree-family/graphitemergetree.md#graphitemergetree) eğer kurallar [toplaması yapılandırması](../../engines/table-engines/mergetree-family/graphitemergetree.md#rollup-configuration) uygulanabilir
     -   [Grafana](https://grafana.com/)
         -   [clickhouse-grafana](https://github.com/Vertamedia/clickhouse-grafana)
     -   [Prometheus](https://prometheus.io/)
@@ -79,20 +79,15 @@
         -   [sqlalchemy-clickhouse](https://github.com/cloudflare/sqlalchemy-clickhouse) (kullanma [ınfi.clickhouse\_orm](https://github.com/Infinidat/infi.clickhouse_orm))
     -   [Pandalar](https://pandas.pydata.org)
         -   [pandahouse](https://github.com/kszucs/pandahouse)
-<<<<<<< HEAD
-- PHP
-    -   [Doctrine](https://www.doctrine-project.org/)
-=======
 -   PHP
     -   [Doktrin](https://www.doctrine-project.org/)
->>>>>>> upstream/master
         -   [dbal-clickhouse](https://packagist.org/packages/friendsofdoctrine/dbal-clickhouse)
 -   R
     -   [dplyr](https://db.rstudio.com/dplyr/)
         -   [RClickHouse](https://github.com/IMSMWU/RClickHouse) (kullanma [clickhouse-cpp](https://github.com/artpaul/clickhouse-cpp))
 -   Java
     -   [Hadoop](http://hadoop.apache.org)
-        -   [clickhouse-hdfs-loader](https://github.com/jaykelin/clickhouse-hdfs-loader) (kullanma [JDBC](../../sql_reference/table_functions/jdbc.md))
+        -   [clickhouse-hdfs-loader](https://github.com/jaykelin/clickhouse-hdfs-loader) (kullanma [JDBC](../../sql-reference/table-functions/jdbc.md))
 -   SC scalaala
     -   [Akka](https://akka.io)
         -   [clickhouse-Scala-istemci](https://github.com/crobox/clickhouse-scala-client)
