nav:

- 'Introduction':
  - 'ClickHouse چیست؟': 'index.md'
  - ' ویژگی های برجسته ClickHouse': 'introduction/distinctive_features.md'
  - ' ویژگی های از ClickHouse که می تواند معایبی باشد': 'introduction/features_considered_disadvantages.md'
  - 'Performance': 'introduction/performance.md'
  - 'The Yandex.Metrica task': 'introduction/ya_metrika_task.md'

- 'Getting started':
  - ' شروع به کار': 'getting_started/index.md'
  - 'Example datasets':
    - 'OnTime': 'getting_started/example_datasets/ontime.md'
    - ' داده های تاکسی New York': 'getting_started/example_datasets/nyc_taxi.md'
    - ' بنچمارک AMPLab Big Data': 'getting_started/example_datasets/amplab_benchmark.md'
    - 'WikiStat': 'getting_started/example_datasets/wikistat.md'
    - ' ترابایت از لاگ های کلیک از سرویس Criteo': 'getting_started/example_datasets/criteo.md'
    - ' بنچمارک Star Schema': 'getting_started/example_datasets/star_schema.md'
    - 'Yandex.Metrica Data': 'getting_started/example_datasets/metrica.md'

- 'Interfaces':
  - 'Interface ها': 'interfaces/index.md'
  - ' کلاینت Command-line': 'interfaces/cli.md'
  - 'Native interface (TCP)': 'interfaces/tcp.md'
  - 'HTTP interface': 'interfaces/http.md'
  - ' فرمت های Input و Output': 'interfaces/formats.md'
  - ' درایور JDBC': 'interfaces/jdbc.md'
  - ' درایور ODBC': 'interfaces/odbc.md'
  - 'Third-party':
    - 'کتابخانه های مشتری': 'interfaces/third-party/client_libraries.md'
    - 'یکپارچگی': 'interfaces/third-party/integrations.md'
    - 'رابط های بصری': 'interfaces/third-party/gui.md'
    - 'پروکسی': 'interfaces/third-party/proxy.md'

- 'Data types':
  - 'Introduction': 'data_types/index.md'
  - 'UInt8, UInt16, UInt32, UInt64, Int8, Int16, Int32, Int64': 'data_types/int_uint.md'
  - 'Float32, Float64': 'data_types/float.md'
  - 'Decimal': 'data_types/decimal.md'
  - ' مقادیر Boolean': 'data_types/boolean.md'
  - 'String': 'data_types/string.md'
  - 'FixedString(N)': 'data_types/fixedstring.md'
  - 'UUID': 'data_types/uuid.md'
  - 'Date': 'data_types/date.md'
  - 'DateTime': 'data_types/datetime.md'
  - 'Enum': 'data_types/enum.md'
  - 'Array(T)': 'data_types/array.md'
  - 'AggregateFunction(name, types_of_arguments...)': 'data_types/nested_data_structures/aggregatefunction.md'
  - 'Tuple(T1, T2, ...)': 'data_types/tuple.md'
  - 'Nullable': 'data_types/nullable.md'
  - 'Nested data structures':
    - 'hidden': 'data_types/nested_data_structures/index.md'
    - 'Nested(Name1 Type1, Name2 Type2, ...)': 'data_types/nested_data_structures/nested.md'
  - 'Special data types':
    - 'hidden': 'data_types/special_data_types/index.md'
    - 'Expression': 'data_types/special_data_types/expression.md'
    - 'Set': 'data_types/special_data_types/set.md'
    - 'Nothing': 'data_types/special_data_types/nothing.md'
  - 'Domains':
    - 'Overview': 'data_types/domains/overview.md'
    - 'IPv4': 'data_types/domains/ipv4.md'
    - 'IPv6': 'data_types/domains/ipv6.md'

- 'Table Engines':
  - 'Introduction': 'operations/table_engines/index.md'
  - 'MergeTree Family':
    - 'MergeTree': 'operations/table_engines/mergetree.md'
    - 'Data Replication': 'operations/table_engines/replication.md'
    - 'Custom Partitioning Key': 'operations/table_engines/custom_partitioning_key.md'
    - 'ReplacingMergeTree': 'operations/table_engines/replacingmergetree.md'
    - 'SummingMergeTree': 'operations/table_engines/summingmergetree.md'
    - 'AggregatingMergeTree': 'operations/table_engines/aggregatingmergetree.md'
    - 'CollapsingMergeTree': 'operations/table_engines/collapsingmergetree.md'
    - 'VersionedCollapsingMergeTree': 'operations/table_engines/versionedcollapsingmergetree.md'
    - 'GraphiteMergeTree': 'operations/table_engines/graphitemergetree.md'
  - 'Log Family':
    - 'Introduction': 'operations/table_engines/log_family.md'
    - 'StripeLog': 'operations/table_engines/stripelog.md'
    - 'Log': 'operations/table_engines/log.md'
    - 'TinyLog': 'operations/table_engines/tinylog.md'
  - 'Integrations':
    - 'Kafka': 'operations/table_engines/kafka.md'
    - 'MySQL': 'operations/table_engines/mysql.md'
  - 'Special':
    - 'Distributed': 'operations/table_engines/distributed.md'
    - 'External data': 'operations/table_engines/external_data.md'
    - 'Dictionary': 'operations/table_engines/dictionary.md'
    - 'Merge': 'operations/table_engines/merge.md'
    - 'File': 'operations/table_engines/file.md'
    - 'Null': 'operations/table_engines/null.md'
    - 'Set': 'operations/table_engines/set.md'
    - 'Join': 'operations/table_engines/join.md'
    - 'URL': 'operations/table_engines/url.md'
    - 'View': 'operations/table_engines/view.md'
    - 'MaterializedView': 'operations/table_engines/materializedview.md'
    - 'Memory': 'operations/table_engines/memory.md'
    - 'Buffer': 'operations/table_engines/buffer.md'
    - 'JDBC': 'operations/table_engines/jdbc.md'
    - 'ODBC': 'operations/table_engines/odbc.md'

- 'SQL Reference':
  - 'hidden': 'query_language/index.md'
  - 'SELECT': 'query_language/select.md'
  - 'INSERT INTO': 'query_language/insert_into.md'
  - 'CREATE': 'query_language/create.md'
  - 'ALTER': 'query_language/alter.md'
  - 'Other Kinds of Queries': 'query_language/misc.md'
  - 'Functions':
    - 'Introduction': 'query_language/functions/index.md'
    - 'Arithmetic': 'query_language/functions/arithmetic_functions.md'
    - 'Comparison': 'query_language/functions/comparison_functions.md'
    - 'Logical': 'query_language/functions/logical_functions.md'
    - 'Type Conversion': 'query_language/functions/type_conversion_functions.md'
    - 'Working with Dates and Times': 'query_language/functions/date_time_functions.md'
    - 'Working with strings': 'query_language/functions/string_functions.md'
    - 'For Searching Strings': 'query_language/functions/string_search_functions.md'
    - 'For Replacing in Strings': 'query_language/functions/string_replace_functions.md'
    - 'Conditional ': 'query_language/functions/conditional_functions.md'
    - 'Mathematical': 'query_language/functions/math_functions.md'
    - 'Rounding': 'query_language/functions/rounding_functions.md'
    - 'Working with Arrays': 'query_language/functions/array_functions.md'
    - 'Splitting and Merging Strings and Arrays': 'query_language/functions/splitting_merging_functions.md'
    - 'Bit': 'query_language/functions/bit_functions.md'
    - 'Bitmap': 'query_language/functions/bitmap_functions.md'
    - 'Hash': 'query_language/functions/hash_functions.md'
    - 'Generating Pseudo-Random Numbers': 'query_language/functions/random_functions.md'
    - 'Encoding': 'query_language/functions/encoding_functions.md'
    - 'Working with UUID': 'query_language/functions/uuid_functions.md'
    - 'Working with URLs': 'query_language/functions/url_functions.md'
    - 'Working with IP Addresses': 'query_language/functions/ip_address_functions.md'
    - 'Working with JSON.': 'query_language/functions/json_functions.md'
    - 'Higher-Order': 'query_language/functions/higher_order_functions.md'
    - 'Working with External Dictionaries': 'query_language/functions/ext_dict_functions.md'
    - 'Working with Yandex.Metrica Dictionaries': 'query_language/functions/ym_dict_functions.md'
    - 'Implementing the IN Operator': 'query_language/functions/in_functions.md'
    - 'arrayJoin': 'query_language/functions/array_join.md'
    - 'Working with geographical coordinates': 'query_language/functions/geo.md'
    - 'Working with Nullable arguments': 'query_language/functions/functions_for_nulls.md'
<<<<<<< HEAD
    - 'Machine learning': 'query_language/functions/machine_learning_methods.md'
=======
    - 'Machine Learning Functions': 'query_language/functions/machine_learning_functions.md'
>>>>>>> 533750ef
    - 'Other': 'query_language/functions/other_functions.md'
  - 'Aggregate Functions':
    - 'Introduction': 'query_language/agg_functions/index.md'
    - 'Reference': 'query_language/agg_functions/reference.md'
    - 'Aggregate function combinators': 'query_language/agg_functions/combinators.md'
    - 'Parametric aggregate functions': 'query_language/agg_functions/parametric_functions.md'
  - 'Table Functions':
    - 'Introduction': 'query_language/table_functions/index.md'
    - 'file': 'query_language/table_functions/file.md'
    - 'merge': 'query_language/table_functions/merge.md'
    - 'numbers': 'query_language/table_functions/numbers.md'
    - 'remote': 'query_language/table_functions/remote.md'
    - 'url': 'query_language/table_functions/url.md'
    - 'mysql': 'query_language/table_functions/mysql.md'
    - 'jdbc': 'query_language/table_functions/jdbc.md'
    - 'odbc': 'query_language/table_functions/odbc.md'
  - 'Dictionaries':
    - 'Introduction': 'query_language/dicts/index.md'
    - 'External Dictionaries':
      - 'General Description': 'query_language/dicts/external_dicts.md'
      - 'Configuring an External Dictionary': 'query_language/dicts/external_dicts_dict.md'
      - 'Storing Dictionaries in Memory': 'query_language/dicts/external_dicts_dict_layout.md'
      - 'Dictionary Updates': 'query_language/dicts/external_dicts_dict_lifetime.md'
      - 'Sources of External Dictionaries': 'query_language/dicts/external_dicts_dict_sources.md'
      - 'Dictionary Key and Fields': 'query_language/dicts/external_dicts_dict_structure.md'
    - 'Internal Dictionaries': 'query_language/dicts/internal_dicts.md'
    - 'Operators': 'query_language/operators.md'
    - 'General Syntax': 'query_language/syntax.md'

- 'Operations':
  - 'Introduction': 'operations/index.md'
  - 'Requirements': 'operations/requirements.md'
  - 'Monitoring': 'operations/monitoring.md'
  - 'Troubleshooting': 'operations/troubleshooting.md'
  - 'Usage Recommendations': 'operations/tips.md'
  - 'ClickHouse Update': 'operations/update.md'
  - 'Access Rights': 'operations/access_rights.md'
  - 'Data Backup': 'operations/backup.md'
  - 'Configuration Files': 'operations/configuration_files.md'
  - 'Quotas': 'operations/quotas.md'
  - 'System Tables': 'operations/system_tables.md'
  - 'Server Configuration Parameters':
    - 'Introduction': 'operations/server_settings/index.md'
    - 'Server Settings': 'operations/server_settings/settings.md'
  - 'Settings':
    - 'Introduction': 'operations/settings/index.md'
    - 'Permissions for Queries': 'operations/settings/permissions_for_queries.md'
    - 'Restrictions on Query Complexity': 'operations/settings/query_complexity.md'
    - 'Settings': 'operations/settings/settings.md'
    - 'Settings Profiles': 'operations/settings/settings_profiles.md'
    - 'Constraints on Settings': 'operations/settings/constraints_on_settings.md'
  - 'Utilities':
    - 'Overview': 'operations/utils/index.md'
    - 'clickhouse-copier': 'operations/utils/clickhouse-copier.md'
    - 'clickhouse-local': 'operations/utils/clickhouse-local.md'

- 'F.A.Q.':
  - 'General Questions': 'faq/general.md'

- 'Development':
  - 'hidden': 'development/index.md'
  - 'Overview of ClickHouse Architecture': 'development/architecture.md'
  - 'How to Build ClickHouse on Linux': 'development/build.md'
  - 'How to Build ClickHouse on Mac OS X': 'development/build_osx.md'
  - 'How to Write C++ code': 'development/style.md'
  - 'How to Run ClickHouse Tests': 'development/tests.md'
  - 'Third-Party Libraries Used': 'development/contrib.md'

- 'What''s New':
  - 'Roadmap': 'roadmap.md'
  - 'Changelog': 'changelog.md'
  - 'Security Changelog': 'security_changelog.md'<|MERGE_RESOLUTION|>--- conflicted
+++ resolved
@@ -136,11 +136,7 @@
     - 'arrayJoin': 'query_language/functions/array_join.md'
     - 'Working with geographical coordinates': 'query_language/functions/geo.md'
     - 'Working with Nullable arguments': 'query_language/functions/functions_for_nulls.md'
-<<<<<<< HEAD
-    - 'Machine learning': 'query_language/functions/machine_learning_methods.md'
-=======
     - 'Machine Learning Functions': 'query_language/functions/machine_learning_functions.md'
->>>>>>> 533750ef
     - 'Other': 'query_language/functions/other_functions.md'
   - 'Aggregate Functions':
     - 'Introduction': 'query_language/agg_functions/index.md'
