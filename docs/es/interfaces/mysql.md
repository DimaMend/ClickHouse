---
machine_translated: true
machine_translated_rev: 72537a2d527c63c07aa5d2361a8829f3895cf2bd
toc_priority: 20
toc_title: Interfaz MySQL
---

<<<<<<< HEAD
# Interfaz de MySQL {#mysql-interface}
=======
# Interfaz MySQL {#mysql-interface}
>>>>>>> upstream/master

ClickHouse soporta el protocolo de cable MySQL. Puede ser habilitado por [mysql\_port](../operations/server_configuration_parameters/settings.md#server_configuration_parameters-mysql_port) configuración en el archivo de configuración:

``` xml
<mysql_port>9004</mysql_port>
```

Ejemplo de conexión mediante la herramienta de línea de comandos `mysql`:

``` bash
$ mysql --protocol tcp -u default -P 9004
```

Salida si una conexión se realizó correctamente:

``` text
Welcome to the MySQL monitor.  Commands end with ; or \g.
Your MySQL connection id is 4
Server version: 20.2.1.1-ClickHouse

Copyright (c) 2000, 2019, Oracle and/or its affiliates. All rights reserved.

Oracle is a registered trademark of Oracle Corporation and/or its
affiliates. Other names may be trademarks of their respective
owners.

Type 'help;' or '\h' for help. Type '\c' to clear the current input statement.

mysql>
```

Para la compatibilidad con todos los clientes MySQL, se recomienda especificar la contraseña de usuario con [doble SHA1](../operations/settings/settings_users.md#password_double_sha1_hex) en el archivo de configuración.
Si la contraseña de usuario se especifica usando [SHA256](../operations/settings/settings_users.md#password_sha256_hex), algunos clientes no podrán autenticarse (mysqljs y versiones antiguas de la herramienta de línea de comandos mysql).

Restricción:

-   las consultas preparadas no son compatibles

-   algunos tipos de datos se envían como cadenas

[Artículo Original](https://clickhouse.tech/docs/en/interfaces/mysql/) <!--hide--><|MERGE_RESOLUTION|>--- conflicted
+++ resolved
@@ -5,13 +5,9 @@
 toc_title: Interfaz MySQL
 ---
 
-<<<<<<< HEAD
-# Interfaz de MySQL {#mysql-interface}
-=======
 # Interfaz MySQL {#mysql-interface}
->>>>>>> upstream/master
 
-ClickHouse soporta el protocolo de cable MySQL. Puede ser habilitado por [mysql\_port](../operations/server_configuration_parameters/settings.md#server_configuration_parameters-mysql_port) configuración en el archivo de configuración:
+ClickHouse soporta el protocolo de cable MySQL. Puede ser habilitado por [mysql\_port](../operations/server-configuration-parameters/settings.md#server_configuration_parameters-mysql_port) configuración en el archivo de configuración:
 
 ``` xml
 <mysql_port>9004</mysql_port>
@@ -41,8 +37,8 @@
 mysql>
 ```
 
-Para la compatibilidad con todos los clientes MySQL, se recomienda especificar la contraseña de usuario con [doble SHA1](../operations/settings/settings_users.md#password_double_sha1_hex) en el archivo de configuración.
-Si la contraseña de usuario se especifica usando [SHA256](../operations/settings/settings_users.md#password_sha256_hex), algunos clientes no podrán autenticarse (mysqljs y versiones antiguas de la herramienta de línea de comandos mysql).
+Para la compatibilidad con todos los clientes MySQL, se recomienda especificar la contraseña de usuario con [doble SHA1](../operations/settings/settings-users.md#password_double_sha1_hex) en el archivo de configuración.
+Si la contraseña de usuario se especifica usando [SHA256](../operations/settings/settings-users.md#password_sha256_hex), algunos clientes no podrán autenticarse (mysqljs y versiones antiguas de la herramienta de línea de comandos mysql).
 
 Restricción:
 
