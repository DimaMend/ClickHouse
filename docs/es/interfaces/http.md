--- conflicted
+++ resolved
@@ -11,7 +11,7 @@
 
 De forma predeterminada, clickhouse-server escucha HTTP en el puerto 8123 (esto se puede cambiar en la configuración).
 
-Si realiza una solicitud GET / sin parámetros, devuelve 200 códigos de respuesta y la cadena que definió en [http\_server\_default\_response](../operations/server_configuration_parameters/settings.md#server_configuration_parameters-http_server_default_response) valor predeterminado “Ok.” (con un avance de línea al final)
+Si realiza una solicitud GET / sin parámetros, devuelve 200 códigos de respuesta y la cadena que definió en [http\_server\_default\_response](../operations/server-configuration-parameters/settings.md#server_configuration_parameters-http_server_default_response) valor predeterminado “Ok.” (con un avance de línea al final)
 
 ``` bash
 $ curl 'http://localhost:8123/'
@@ -395,11 +395,7 @@
 
 `<predefined_query_handler>` admite la configuración de valores Settings y query\_params. Puede configurar `<query>` en el tipo de `<predefined_query_handler>`.
 
-<<<<<<< HEAD
-## Método de codificación de datos: {#ping_handler}
-=======
 `<query>` valor es una consulta predefinida de `<predefined_query_handler>`, que es ejecutado por ClickHouse cuando se hace coincidir una solicitud HTTP y se devuelve el resultado de la consulta. Es una configuración imprescindible.
->>>>>>> upstream/master
 
 En el ejemplo siguiente se definen los valores de `max_threads` y `max_alter_threads` configuración, a continuación, consulta la tabla del sistema para comprobar si estos ajustes se han establecido correctamente.
 
@@ -429,14 +425,10 @@
 max_alter_threads   2
 ```
 
-<<<<<<< HEAD
-## Sistema abierto. {#replicas_status_handler}
-=======
 !!! note "precaución"
     En uno `<predefined_query_handler>` sólo es compatible con uno `<query>` de un tipo de plaquita.
 
 ## Nombre de la red inalámbrica (SSID): {#dynamic_query_handler}
->>>>>>> upstream/master
 
 En `<dynamic_query_handler>`, consulta se escribe en forma de param de la solicitud HTTP. La diferencia es que en `<predefined_query_handler>`, consulta se escribe en el archivo de configuración. Puede configurar `<query_param_name>` en `<dynamic_query_handler>`.
 
@@ -465,11 +457,7 @@
 max_alter_threads   2
 ```
 
-<<<<<<< HEAD
-## DirecciÃ³n de correo electrÃ³nico {#predefined_query_handler}
-=======
 ## estática {#static}
->>>>>>> upstream/master
 
 `<static>` puede volver [Content\_type](https://developer.mozilla.org/en-US/docs/Web/HTTP/Headers/Content-Type), [estatus](https://developer.mozilla.org/en-US/docs/Web/HTTP/Status) y response\_content. response\_content puede devolver el contenido especificado
 
@@ -515,14 +503,7 @@
 Say Hi!%
 ```
 
-<<<<<<< HEAD
-!!! note "Nota"
-    En uno `<predefined_query_handler>`, una `<queries>` sólo es compatible con uno `<query>` de un tipo de plaquita.
-
-## Nombre de la red inalámbrica (SSID): {#dynamic_query_handler}
-=======
 Busque el contenido de la configuración enviada al cliente.
->>>>>>> upstream/master
 
 ``` xml
 <get_config_static_handler><![CDATA[<html ng-app="SMI2"><head><base href="http://ui.tabix.io/"></head><body><div ui-view="" class="content-ui"></div><script src="http://loader.tabix.io/master.js"></script></body></html>]]></get_config_static_handler>
