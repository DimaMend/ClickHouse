---
machine_translated: true
machine_translated_rev: 72537a2d527c63c07aa5d2361a8829f3895cf2bd
toc_priority: 21
toc_title: Formatos de entrada y salida
---

# Formatos para datos de entrada y salida {#formats}

ClickHouse puede aceptar y devolver datos en varios formatos. Se puede utilizar un formato admitido para la entrada para analizar los datos proporcionados a `INSERT`s, para llevar a cabo `SELECT`s de una tabla respaldada por archivos como File, URL o HDFS, o para leer un diccionario externo. Se puede utilizar un formato compatible con la salida para organizar el
resultados de un `SELECT`, y realizar `INSERT`s en una tabla respaldada por archivos.

Los formatos soportados son:

| Formato                                                         | Entrada | Salida |
|-----------------------------------------------------------------|---------|--------|
| [TabSeparated](#tabseparated)                                   | ✔       | ✔      |
| [TabSeparatedRaw](#tabseparatedraw)                             | ✗       | ✔      |
| [TabSeparatedWithNames](#tabseparatedwithnames)                 | ✔       | ✔      |
| [TabSeparatedWithNamesAndTypes](#tabseparatedwithnamesandtypes) | ✔       | ✔      |
| [Plantilla](#format-template)                                   | ✔       | ✔      |
| [TemplateIgnoreSpaces](#templateignorespaces)                   | ✔       | ✗      |
| [CSV](#csv)                                                     | ✔       | ✔      |
| [CSVWithNames](#csvwithnames)                                   | ✔       | ✔      |
| [CustomSeparated](#format-customseparated)                      | ✔       | ✔      |
| [Valor](#data-format-values)                                    | ✔       | ✔      |
| [Vertical](#vertical)                                           | ✗       | ✔      |
| [VerticalRaw](#verticalraw)                                     | ✗       | ✔      |
| [JSON](#json)                                                   | ✗       | ✔      |
| [JSONCompact](#jsoncompact)                                     | ✗       | ✔      |
| [JSONEachRow](#jsoneachrow)                                     | ✔       | ✔      |
| [TSKV](#tskv)                                                   | ✔       | ✔      |
| [Bastante](#pretty)                                             | ✗       | ✔      |
| [PrettyCompact](#prettycompact)                                 | ✗       | ✔      |
| [PrettyCompactMonoBlock](#prettycompactmonoblock)               | ✗       | ✔      |
| [PrettyNoEscapes](#prettynoescapes)                             | ✗       | ✔      |
| [Bienvenido a WordPress.](#prettyspace)                         | ✗       | ✔      |
| [Protobuf](#protobuf)                                           | ✔       | ✔      |
| [Avro](#data-format-avro)                                       | ✔       | ✔      |
| [AvroConfluent](#data-format-avro-confluent)                    | ✔       | ✗      |
| [Parquet](#data-format-parquet)                                 | ✔       | ✔      |
| [ORC](#data-format-orc)                                         | ✔       | ✗      |
| [RowBinary](#rowbinary)                                         | ✔       | ✔      |
| [RowBinaryWithNamesAndTypes](#rowbinarywithnamesandtypes)       | ✔       | ✔      |
| [Nativo](#native)                                               | ✔       | ✔      |
| [Nulo](#null)                                                   | ✗       | ✔      |
| [XML](#xml)                                                     | ✗       | ✔      |
| [CapnProto](#capnproto)                                         | ✔       | ✗      |

Puede controlar algunos parámetros de procesamiento de formato con la configuración de ClickHouse. Para obtener más información, lea el [Configuración](../operations/settings/settings.md) apartado.

## TabSeparated {#tabseparated}

En el formato TabSeparated, los datos se escriben por fila. Cada fila contiene valores separados por pestañas. Cada valor es seguido por una ficha, excepto el último valor de la fila, que es seguido por un avance de línea. Estrictamente las fuentes de línea Unix se asumen en todas partes. La última fila también debe contener un avance de línea al final. Los valores se escriben en formato de texto, sin incluir comillas y con caracteres especiales escapados.

Este formato también está disponible bajo el nombre `TSV`.

El `TabSeparated` es conveniente para procesar datos utilizando programas y scripts personalizados. Se usa de forma predeterminada en la interfaz HTTP y en el modo por lotes del cliente de línea de comandos. Este formato también permite transferir datos entre diferentes DBMS. Por ejemplo, puede obtener un volcado de MySQL y subirlo a ClickHouse, o viceversa.

El `TabSeparated` el formato admite la salida de valores totales (cuando se usa WITH TOTALS) y valores extremos (cuando ‘extremes’ se establece en 1). En estos casos, los valores totales y los extremos se emiten después de los datos principales. El resultado principal, los valores totales y los extremos están separados entre sí por una línea vacía. Ejemplo:

``` sql
SELECT EventDate, count() AS c FROM test.hits GROUP BY EventDate WITH TOTALS ORDER BY EventDate FORMAT TabSeparated``
```

``` text
2014-03-17      1406958
2014-03-18      1383658
2014-03-19      1405797
2014-03-20      1353623
2014-03-21      1245779
2014-03-22      1031592
2014-03-23      1046491

0000-00-00      8873898

2014-03-17      1031592
2014-03-23      1406958
```

### Formato de datos {#data-formatting}

Los números enteros se escriben en forma decimal. Los números pueden contener un extra “+” carácter al principio (ignorado al analizar y no grabado al formatear). Los números no negativos no pueden contener el signo negativo. Al leer, se permite analizar una cadena vacía como cero, o (para tipos con signo) una cadena que consiste en solo un signo menos como cero. Los números que no encajan en el tipo de datos correspondiente se pueden analizar como un número diferente, sin un mensaje de error.

Los números de punto flotante se escriben en forma decimal. El punto se usa como separador decimal. Las entradas exponenciales son compatibles, al igual que ‘inf’, ‘+inf’, ‘-inf’, y ‘nan’. Una entrada de números de coma flotante puede comenzar o terminar con un punto decimal.
Durante el formateo, la precisión puede perderse en los números de coma flotante.
Durante el análisis, no es estrictamente necesario leer el número representable de la máquina más cercano.

Las fechas se escriben en formato AAAA-MM-DD y se analizan en el mismo formato, pero con los caracteres como separadores.
Las fechas con horas se escriben en el formato `YYYY-MM-DD hh:mm:ss` y analizado en el mismo formato, pero con cualquier carácter como separadores.
Todo esto ocurre en la zona horaria del sistema en el momento en que se inicia el cliente o servidor (dependiendo de cuál de ellos formatea los datos). Para fechas con horarios, no se especifica el horario de verano. Por lo tanto, si un volcado tiene tiempos durante el horario de verano, el volcado no coincide inequívocamente con los datos, y el análisis seleccionará una de las dos veces.
Durante una operación de lectura, las fechas incorrectas y las fechas con horas se pueden analizar con desbordamiento natural o como fechas y horas nulas, sin un mensaje de error.

Como excepción, el análisis de fechas con horas también se admite en el formato de marca de tiempo Unix, si consta de exactamente 10 dígitos decimales. El resultado no depende de la zona horaria. Los formatos AAAA-MM-DD hh:mm:ss y NNNNNNNNNN se diferencian automáticamente.

Las cadenas se generan con caracteres especiales de escape de barra invertida. Las siguientes secuencias de escape se utilizan para la salida: `\b`, `\f`, `\r`, `\n`, `\t`, `\0`, `\'`, `\\`. El análisis también admite las secuencias `\a`, `\v`, y `\xHH` (secuencias de escape hexagonales) y cualquier `\c` secuencias, donde `c` es cualquier carácter (estas secuencias se convierten en `c`). Por lo tanto, la lectura de datos admite formatos donde un avance de línea se puede escribir como `\n` o `\` o como un avance de línea. Por ejemplo, la cadena `Hello world` con un avance de línea entre las palabras en lugar de espacio se puede analizar en cualquiera de las siguientes variaciones:

``` text
Hello\nworld

Hello\
world
```

La segunda variante es compatible porque MySQL la usa al escribir volcados separados por tabuladores.

El conjunto mínimo de caracteres que debe escapar al pasar datos en formato TabSeparated: tabulación, salto de línea (LF) y barra invertida.

Solo se escapa un pequeño conjunto de símbolos. Puede tropezar fácilmente con un valor de cadena que su terminal arruinará en la salida.

Las matrices se escriben como una lista de valores separados por comas entre corchetes. Los elementos numéricos de la matriz tienen el formato normal. `Date` y `DateTime` están escritos entre comillas simples. Las cadenas se escriben entre comillas simples con las mismas reglas de escape que las anteriores.

[NULL](../sql_reference/syntax.md) se formatea como `\N`.

Cada elemento de [Anidar](../sql_reference/data_types/nested_data_structures/nested.md) estructuras se representa como una matriz.

Por ejemplo:

``` sql
CREATE TABLE nestedt
(
    `id` UInt8,
    `aux` Nested(
        a UInt8,
        b String
    )
)
ENGINE = TinyLog
```

``` sql
INSERT INTO nestedt Values ( 1, [1], ['a'])
```

``` sql
SELECT * FROM nestedt FORMAT TSV
```

``` text
1  [1]    ['a']
```

## TabSeparatedRaw {#tabseparatedraw}

Difiere de `TabSeparated` formato en que las filas se escriben sin escapar.
Este formato solo es apropiado para generar un resultado de consulta, pero no para analizar (recuperar datos para insertar en una tabla).

Este formato también está disponible bajo el nombre `TSVRaw`.

## TabSeparatedWithNames {#tabseparatedwithnames}

Difiere de la `TabSeparated` formato en que los nombres de columna se escriben en la primera fila.
Durante el análisis, la primera fila se ignora por completo. No puede usar nombres de columna para determinar su posición o para comprobar su corrección.
(Se puede agregar soporte para analizar la fila de encabezado en el futuro.)

Este formato también está disponible bajo el nombre `TSVWithNames`.

## TabSeparatedWithNamesAndTypes {#tabseparatedwithnamesandtypes}

Difiere de la `TabSeparated` formato en que los nombres de columna se escriben en la primera fila, mientras que los tipos de columna están en la segunda fila.
Durante el análisis, la primera y la segunda filas se ignoran por completo.

Este formato también está disponible bajo el nombre `TSVWithNamesAndTypes`.

## Plantilla {#format-template}

Este formato permite especificar una cadena de formato personalizado con marcadores de posición para los valores con una regla de escape especificada.

Utiliza la configuración `format_template_resultset`, `format_template_row`, `format_template_rows_between_delimiter` and some settings of other formats (e.g. `output_format_json_quote_64bit_integers` cuando se utiliza `JSON` escapar, ver más)

Configuración `format_template_row` especifica la ruta de acceso al archivo, que contiene una cadena de formato para las filas con la siguiente sintaxis:

`delimiter_1${column_1:serializeAs_1}delimiter_2${column_2:serializeAs_2} ... delimiter_N`,

donde `delimiter_i` es un delimitador entre valores (`$` símbolo se puede escapar como `$$`),
`column_i` es un nombre o índice de una columna cuyos valores se deben seleccionar o insertar (si está vacío, se omitirá la columna),
`serializeAs_i` es una regla de escape para los valores de columna. Se admiten las siguientes reglas de escape:

-   `CSV`, `JSON`, `XML` (similar a los formatos de los mismos nombres)
-   `Escaped` (similar a `TSV`)
-   `Quoted` (similar a `Values`)
-   `Raw` (sin escapar, de manera similar a `TSVRaw`)
-   `None` (sin regla de escape, ver más)

Si se omite una regla de escape, entonces `None` se utilizará. `XML` y `Raw` son adecuados sólo para la salida.

Entonces, para la siguiente cadena de formato:

      `Search phrase: ${SearchPhrase:Quoted}, count: ${c:Escaped}, ad price: $$${price:JSON};`

los valores de `SearchPhrase`, `c` y `price` columnas, que se escapan como `Quoted`, `Escaped` y `JSON` se imprimirá (para seleccionar) o se esperará (para insertar) entre `Search phrase:`, `, count:`, `, ad price: $` y `;` delimitadores respectivamente. Por ejemplo:

`Search phrase: 'bathroom interior design', count: 2166, ad price: $3;`

El `format_template_rows_between_delimiter` setting especifica el delimitador entre filas, que se imprime (o se espera) después de cada fila, excepto la última (`\n` predeterminada)

Configuración `format_template_resultset` especifica la ruta al archivo, que contiene una cadena de formato para el conjunto de resultados. La cadena de formato para el conjunto de resultados tiene la misma sintaxis que una cadena de formato para la fila y permite especificar un prefijo, un sufijo y una forma de imprimir información adicional. Contiene los siguientes marcadores de posición en lugar de nombres de columna:

-   `data` son las filas con datos en `format_template_row` formato, separados por `format_template_rows_between_delimiter`. Este marcador de posición debe ser el primer marcador de posición en la cadena de formato.
-   `totals` es la fila con valores totales en `format_template_row` formato (cuando se usa WITH TOTALS)
-   `min` es la fila con valores mínimos en `format_template_row` formato (cuando los extremos se establecen en 1)
-   `max` es la fila con valores máximos en `format_template_row` formato (cuando los extremos se establecen en 1)
-   `rows` es el número total de filas de salida
-   `rows_before_limit` es el número mínimo de filas que habría habido sin LIMIT. Salida solo si la consulta contiene LIMIT. Si la consulta contiene GROUP BY, rows\_before\_limit\_at\_least es el número exacto de filas que habría habido sin un LIMIT .
-   `time` es el tiempo de ejecución de la solicitud en segundos
-   `rows_read` es el número de filas que se ha leído
-   `bytes_read` es el número de bytes (sin comprimir) que se ha leído

Marcador `data`, `totals`, `min` y `max` no debe tener una regla de escape especificada (o `None` debe especificarse explícitamente). Los marcadores de posición restantes pueden tener cualquier regla de escape especificada.
Si el `format_template_resultset` valor es una cadena vacía, `${data}` se utiliza como valor predeterminado.
Para el formato de consultas de inserción permite omitir algunas columnas o algunos campos si prefijo o sufijo (ver ejemplo).

Seleccionar ejemplo:

``` sql
SELECT SearchPhrase, count() AS c FROM test.hits GROUP BY SearchPhrase ORDER BY c DESC LIMIT 5 FORMAT Template SETTINGS
format_template_resultset = '/some/path/resultset.format', format_template_row = '/some/path/row.format', format_template_rows_between_delimiter = '\n    '
```

`/some/path/resultset.format`:

``` text
<!DOCTYPE HTML>
<html> <head> <title>Search phrases</title> </head>
 <body>
  <table border="1"> <caption>Search phrases</caption>
    <tr> <th>Search phrase</th> <th>Count</th> </tr>
    ${data}
  </table>
  <table border="1"> <caption>Max</caption>
    ${max}
  </table>
  <b>Processed ${rows_read:XML} rows in ${time:XML} sec</b>
 </body>
</html>
```

`/some/path/row.format`:

``` text
<tr> <td>${0:XML}</td> <td>${1:XML}</td> </tr>
```

Resultado:

``` html
<!DOCTYPE HTML>
<html> <head> <title>Search phrases</title> </head>
 <body>
  <table border="1"> <caption>Search phrases</caption>
    <tr> <th>Search phrase</th> <th>Count</th> </tr>
    <tr> <td></td> <td>8267016</td> </tr>
    <tr> <td>bathroom interior design</td> <td>2166</td> </tr>
    <tr> <td>yandex</td> <td>1655</td> </tr>
    <tr> <td>spring 2014 fashion</td> <td>1549</td> </tr>
    <tr> <td>freeform photos</td> <td>1480</td> </tr>
  </table>
  <table border="1"> <caption>Max</caption>
    <tr> <td></td> <td>8873898</td> </tr>
  </table>
  <b>Processed 3095973 rows in 0.1569913 sec</b>
 </body>
</html>
```

Insertar ejemplo:

``` text
Some header
Page views: 5, User id: 4324182021466249494, Useless field: hello, Duration: 146, Sign: -1
Page views: 6, User id: 4324182021466249494, Useless field: world, Duration: 185, Sign: 1
Total rows: 2
```

``` sql
INSERT INTO UserActivity FORMAT Template SETTINGS
format_template_resultset = '/some/path/resultset.format', format_template_row = '/some/path/row.format'
```

`/some/path/resultset.format`:

``` text
Some header\n${data}\nTotal rows: ${:CSV}\n
```

`/some/path/row.format`:

``` text
Page views: ${PageViews:CSV}, User id: ${UserID:CSV}, Useless field: ${:CSV}, Duration: ${Duration:CSV}, Sign: ${Sign:CSV}
```

`PageViews`, `UserID`, `Duration` y `Sign` dentro de los marcadores de posición son nombres de columnas en la tabla. Valores después `Useless field` en filas y después `\nTotal rows:` en el sufijo será ignorado.
Todos los delimitadores de los datos de entrada deben ser estrictamente iguales a los delimitadores de las cadenas de formato especificadas.

## TemplateIgnoreSpaces {#templateignorespaces}

Este formato es adecuado sólo para la entrada.
Similar a `Template`, pero omite caracteres de espacio en blanco entre delimitadores y valores en la secuencia de entrada. Sin embargo, si las cadenas de formato contienen caracteres de espacio en blanco, se esperarán estos caracteres en la secuencia de entrada. También permite especificar marcadores de posición vacíos (`${}` o `${:None}`) para dividir algún delimitador en partes separadas para ignorar los espacios entre ellos. Dichos marcadores de posición se usan solo para omitir caracteres de espacio en blanco.
Es posible leer `JSON` usando este formato, si los valores de las columnas tienen el mismo orden en todas las filas. Por ejemplo, la siguiente solicitud se puede utilizar para insertar datos del ejemplo de salida de formato [JSON](#json):

``` sql
INSERT INTO table_name FORMAT TemplateIgnoreSpaces SETTINGS
format_template_resultset = '/some/path/resultset.format', format_template_row = '/some/path/row.format', format_template_rows_between_delimiter = ','
```

`/some/path/resultset.format`:

``` text
{${}"meta"${}:${:JSON},${}"data"${}:${}[${data}]${},${}"totals"${}:${:JSON},${}"extremes"${}:${:JSON},${}"rows"${}:${:JSON},${}"rows_before_limit_at_least"${}:${:JSON}${}}
```

`/some/path/row.format`:

``` text
{${}"SearchPhrase"${}:${}${phrase:JSON}${},${}"c"${}:${}${cnt:JSON}${}}
```

## TSKV {#tskv}

Similar a TabSeparated , pero genera un valor en formato name=value . Los nombres se escapan de la misma manera que en el formato TabSeparated, y el símbolo = también se escapa.

``` text
SearchPhrase=   count()=8267016
SearchPhrase=bathroom interior design    count()=2166
SearchPhrase=yandex     count()=1655
SearchPhrase=2014 spring fashion    count()=1549
SearchPhrase=freeform photos       count()=1480
SearchPhrase=angelina jolie    count()=1245
SearchPhrase=omsk       count()=1112
SearchPhrase=photos of dog breeds    count()=1091
SearchPhrase=curtain designs        count()=1064
SearchPhrase=baku       count()=1000
```

[NULL](../sql_reference/syntax.md) se formatea como `\N`.

``` sql
SELECT * FROM t_null FORMAT TSKV
```

``` text
x=1    y=\N
```

Cuando hay una gran cantidad de columnas pequeñas, este formato no es efectivo y generalmente no hay razón para usarlo. Sin embargo, no es peor que JSONEachRow en términos de eficiencia.

Both data output and parsing are supported in this format. For parsing, any order is supported for the values of different columns. It is acceptable for some values to be omitted – they are treated as equal to their default values. In this case, zeros and blank rows are used as default values. Complex values that could be specified in the table are not supported as defaults.

El análisis permite la presencia del campo adicional `tskv` sin el signo igual o un valor. Este campo se ignora.

## CSV {#csv}

Formato de valores separados por comas ([RFC](https://tools.ietf.org/html/rfc4180)).

Al formatear, las filas están encerradas en comillas dobles. Una comilla doble dentro de una cadena se genera como dos comillas dobles en una fila. No hay otras reglas para escapar de los personajes. Fecha y fecha-hora están encerrados en comillas dobles. Los números se emiten sin comillas. Los valores están separados por un carácter delimitador, que es `,` predeterminada. El carácter delimitador se define en la configuración [Formato\_csv\_delimiter](../operations/settings/settings.md#settings-format_csv_delimiter). Las filas se separan usando el avance de línea Unix (LF). Las matrices se serializan en CSV de la siguiente manera: primero, la matriz se serializa en una cadena como en el formato TabSeparated, y luego la cadena resultante se envía a CSV en comillas dobles. Las tuplas en formato CSV se serializan como columnas separadas (es decir, se pierde su anidamiento en la tupla).

``` bash
$ clickhouse-client --format_csv_delimiter="|" --query="INSERT INTO test.csv FORMAT CSV" < data.csv
```

\*De forma predeterminada, el delimitador es `,`. Ver el [Formato\_csv\_delimiter](../operations/settings/settings.md#settings-format_csv_delimiter) para obtener más información.

Al analizar, todos los valores se pueden analizar con o sin comillas. Ambas comillas dobles y simples son compatibles. Las filas también se pueden organizar sin comillas. En este caso, se analizan hasta el carácter delimitador o el avance de línea (CR o LF). En violación del RFC, al analizar filas sin comillas, se ignoran los espacios y pestañas iniciales y finales. Para el avance de línea, se admiten los tipos Unix (LF), Windows (CR LF) y Mac OS Classic (CR LF).

Los valores de entrada vacíos sin comillas se sustituyen por valores predeterminados para las columnas respectivas, si
[Entrada\_format\_defaults\_for\_omitted\_fields](../operations/settings/settings.md#session_settings-input_format_defaults_for_omitted_fields)
está habilitado.

`NULL` se formatea como `\N` o `NULL` o una cadena vacía sin comillas (consulte la configuración [input\_format\_csv\_unquoted\_null\_literal\_as\_null](../operations/settings/settings.md#settings-input_format_csv_unquoted_null_literal_as_null) y [Entrada\_format\_defaults\_for\_omitted\_fields](../operations/settings/settings.md#session_settings-input_format_defaults_for_omitted_fields)).

El formato CSV admite la salida de totales y extremos de la misma manera que `TabSeparated`.

## CSVWithNames {#csvwithnames}

También imprime la fila del encabezado, similar a `TabSeparatedWithNames`.

## CustomSeparated {#format-customseparated}

Similar a [Plantilla](#format-template), pero imprime o lee todas las columnas y usa la regla de escape de la configuración `format_custom_escaping_rule` y delimitadores desde la configuración `format_custom_field_delimiter`, `format_custom_row_before_delimiter`, `format_custom_row_after_delimiter`, `format_custom_row_between_delimiter`, `format_custom_result_before_delimiter` y `format_custom_result_after_delimiter`, no de cadenas de formato.
También hay `CustomSeparatedIgnoreSpaces` formato, que es similar a `TemplateIgnoreSpaces`.

## JSON {#json}

Salida de datos en formato JSON. Además de las tablas de datos, también genera nombres y tipos de columnas, junto con información adicional: el número total de filas de salida y el número de filas que podrían haberse generado si no hubiera un LIMIT . Ejemplo:

``` sql
SELECT SearchPhrase, count() AS c FROM test.hits GROUP BY SearchPhrase WITH TOTALS ORDER BY c DESC LIMIT 5 FORMAT JSON
```

``` json
{
        "meta":
        [
                {
                        "name": "SearchPhrase",
                        "type": "String"
                },
                {
                        "name": "c",
                        "type": "UInt64"
                }
        ],

        "data":
        [
                {
                        "SearchPhrase": "",
                        "c": "8267016"
                },
                {
                        "SearchPhrase": "bathroom interior design",
                        "c": "2166"
                },
                {
                        "SearchPhrase": "yandex",
                        "c": "1655"
                },
                {
                        "SearchPhrase": "spring 2014 fashion",
                        "c": "1549"
                },
                {
                        "SearchPhrase": "freeform photos",
                        "c": "1480"
                }
        ],

        "totals":
        {
                "SearchPhrase": "",
                "c": "8873898"
        },

        "extremes":
        {
                "min":
                {
                        "SearchPhrase": "",
                        "c": "1480"
                },
                "max":
                {
                        "SearchPhrase": "",
                        "c": "8267016"
                }
        },

        "rows": 5,

        "rows_before_limit_at_least": 141137
}
```

El JSON es compatible con JavaScript. Para garantizar esto, algunos caracteres se escapan adicionalmente: la barra inclinada `/` se escapa como `\/`; saltos de línea alternativos `U+2028` y `U+2029`, que rompen algunos navegadores, se escapan como `\uXXXX`. Los caracteres de control ASCII se escapan: retroceso, avance de formulario, avance de línea, retorno de carro y tabulación horizontal se reemplazan con `\b`, `\f`, `\n`, `\r`, `\t` , así como los bytes restantes en el rango 00-1F usando `\uXXXX` sequences. Invalid UTF-8 sequences are changed to the replacement character � so the output text will consist of valid UTF-8 sequences. For compatibility with JavaScript, Int64 and UInt64 integers are enclosed in double-quotes by default. To remove the quotes, you can set the configuration parameter [output\_format\_json\_quote\_64bit\_integers](../operations/settings/settings.md#session_settings-output_format_json_quote_64bit_integers) a 0.

`rows` – The total number of output rows.

`rows_before_limit_at_least` El número mínimo de filas habría sido sin LIMIT . Salida solo si la consulta contiene LIMIT.
Si la consulta contiene GROUP BY, rows\_before\_limit\_at\_least es el número exacto de filas que habría habido sin un LIMIT .

`totals` – Total values (when using WITH TOTALS).

`extremes` – Extreme values (when extremes are set to 1).

Este formato solo es apropiado para generar un resultado de consulta, pero no para analizar (recuperar datos para insertar en una tabla).

Soporta ClickHouse [NULL](../sql_reference/syntax.md), que se muestra como `null` en la salida JSON.

Ver también el [JSONEachRow](#jsoneachrow) formato.

## JSONCompact {#jsoncompact}

Difiere de JSON solo en que las filas de datos se generan en matrices, no en objetos.

Ejemplo:

``` json
{
        "meta":
        [
                {
                        "name": "SearchPhrase",
                        "type": "String"
                },
                {
                        "name": "c",
                        "type": "UInt64"
                }
        ],

        "data":
        [
                ["", "8267016"],
                ["bathroom interior design", "2166"],
                ["yandex", "1655"],
                ["fashion trends spring 2014", "1549"],
                ["freeform photo", "1480"]
        ],

        "totals": ["","8873898"],

        "extremes":
        {
                "min": ["","1480"],
                "max": ["","8267016"]
        },

        "rows": 5,

        "rows_before_limit_at_least": 141137
}
```

Este formato solo es apropiado para generar un resultado de consulta, pero no para analizar (recuperar datos para insertar en una tabla).
Ver también el `JSONEachRow` formato.

## JSONEachRow {#jsoneachrow}

Al usar este formato, ClickHouse genera filas como objetos JSON separados, delimitados por nuevas líneas, pero los datos en su conjunto no son JSON válidos.

``` json
{"SearchPhrase":"curtain designs","count()":"1064"}
{"SearchPhrase":"baku","count()":"1000"}
{"SearchPhrase":"","count()":"8267016"}
```

Al insertar los datos, debe proporcionar un objeto JSON independiente para cada fila.

### Insertar datos {#inserting-data}

``` sql
INSERT INTO UserActivity FORMAT JSONEachRow {"PageViews":5, "UserID":"4324182021466249494", "Duration":146,"Sign":-1} {"UserID":"4324182021466249494","PageViews":6,"Duration":185,"Sign":1}
```

ClickHouse permite:

-   Cualquier orden de pares clave-valor en el objeto.
-   Omitiendo algunos valores.

ClickHouse ignora los espacios entre los elementos y las comas después de los objetos. Puede pasar todos los objetos en una línea. No tiene que separarlos con saltos de línea.

**Procesamiento de valores omitidos**

ClickHouse sustituye los valores omitidos por los valores predeterminados para el [tipos de datos](../sql_reference/data_types/index.md).

Si `DEFAULT expr` se especifica, ClickHouse utiliza diferentes reglas de sustitución dependiendo de la [Entrada\_format\_defaults\_for\_omitted\_fields](../operations/settings/settings.md#session_settings-input_format_defaults_for_omitted_fields) configuración.

Considere la siguiente tabla:

``` sql
CREATE TABLE IF NOT EXISTS example_table
(
    x UInt32,
    a DEFAULT x * 2
) ENGINE = Memory;
```

-   Si `input_format_defaults_for_omitted_fields = 0`, entonces el valor predeterminado para `x` y `a` igual `0` (como el valor predeterminado para el `UInt32` tipo de datos).
-   Si `input_format_defaults_for_omitted_fields = 1`, entonces el valor predeterminado para `x` igual `0` pero el valor predeterminado de `a` igual `x * 2`.

!!! note "Advertencia"
    Al insertar datos con `insert_sample_with_metadata = 1`, ClickHouse consume más recursos computacionales, en comparación con la inserción con `insert_sample_with_metadata = 0`.

### Selección de datos {#selecting-data}

Considere el `UserActivity` tabla como un ejemplo:

``` text
┌──────────────UserID─┬─PageViews─┬─Duration─┬─Sign─┐
│ 4324182021466249494 │         5 │      146 │   -1 │
│ 4324182021466249494 │         6 │      185 │    1 │
└─────────────────────┴───────────┴──────────┴──────┘
```

Consulta `SELECT * FROM UserActivity FORMAT JSONEachRow` devoluciones:

``` text
{"UserID":"4324182021466249494","PageViews":5,"Duration":146,"Sign":-1}
{"UserID":"4324182021466249494","PageViews":6,"Duration":185,"Sign":1}
```

A diferencia de la [JSON](#json) formato, no hay sustitución de secuencias UTF-8 no válidas. Los valores se escapan de la misma manera que para `JSON`.

!!! note "Nota"
    Cualquier conjunto de bytes se puede generar en las cadenas. Utilice el `JSONEachRow` si está seguro de que los datos de la tabla se pueden formatear como JSON sin perder ninguna información.

### Uso de estructuras anidadas {#jsoneachrow-nested}

Si tienes una mesa con [Anidar](../sql_reference/data_types/nested_data_structures/nested.md) columnas de tipo de datos, puede insertar datos JSON con la misma estructura. Habilite esta función con el [Entrada\_format\_import\_nested\_json](../operations/settings/settings.md#settings-input_format_import_nested_json) configuración.

Por ejemplo, considere la siguiente tabla:

``` sql
CREATE TABLE json_each_row_nested (n Nested (s String, i Int32) ) ENGINE = Memory
```

Como se puede ver en el `Nested` descripción del tipo de datos, ClickHouse trata cada componente de la estructura anidada como una columna separada (`n.s` y `n.i` para nuestra mesa). Puede insertar datos de la siguiente manera:

``` sql
INSERT INTO json_each_row_nested FORMAT JSONEachRow {"n.s": ["abc", "def"], "n.i": [1, 23]}
```

Para insertar datos como un objeto JSON jerárquico, establezca [input\_format\_import\_nested\_json=1](../operations/settings/settings.md#settings-input_format_import_nested_json).

``` json
{
    "n": {
        "s": ["abc", "def"],
        "i": [1, 23]
    }
}
```

Sin esta configuración, ClickHouse produce una excepción.

``` sql
SELECT name, value FROM system.settings WHERE name = 'input_format_import_nested_json'
```

``` text
┌─name────────────────────────────┬─value─┐
│ input_format_import_nested_json │ 0     │
└─────────────────────────────────┴───────┘
```

``` sql
INSERT INTO json_each_row_nested FORMAT JSONEachRow {"n": {"s": ["abc", "def"], "i": [1, 23]}}
```

``` text
Code: 117. DB::Exception: Unknown field found while parsing JSONEachRow format: n: (at row 1)
```

``` sql
SET input_format_import_nested_json=1
INSERT INTO json_each_row_nested FORMAT JSONEachRow {"n": {"s": ["abc", "def"], "i": [1, 23]}}
SELECT * FROM json_each_row_nested
```

``` text
┌─n.s───────────┬─n.i────┐
│ ['abc','def'] │ [1,23] │
└───────────────┴────────┘
```

## Nativo {#native}

El formato más eficiente. Los datos son escritos y leídos por bloques en formato binario. Para cada bloque, el número de filas, número de columnas, nombres y tipos de columnas y partes de columnas de este bloque se registran una tras otra. En otras palabras, este formato es “columnar” – it doesn't convert columns to rows. This is the format used in the native interface for interaction between servers, for using the command-line client, and for C++ clients.

Puede utilizar este formato para generar rápidamente volcados que sólo pueden ser leídos por el DBMS de ClickHouse. No tiene sentido trabajar con este formato usted mismo.

## Nulo {#null}

Nada es salida. Sin embargo, la consulta se procesa y, cuando se utiliza el cliente de línea de comandos, los datos se transmiten al cliente. Esto se usa para pruebas, incluidas las pruebas de rendimiento.
Obviamente, este formato solo es apropiado para la salida, no para el análisis.

## Bastante {#pretty}

Salidas de datos como tablas de arte Unicode, también utilizando secuencias de escape ANSI para establecer colores en el terminal.
Se dibuja una cuadrícula completa de la tabla, y cada fila ocupa dos líneas en la terminal.
Cada bloque de resultados se muestra como una tabla separada. Esto es necesario para que los bloques se puedan generar sin resultados de almacenamiento en búfer (el almacenamiento en búfer sería necesario para calcular previamente el ancho visible de todos los valores).

[NULL](../sql_reference/syntax.md) se emite como `ᴺᵁᴸᴸ`.

Ejemplo (mostrado para el [PrettyCompact](#prettycompact) formato):

``` sql
SELECT * FROM t_null
```

``` text
┌─x─┬────y─┐
│ 1 │ ᴺᵁᴸᴸ │
└───┴──────┘
```

Las filas no se escapan en formatos Pretty \*. Se muestra un ejemplo para el [PrettyCompact](#prettycompact) formato:

``` sql
SELECT 'String with \'quotes\' and \t character' AS Escaping_test
```

``` text
┌─Escaping_test────────────────────────┐
│ String with 'quotes' and      character │
└──────────────────────────────────────┘
```

Para evitar volcar demasiados datos al terminal, solo se imprimen las primeras 10.000 filas. Si el número de filas es mayor o igual que 10.000, el mensaje “Showed first 10 000” se imprime.
Este formato solo es apropiado para generar un resultado de consulta, pero no para analizar (recuperar datos para insertar en una tabla).

El formato Pretty admite la salida de valores totales (cuando se usa WITH TOTALS) y extremos (cuando ‘extremes’ se establece en 1). En estos casos, los valores totales y los valores extremos se generan después de los datos principales, en tablas separadas. Ejemplo (mostrado para el [PrettyCompact](#prettycompact) formato):

``` sql
SELECT EventDate, count() AS c FROM test.hits GROUP BY EventDate WITH TOTALS ORDER BY EventDate FORMAT PrettyCompact
```

``` text
┌──EventDate─┬───────c─┐
│ 2014-03-17 │ 1406958 │
│ 2014-03-18 │ 1383658 │
│ 2014-03-19 │ 1405797 │
│ 2014-03-20 │ 1353623 │
│ 2014-03-21 │ 1245779 │
│ 2014-03-22 │ 1031592 │
│ 2014-03-23 │ 1046491 │
└────────────┴─────────┘

Totals:
┌──EventDate─┬───────c─┐
│ 0000-00-00 │ 8873898 │
└────────────┴─────────┘

Extremes:
┌──EventDate─┬───────c─┐
│ 2014-03-17 │ 1031592 │
│ 2014-03-23 │ 1406958 │
└────────────┴─────────┘
```

## PrettyCompact {#prettycompact}

Difiere de [Bastante](#pretty) en que la cuadrícula se dibuja entre filas y el resultado es más compacto.
Este formato se usa de forma predeterminada en el cliente de línea de comandos en modo interactivo.

## PrettyCompactMonoBlock {#prettycompactmonoblock}

Difiere de [PrettyCompact](#prettycompact) en que hasta 10,000 filas se almacenan en búfer, luego se salen como una sola tabla, no por bloques.

## PrettyNoEscapes {#prettynoescapes}

Difiere de Pretty en que las secuencias de escape ANSI no se usan. Esto es necesario para mostrar este formato en un navegador, así como para usar el ‘watch’ utilidad de línea de comandos.

Ejemplo:

``` bash
$ watch -n1 "clickhouse-client --query='SELECT event, value FROM system.events FORMAT PrettyCompactNoEscapes'"
```

Puede usar la interfaz HTTP para mostrar en el navegador.

### PrettyCompactNoEscapes {#prettycompactnoescapes}

Lo mismo que el ajuste anterior.

### PrettySpaceNoEscapes {#prettyspacenoescapes}

Lo mismo que el ajuste anterior.

## Bienvenido a WordPress. {#prettyspace}

Difiere de [PrettyCompact](#prettycompact) en ese espacio en blanco (caracteres de espacio) se usa en lugar de la cuadrícula.

## RowBinary {#rowbinary}

Formatea y analiza datos por fila en formato binario. Las filas y los valores se enumeran consecutivamente, sin separadores.
Este formato es menos eficiente que el formato nativo, ya que está basado en filas.

Los integradores usan una representación little-endian de longitud fija. Por ejemplo, UInt64 usa 8 bytes.
DateTime se representa como UInt32 que contiene la marca de tiempo Unix como el valor.
Date se representa como un objeto UInt16 que contiene el número de días desde 1970-01-01 como el valor.
La cadena se representa como una longitud varint (sin signo [LEB128](https://en.wikipedia.org/wiki/LEB128)), seguido de los bytes de la cadena.
FixedString se representa simplemente como una secuencia de bytes.

La matriz se representa como una longitud varint (sin signo [LEB128](https://en.wikipedia.org/wiki/LEB128)), seguido de elementos sucesivos de la matriz.

Para [NULL](../sql_reference/syntax.md#null-literal) soporte, se añade un byte adicional que contiene 1 o 0 antes de cada [NULL](../sql_reference/data_types/nullable.md) valor. Si 1, entonces el valor es `NULL` y este byte se interpreta como un valor separado. Si es 0, el valor después del byte no es `NULL`.

## RowBinaryWithNamesAndTypes {#rowbinarywithnamesandtypes}

Similar a [RowBinary](#rowbinary), pero con encabezado añadido:

-   [LEB128](https://en.wikipedia.org/wiki/LEB128)-número codificado de columnas (N)
-   N `String`s especificando nombres de columna
-   N `String`s especificando tipos de columna

## Valor {#data-format-values}

Imprime cada fila entre paréntesis. Las filas están separadas por comas. No hay coma después de la última fila. Los valores dentro de los corchetes también están separados por comas. Los números se emiten en formato decimal sin comillas. Las matrices se emiten entre corchetes. Las cadenas, fechas y fechas con horas se generan entre comillas. Las reglas de escape y el análisis son similares a las [TabSeparated](#tabseparated) formato. Durante el formateo, los espacios adicionales no se insertan, pero durante el análisis, se permiten y omiten (excepto los espacios dentro de los valores de la matriz, que no están permitidos). [NULL](../sql_reference/syntax.md) se representa como `NULL`.

The minimum set of characters that you need to escape when passing data in Values ​​format: single quotes and backslashes.

Este es el formato que se utiliza en `INSERT INTO t VALUES ...`, pero también puede usarlo para formatear los resultados de la consulta.

Ver también: [input\_format\_values\_interpret\_expressions](../operations/settings/settings.md#settings-input_format_values_interpret_expressions) y [input\_format\_values\_deduce\_templates\_of\_expressions](../operations/settings/settings.md#settings-input_format_values_deduce_templates_of_expressions) configuración.

## Vertical {#vertical}

Imprime cada valor en una línea independiente con el nombre de columna especificado. Este formato es conveniente para imprimir solo una o varias filas si cada fila consta de un gran número de columnas.

[NULL](../sql_reference/syntax.md) se emite como `ᴺᵁᴸᴸ`.

Ejemplo:

``` sql
SELECT * FROM t_null FORMAT Vertical
```

``` text
Row 1:
──────
x: 1
y: ᴺᵁᴸᴸ
```

Las filas no se escapan en formato vertical:

``` sql
SELECT 'string with \'quotes\' and \t with some special \n characters' AS test FORMAT Vertical
```

``` text
Row 1:
──────
test: string with 'quotes' and      with some special
 characters
```

Este formato solo es apropiado para generar un resultado de consulta, pero no para analizar (recuperar datos para insertar en una tabla).

## VerticalRaw {#verticalraw}

Similar a [Vertical](#vertical), pero con escapar deshabilitado. Este formato solo es adecuado para generar resultados de consultas, no para analizar (recibir datos e insertarlos en la tabla).

## XML {#xml}

El formato XML es adecuado solo para la salida, no para el análisis. Ejemplo:

``` xml
<?xml version='1.0' encoding='UTF-8' ?>
<result>
        <meta>
                <columns>
                        <column>
                                <name>SearchPhrase</name>
                                <type>String</type>
                        </column>
                        <column>
                                <name>count()</name>
                                <type>UInt64</type>
                        </column>
                </columns>
        </meta>
        <data>
                <row>
                        <SearchPhrase></SearchPhrase>
                        <field>8267016</field>
                </row>
                <row>
                        <SearchPhrase>bathroom interior design</SearchPhrase>
                        <field>2166</field>
                </row>
                <row>
                        <SearchPhrase>yandex</SearchPhrase>
                        <field>1655</field>
                </row>
                <row>
                        <SearchPhrase>2014 spring fashion</SearchPhrase>
                        <field>1549</field>
                </row>
                <row>
                        <SearchPhrase>freeform photos</SearchPhrase>
                        <field>1480</field>
                </row>
                <row>
                        <SearchPhrase>angelina jolie</SearchPhrase>
                        <field>1245</field>
                </row>
                <row>
                        <SearchPhrase>omsk</SearchPhrase>
                        <field>1112</field>
                </row>
                <row>
                        <SearchPhrase>photos of dog breeds</SearchPhrase>
                        <field>1091</field>
                </row>
                <row>
                        <SearchPhrase>curtain designs</SearchPhrase>
                        <field>1064</field>
                </row>
                <row>
                        <SearchPhrase>baku</SearchPhrase>
                        <field>1000</field>
                </row>
        </data>
        <rows>10</rows>
        <rows_before_limit_at_least>141137</rows_before_limit_at_least>
</result>
```

Si el nombre de la columna no tiene un formato aceptable, simplemente ‘field’ se utiliza como el nombre del elemento. En general, la estructura XML sigue la estructura JSON.
Just as for JSON, invalid UTF-8 sequences are changed to the replacement character � so the output text will consist of valid UTF-8 sequences.

En los valores de cadena, los caracteres `<` y `&` se escaparon como `<` y `&`.

Las matrices se emiten como `<array><elem>Hello</elem><elem>World</elem>...</array>`y tuplas como `<tuple><elem>Hello</elem><elem>World</elem>...</tuple>`.

## CapnProto {#capnproto}

Cap'n Proto es un formato de mensaje binario similar a Protocol Buffers y Thrift, pero no como JSON o MessagePack.

Los mensajes de Cap'n Proto están estrictamente escritos y no autodescribidos, lo que significa que necesitan una descripción de esquema externo. El esquema se aplica sobre la marcha y se almacena en caché para cada consulta.

``` bash
$ cat capnproto_messages.bin | clickhouse-client --query "INSERT INTO test.hits FORMAT CapnProto SETTINGS format_schema='schema:Message'"
```

Donde `schema.capnp` se ve así:

``` capnp
struct Message {
  SearchPhrase @0 :Text;
  c @1 :Uint64;
}
```

La deserialización es efectiva y generalmente no aumenta la carga del sistema.

Ver también [Esquema de formato](#formatschema).

## Protobuf {#protobuf}

Protobuf - es un [Búferes de protocolo](https://developers.google.com/protocol-buffers/) formato.

Este formato requiere un esquema de formato externo. El esquema se almacena en caché entre las consultas.
ClickHouse soporta ambos `proto2` y `proto3` sintaxis. Se admiten campos repetidos / opcionales / requeridos.

Ejemplos de uso:

``` sql
SELECT * FROM test.table FORMAT Protobuf SETTINGS format_schema = 'schemafile:MessageType'
```

``` bash
cat protobuf_messages.bin | clickhouse-client --query "INSERT INTO test.table FORMAT Protobuf SETTINGS format_schema='schemafile:MessageType'"
```

donde el archivo `schemafile.proto` se ve así:

``` capnp
syntax = "proto3";

message MessageType {
  string name = 1;
  string surname = 2;
  uint32 birthDate = 3;
  repeated string phoneNumbers = 4;
};
```

Para encontrar la correspondencia entre las columnas de la tabla y los campos del tipo de mensaje de Protocol Buffers, ClickHouse compara sus nombres.
Esta comparación no distingue entre mayúsculas y minúsculas y los caracteres `_` (subrayado) y `.` (punto) se consideran iguales.
Si los tipos de una columna y un campo del mensaje de Protocol Buffers son diferentes, se aplica la conversión necesaria.

Los mensajes anidados son compatibles. Por ejemplo, para el campo `z` en el siguiente tipo de mensaje

``` capnp
message MessageType {
  message XType {
    message YType {
      int32 z;
    };
    repeated YType y;
  };
  XType x;
};
```

ClickHouse intenta encontrar una columna llamada `x.y.z` (o `x_y_z` o `X.y_Z` y así sucesivamente).
Los mensajes anidados son adecuados para [estructuras de datos anidados](../sql_reference/data_types/nested_data_structures/nested.md).

Valores predeterminados definidos en un esquema protobuf como este

``` capnp
syntax = "proto2";

message MessageType {
  optional int32 result_per_page = 3 [default = 10];
}
```

no se aplican; el [valores predeterminados de la tabla](../sql_reference/statements/create.md#create-default-values) se utilizan en lugar de ellos.

ClickHouse entra y emite mensajes protobuf en el `length-delimited` formato.
Significa que antes de cada mensaje debe escribirse su longitud como un [varint](https://developers.google.com/protocol-buffers/docs/encoding#varints).
Ver también [cómo leer / escribir mensajes protobuf delimitados por longitud en idiomas populares](https://cwiki.apache.org/confluence/display/GEODE/Delimiting+Protobuf+Messages).

## Avro {#data-format-avro}

[Más información](http://avro.apache.org/) es un marco de serialización de datos orientado a filas desarrollado dentro del proyecto Hadoop de Apache.

El formato ClickHouse Avro admite lectura y escritura [Archivos de datos Avro](http://avro.apache.org/docs/current/spec.html#Object+Container+Files).

### Coincidencia de tipos de datos {#data_types-matching}

La siguiente tabla muestra los tipos de datos admitidos y cómo coinciden con ClickHouse [tipos de datos](../sql_reference/data_types/index.md) en `INSERT` y `SELECT` consulta.

| Tipo de datos Avro `INSERT`                 | Tipo de datos ClickHouse                                                                                                | Tipo de datos Avro `SELECT`  |
|---------------------------------------------|-------------------------------------------------------------------------------------------------------------------------|------------------------------|
<<<<<<< HEAD
| `boolean`, `int`, `long`, `float`, `double` | [¿cómo funciona?)](../sql_reference/data_types/int_uint.md), [UInt(8\|16\|32)](../sql_reference/data_types/int_uint.md) | `int`                        |
| `boolean`, `int`, `long`, `float`, `double` | [Int64](../sql_reference/data_types/int_uint.md), [UInt64](../sql_reference/data_types/int_uint.md)                     | `long`                       |
| `boolean`, `int`, `long`, `float`, `double` | [Float32](../sql_reference/data_types/float.md)                                                                         | `float`                      |
| `boolean`, `int`, `long`, `float`, `double` | [Float64](../sql_reference/data_types/float.md)                                                                         | `double`                     |
| `bytes`, `string`, `fixed`, `enum`          | [Cadena](../sql_reference/data_types/string.md)                                                                         | `bytes`                      |
| `bytes`, `string`, `fixed`                  | [Cadena fija (N)](../sql_reference/data_types/fixedstring.md)                                                           | `fixed(N)`                   |
| `enum`                                      | [Enum (8\|16)](../sql_reference/data_types/enum.md)                                                                     | `enum`                       |
| `array(T)`                                  | [Matriz (T)](../sql_reference/data_types/array.md)                                                                      | `array(T)`                   |
| `union(null, T)`, `union(T, null)`          | [Nivel de Cifrado WEP)](../sql_reference/data_types/date.md)                                                            | `union(null, T)`             |
| `null`                                      | [Nullable (nada)](../sql_reference/data_types/special_data_types/nothing.md)                                            | `null`                       |
| `int (date)` \*                             | [Fecha](../sql_reference/data_types/date.md)                                                                            | `int (date)` \*              |
| `long (timestamp-millis)` \*                | [¿qué puedes encontrar en neodigit)](../sql_reference/data_types/datetime.md)                                           | `long (timestamp-millis)` \* |
| `long (timestamp-micros)` \*                | [Cómo hacer esto?)](../sql_reference/data_types/datetime.md)                                                            | `long (timestamp-micros)` \* |
=======
| `boolean`, `int`, `long`, `float`, `double` | [¿Cómo funciona?)](../sql-reference/data-types/int-uint.md), [UInt(8\|16\|32)](../sql-reference/data-types/int-uint.md) | `int`                        |
| `boolean`, `int`, `long`, `float`, `double` | [Int64](../sql-reference/data-types/int-uint.md), [UInt64](../sql-reference/data-types/int-uint.md)                     | `long`                       |
| `boolean`, `int`, `long`, `float`, `double` | [Float32](../sql-reference/data-types/float.md)                                                                         | `float`                      |
| `boolean`, `int`, `long`, `float`, `double` | [Float64](../sql-reference/data-types/float.md)                                                                         | `double`                     |
| `bytes`, `string`, `fixed`, `enum`          | [Cadena](../sql-reference/data-types/string.md)                                                                         | `bytes`                      |
| `bytes`, `string`, `fixed`                  | [Cadena fija (N)](../sql-reference/data-types/fixedstring.md)                                                           | `fixed(N)`                   |
| `enum`                                      | [Enum (8\|16)](../sql-reference/data-types/enum.md)                                                                     | `enum`                       |
| `array(T)`                                  | [Matriz (T)](../sql-reference/data-types/array.md)                                                                      | `array(T)`                   |
| `union(null, T)`, `union(T, null)`          | [Nivel de Cifrado WEP)](../sql-reference/data-types/date.md)                                                            | `union(null, T)`             |
| `null`                                      | [Nullable (nada)](../sql-reference/data-types/special-data-types/nothing.md)                                            | `null`                       |
| `int (date)` \*                             | [Fecha](../sql-reference/data-types/date.md)                                                                            | `int (date)` \*              |
| `long (timestamp-millis)` \*                | [¿Qué puedes encontrar en Neodigit)](../sql-reference/data-types/datetime.md)                                           | `long (timestamp-millis)` \* |
| `long (timestamp-micros)` \*                | [Cómo hacer esto?)](../sql-reference/data-types/datetime.md)                                                            | `long (timestamp-micros)` \* |
>>>>>>> upstream/master

\* [Tipos lógicos Avro](http://avro.apache.org/docs/current/spec.html#Logical+Types)

Tipos de datos Avro no admitidos: `record` (no root), `map`

Tipos de datos lógicos Avro no admitidos: `uuid`, `time-millis`, `time-micros`, `duration`

### Insertar datos {#inserting-data-1}

Para insertar datos de un archivo Avro en la tabla ClickHouse:

``` bash
$ cat file.avro | clickhouse-client --query="INSERT INTO {some_table} FORMAT Avro"
```

El esquema raíz del archivo Avro de entrada debe ser de `record` tipo.

Para encontrar la correspondencia entre las columnas de la tabla y los campos de Avro esquema ClickHouse compara sus nombres. Esta comparación distingue entre mayúsculas y minúsculas.
Los campos no utilizados se omiten.

Los tipos de datos de las columnas de tabla ClickHouse pueden diferir de los campos correspondientes de los datos de Avro insertados. Al insertar datos, ClickHouse interpreta los tipos de datos de acuerdo con la tabla anterior y luego [elenco](../sql-reference/functions/type-conversion-functions.md#type_conversion_function-cast) los datos al tipo de columna correspondiente.

### Selección de datos {#selecting-data-1}

Para seleccionar datos de la tabla ClickHouse en un archivo Avro:

``` bash
$ clickhouse-client --query="SELECT * FROM {some_table} FORMAT Avro" > file.avro
```

Los nombres de columna deben:

-   comenzar con `[A-Za-z_]`
-   posteriormente contienen sólo `[A-Za-z0-9_]`

La compresión de archivos Avro de salida y el intervalo de sincronización se pueden configurar con [Sistema abierto.](../operations/settings/settings.md#settings-output_format_avro_codec) y [Sistema abierto.](../operations/settings/settings.md#settings-output_format_avro_sync_interval) respectivamente.

## AvroConfluent {#data-format-avro-confluent}

AvroConfluent admite la decodificación de mensajes Avro de un solo objeto comúnmente utilizados con [Kafka](https://kafka.apache.org/) y [Registro de Esquemas Confluentes](https://docs.confluent.io/current/schema-registry/index.html).

Cada mensaje de Avro incrusta un id de esquema que se puede resolver en el esquema real con la ayuda del Registro de esquemas.

Los esquemas se almacenan en caché una vez resueltos.

La URL del registro de esquemas se configura con [Todos los derechos reservados.](../operations/settings/settings.md#settings-format_avro_schema_registry_url)

### Coincidencia de tipos de datos {#data_types-matching-1}

Lo mismo que [Avro](#data-format-avro)

### Uso {#usage}

Para verificar rápidamente la resolución del esquema, puede usar [Método de codificación de datos:](https://github.com/edenhill/kafkacat) con [Sistema abierto.](../operations/utilities/clickhouse-local.md#clickhouse-local):

``` bash
$ kafkacat -b kafka-broker  -C -t topic1 -o beginning -f '%s' -c 3 | clickhouse-local   --input-format AvroConfluent --format_avro_schema_registry_url 'http://schema-registry' -S "field1 Int64, field2 String"  -q 'select *  from table'
1 a
2 b
3 c
```

Utilizar `AvroConfluent` con [Kafka](../engines/table_engines/integrations/kafka.md):

``` sql
CREATE TABLE topic1_stream
(
    field1 String,
    field2 String
)
ENGINE = Kafka()
SETTINGS
kafka_broker_list = 'kafka-broker',
kafka_topic_list = 'topic1',
kafka_group_name = 'group1',
kafka_format = 'AvroConfluent';

SET format_avro_schema_registry_url = 'http://schema-registry';

SELECT * FROM topic1_stream;
```

!!! note "Advertencia"
    Configuración `format_avro_schema_registry_url` necesita ser configurado en `users.xml` para mantener su valor después de un reinicio.

## Parquet {#data-format-parquet}

[Apache Parquet](http://parquet.apache.org/) es un formato de almacenamiento columnar generalizado en el ecosistema Hadoop. ClickHouse admite operaciones de lectura y escritura para este formato.

### Coincidencia de tipos de datos {#data_types-matching-2}

La siguiente tabla muestra los tipos de datos admitidos y cómo coinciden con ClickHouse [tipos de datos](../sql_reference/data_types/index.md) en `INSERT` y `SELECT` consulta.

| Tipo de datos de parquet (`INSERT`) | Tipo de datos ClickHouse                                  | Tipo de datos de parquet (`SELECT`) |
|-------------------------------------|-----------------------------------------------------------|-------------------------------------|
| `UINT8`, `BOOL`                     | [UInt8](../sql_reference/data_types/int_uint.md)          | `UINT8`                             |
| `INT8`                              | [Int8](../sql_reference/data_types/int_uint.md)           | `INT8`                              |
| `UINT16`                            | [UInt16](../sql_reference/data_types/int_uint.md)         | `UINT16`                            |
| `INT16`                             | [Int16](../sql_reference/data_types/int_uint.md)          | `INT16`                             |
| `UINT32`                            | [UInt32](../sql_reference/data_types/int_uint.md)         | `UINT32`                            |
| `INT32`                             | [Int32](../sql_reference/data_types/int_uint.md)          | `INT32`                             |
| `UINT64`                            | [UInt64](../sql_reference/data_types/int_uint.md)         | `UINT64`                            |
| `INT64`                             | [Int64](../sql_reference/data_types/int_uint.md)          | `INT64`                             |
| `FLOAT`, `HALF_FLOAT`               | [Float32](../sql_reference/data_types/float.md)           | `FLOAT`                             |
| `DOUBLE`                            | [Float64](../sql_reference/data_types/float.md)           | `DOUBLE`                            |
| `DATE32`                            | [Fecha](../sql_reference/data_types/date.md)              | `UINT16`                            |
| `DATE64`, `TIMESTAMP`               | [FechaHora](../sql_reference/data_types/datetime.md)      | `UINT32`                            |
| `STRING`, `BINARY`                  | [Cadena](../sql_reference/data_types/string.md)           | `STRING`                            |
| —                                   | [Cadena fija](../sql_reference/data_types/fixedstring.md) | `STRING`                            |
| `DECIMAL`                           | [Decimal](../sql_reference/data_types/decimal.md)         | `DECIMAL`                           |

ClickHouse admite una precisión configurable de `Decimal` tipo. El `INSERT` consulta trata el Parquet `DECIMAL` tipo como el ClickHouse `Decimal128` tipo.

Tipos de datos de parquet no admitidos: `DATE32`, `TIME32`, `FIXED_SIZE_BINARY`, `JSON`, `UUID`, `ENUM`.

Los tipos de datos de las columnas de tabla ClickHouse pueden diferir de los campos correspondientes de los datos de Parquet insertados. Al insertar datos, ClickHouse interpreta los tipos de datos de acuerdo con la tabla anterior y luego [elenco](../query_language/functions/type_conversion_functions/#type_conversion_function-cast) los datos de ese tipo de datos que se establece para la columna de tabla ClickHouse.

### Insertar y seleccionar datos {#inserting-and-selecting-data}

Puede insertar datos de Parquet desde un archivo en la tabla ClickHouse mediante el siguiente comando:

``` bash
$ cat {filename} | clickhouse-client --query="INSERT INTO {some_table} FORMAT Parquet"
```

Puede seleccionar datos de una tabla ClickHouse y guardarlos en algún archivo en el formato Parquet mediante el siguiente comando:

``` bash
$ clickhouse-client --query="SELECT * FROM {some_table} FORMAT Parquet" > {some_file.pq}
```

Para intercambiar datos con Hadoop, puede usar [Motor de mesa HDFS](../engines/table_engines/integrations/hdfs.md).

## ORC {#data-format-orc}

[Apache ORC](https://orc.apache.org/) es un formato de almacenamiento columnar generalizado en el ecosistema Hadoop. Solo puede insertar datos en este formato en ClickHouse.

### Coincidencia de tipos de datos {#data_types-matching-3}

La siguiente tabla muestra los tipos de datos admitidos y cómo coinciden con ClickHouse [tipos de datos](../sql_reference/data_types/index.md) en `INSERT` consulta.

| Tipo de datos ORC (`INSERT`) | Tipo de datos ClickHouse                             |
|------------------------------|------------------------------------------------------|
| `UINT8`, `BOOL`              | [UInt8](../sql_reference/data_types/int_uint.md)     |
| `INT8`                       | [Int8](../sql_reference/data_types/int_uint.md)      |
| `UINT16`                     | [UInt16](../sql_reference/data_types/int_uint.md)    |
| `INT16`                      | [Int16](../sql_reference/data_types/int_uint.md)     |
| `UINT32`                     | [UInt32](../sql_reference/data_types/int_uint.md)    |
| `INT32`                      | [Int32](../sql_reference/data_types/int_uint.md)     |
| `UINT64`                     | [UInt64](../sql_reference/data_types/int_uint.md)    |
| `INT64`                      | [Int64](../sql_reference/data_types/int_uint.md)     |
| `FLOAT`, `HALF_FLOAT`        | [Float32](../sql_reference/data_types/float.md)      |
| `DOUBLE`                     | [Float64](../sql_reference/data_types/float.md)      |
| `DATE32`                     | [Fecha](../sql_reference/data_types/date.md)         |
| `DATE64`, `TIMESTAMP`        | [FechaHora](../sql_reference/data_types/datetime.md) |
| `STRING`, `BINARY`           | [Cadena](../sql_reference/data_types/string.md)      |
| `DECIMAL`                    | [Decimal](../sql_reference/data_types/decimal.md)    |

ClickHouse soporta la precisión configurable de la `Decimal` tipo. El `INSERT` consulta trata el ORC `DECIMAL` tipo como el ClickHouse `Decimal128` tipo.

Tipos de datos ORC no admitidos: `DATE32`, `TIME32`, `FIXED_SIZE_BINARY`, `JSON`, `UUID`, `ENUM`.

Los tipos de datos de las columnas de tabla ClickHouse no tienen que coincidir con los campos de datos ORC correspondientes. Al insertar datos, ClickHouse interpreta los tipos de datos de acuerdo con la tabla anterior y luego [elenco](../sql-reference/functions/type-conversion-functions.md#type_conversion_function-cast) los datos al tipo de datos establecido para la columna de tabla ClickHouse.

### Insertar datos {#inserting-data-2}

Puede insertar datos ORC de un archivo en la tabla ClickHouse mediante el siguiente comando:

``` bash
$ cat filename.orc | clickhouse-client --query="INSERT INTO some_table FORMAT ORC"
```

Para intercambiar datos con Hadoop, puede usar [Motor de mesa HDFS](../engines/table_engines/integrations/hdfs.md).

## Esquema de formato {#formatschema}

El valor establece el nombre de archivo que contiene el esquema de formato `format_schema`.
Es necesario establecer esta configuración cuando se utiliza uno de los formatos `Cap'n Proto` y `Protobuf`.
El esquema de formato es una combinación de un nombre de archivo y el nombre de un tipo de mensaje en este archivo, delimitado por dos puntos,
e.g. `schemafile.proto:MessageType`.
Si el archivo tiene la extensión estándar para el formato (por ejemplo, `.proto` para `Protobuf`),
se puede omitir y en este caso, el esquema de formato se ve así `schemafile:MessageType`.

Si introduce o emite datos a través del [cliente](../interfaces/cli.md) en el [modo interactivo](../interfaces/cli.md#cli_usage), el nombre de archivo especificado en el esquema de formato
puede contener una ruta absoluta o una ruta relativa al directorio actual en el cliente.
Si utiliza el cliente en el [modo por lotes](../interfaces/cli.md#cli_usage), la ruta de acceso al esquema debe ser relativa por razones de seguridad.

Si introduce o emite datos a través del [Interfaz HTTP](../interfaces/http.md) el nombre de archivo especificado en el esquema de formato
debe estar ubicado en el directorio especificado en [format\_schema\_path](../operations/server_configuration_parameters/settings.md#server_configuration_parameters-format_schema_path)
en la configuración del servidor.

## Salto de errores {#skippingerrors}

Algunos formatos como `CSV`, `TabSeparated`, `TSKV`, `JSONEachRow`, `Template`, `CustomSeparated` y `Protobuf` puede omitir la fila rota si se produjo un error de análisis y continuar el análisis desde el comienzo de la siguiente fila. Ver [Entrada\_format\_allow\_errors\_num](../operations/settings/settings.md#settings-input_format_allow_errors_num) y
[Entrada\_format\_allow\_errors\_ratio](../operations/settings/settings.md#settings-input_format_allow_errors_ratio) configuración.
Limitacion:
- En caso de error de análisis `JSONEachRow` omite todos los datos hasta la nueva línea (o EOF), por lo que las filas deben estar delimitadas por `\n` para contar los errores correctamente.
- `Template` y `CustomSeparated` use el delimitador después de la última columna y el delimitador entre filas para encontrar el comienzo de la siguiente fila, por lo que omitir errores solo funciona si al menos uno de ellos no está vacío.

[Artículo Original](https://clickhouse.tech/docs/en/interfaces/formats/) <!--hide--><|MERGE_RESOLUTION|>--- conflicted
+++ resolved
@@ -110,9 +110,9 @@
 
 Las matrices se escriben como una lista de valores separados por comas entre corchetes. Los elementos numéricos de la matriz tienen el formato normal. `Date` y `DateTime` están escritos entre comillas simples. Las cadenas se escriben entre comillas simples con las mismas reglas de escape que las anteriores.
 
-[NULL](../sql_reference/syntax.md) se formatea como `\N`.
-
-Cada elemento de [Anidar](../sql_reference/data_types/nested_data_structures/nested.md) estructuras se representa como una matriz.
+[NULL](../sql-reference/syntax.md) se formatea como `\N`.
+
+Cada elemento de [Anidar](../sql-reference/data-types/nested-data-structures/nested.md) estructuras se representa como una matriz.
 
 Por ejemplo:
 
@@ -332,7 +332,7 @@
 SearchPhrase=baku       count()=1000
 ```
 
-[NULL](../sql_reference/syntax.md) se formatea como `\N`.
+[NULL](../sql-reference/syntax.md) se formatea como `\N`.
 
 ``` sql
 SELECT * FROM t_null FORMAT TSKV
@@ -464,7 +464,7 @@
 
 Este formato solo es apropiado para generar un resultado de consulta, pero no para analizar (recuperar datos para insertar en una tabla).
 
-Soporta ClickHouse [NULL](../sql_reference/syntax.md), que se muestra como `null` en la salida JSON.
+Soporta ClickHouse [NULL](../sql-reference/syntax.md), que se muestra como `null` en la salida JSON.
 
 Ver también el [JSONEachRow](#jsoneachrow) formato.
 
@@ -541,7 +541,7 @@
 
 **Procesamiento de valores omitidos**
 
-ClickHouse sustituye los valores omitidos por los valores predeterminados para el [tipos de datos](../sql_reference/data_types/index.md).
+ClickHouse sustituye los valores omitidos por los valores predeterminados para el [tipos de datos](../sql-reference/data-types/index.md).
 
 Si `DEFAULT expr` se especifica, ClickHouse utiliza diferentes reglas de sustitución dependiendo de la [Entrada\_format\_defaults\_for\_omitted\_fields](../operations/settings/settings.md#session_settings-input_format_defaults_for_omitted_fields) configuración.
 
@@ -586,7 +586,7 @@
 
 ### Uso de estructuras anidadas {#jsoneachrow-nested}
 
-Si tienes una mesa con [Anidar](../sql_reference/data_types/nested_data_structures/nested.md) columnas de tipo de datos, puede insertar datos JSON con la misma estructura. Habilite esta función con el [Entrada\_format\_import\_nested\_json](../operations/settings/settings.md#settings-input_format_import_nested_json) configuración.
+Si tienes una mesa con [Anidar](../sql-reference/data-types/nested-data-structures/nested.md) columnas de tipo de datos, puede insertar datos JSON con la misma estructura. Habilite esta función con el [Entrada\_format\_import\_nested\_json](../operations/settings/settings.md#settings-input_format_import_nested_json) configuración.
 
 Por ejemplo, considere la siguiente tabla:
 
@@ -660,7 +660,7 @@
 Se dibuja una cuadrícula completa de la tabla, y cada fila ocupa dos líneas en la terminal.
 Cada bloque de resultados se muestra como una tabla separada. Esto es necesario para que los bloques se puedan generar sin resultados de almacenamiento en búfer (el almacenamiento en búfer sería necesario para calcular previamente el ancho visible de todos los valores).
 
-[NULL](../sql_reference/syntax.md) se emite como `ᴺᵁᴸᴸ`.
+[NULL](../sql-reference/syntax.md) se emite como `ᴺᵁᴸᴸ`.
 
 Ejemplo (mostrado para el [PrettyCompact](#prettycompact) formato):
 
@@ -747,7 +747,7 @@
 
 Lo mismo que el ajuste anterior.
 
-## Bienvenido a WordPress. {#prettyspace}
+## Bienvenido a WordPress {#prettyspace}
 
 Difiere de [PrettyCompact](#prettycompact) en ese espacio en blanco (caracteres de espacio) se usa en lugar de la cuadrícula.
 
@@ -764,7 +764,7 @@
 
 La matriz se representa como una longitud varint (sin signo [LEB128](https://en.wikipedia.org/wiki/LEB128)), seguido de elementos sucesivos de la matriz.
 
-Para [NULL](../sql_reference/syntax.md#null-literal) soporte, se añade un byte adicional que contiene 1 o 0 antes de cada [NULL](../sql_reference/data_types/nullable.md) valor. Si 1, entonces el valor es `NULL` y este byte se interpreta como un valor separado. Si es 0, el valor después del byte no es `NULL`.
+Para [NULL](../sql-reference/syntax.md#null-literal) soporte, se añade un byte adicional que contiene 1 o 0 antes de cada [NULL](../sql-reference/data-types/nullable.md) valor. Si 1, entonces el valor es `NULL` y este byte se interpreta como un valor separado. Si es 0, el valor después del byte no es `NULL`.
 
 ## RowBinaryWithNamesAndTypes {#rowbinarywithnamesandtypes}
 
@@ -776,7 +776,7 @@
 
 ## Valor {#data-format-values}
 
-Imprime cada fila entre paréntesis. Las filas están separadas por comas. No hay coma después de la última fila. Los valores dentro de los corchetes también están separados por comas. Los números se emiten en formato decimal sin comillas. Las matrices se emiten entre corchetes. Las cadenas, fechas y fechas con horas se generan entre comillas. Las reglas de escape y el análisis son similares a las [TabSeparated](#tabseparated) formato. Durante el formateo, los espacios adicionales no se insertan, pero durante el análisis, se permiten y omiten (excepto los espacios dentro de los valores de la matriz, que no están permitidos). [NULL](../sql_reference/syntax.md) se representa como `NULL`.
+Imprime cada fila entre paréntesis. Las filas están separadas por comas. No hay coma después de la última fila. Los valores dentro de los corchetes también están separados por comas. Los números se emiten en formato decimal sin comillas. Las matrices se emiten entre corchetes. Las cadenas, fechas y fechas con horas se generan entre comillas. Las reglas de escape y el análisis son similares a las [TabSeparated](#tabseparated) formato. Durante el formateo, los espacios adicionales no se insertan, pero durante el análisis, se permiten y omiten (excepto los espacios dentro de los valores de la matriz, que no están permitidos). [NULL](../sql-reference/syntax.md) se representa como `NULL`.
 
 The minimum set of characters that you need to escape when passing data in Values ​​format: single quotes and backslashes.
 
@@ -788,7 +788,7 @@
 
 Imprime cada valor en una línea independiente con el nombre de columna especificado. Este formato es conveniente para imprimir solo una o varias filas si cada fila consta de un gran número de columnas.
 
-[NULL](../sql_reference/syntax.md) se emite como `ᴺᵁᴸᴸ`.
+[NULL](../sql-reference/syntax.md) se emite como `ᴺᵁᴸᴸ`.
 
 Ejemplo:
 
@@ -967,7 +967,7 @@
 ```
 
 ClickHouse intenta encontrar una columna llamada `x.y.z` (o `x_y_z` o `X.y_Z` y así sucesivamente).
-Los mensajes anidados son adecuados para [estructuras de datos anidados](../sql_reference/data_types/nested_data_structures/nested.md).
+Los mensajes anidados son adecuados para [estructuras de datos anidados](../sql-reference/data-types/nested-data-structures/nested.md).
 
 Valores predeterminados definidos en un esquema protobuf como este
 
@@ -979,7 +979,7 @@
 }
 ```
 
-no se aplican; el [valores predeterminados de la tabla](../sql_reference/statements/create.md#create-default-values) se utilizan en lugar de ellos.
+no se aplican; el [valores predeterminados de la tabla](../sql-reference/statements/create.md#create-default-values) se utilizan en lugar de ellos.
 
 ClickHouse entra y emite mensajes protobuf en el `length-delimited` formato.
 Significa que antes de cada mensaje debe escribirse su longitud como un [varint](https://developers.google.com/protocol-buffers/docs/encoding#varints).
@@ -993,25 +993,10 @@
 
 ### Coincidencia de tipos de datos {#data_types-matching}
 
-La siguiente tabla muestra los tipos de datos admitidos y cómo coinciden con ClickHouse [tipos de datos](../sql_reference/data_types/index.md) en `INSERT` y `SELECT` consulta.
+La siguiente tabla muestra los tipos de datos admitidos y cómo coinciden con ClickHouse [tipos de datos](../sql-reference/data-types/index.md) en `INSERT` y `SELECT` consulta.
 
 | Tipo de datos Avro `INSERT`                 | Tipo de datos ClickHouse                                                                                                | Tipo de datos Avro `SELECT`  |
 |---------------------------------------------|-------------------------------------------------------------------------------------------------------------------------|------------------------------|
-<<<<<<< HEAD
-| `boolean`, `int`, `long`, `float`, `double` | [¿cómo funciona?)](../sql_reference/data_types/int_uint.md), [UInt(8\|16\|32)](../sql_reference/data_types/int_uint.md) | `int`                        |
-| `boolean`, `int`, `long`, `float`, `double` | [Int64](../sql_reference/data_types/int_uint.md), [UInt64](../sql_reference/data_types/int_uint.md)                     | `long`                       |
-| `boolean`, `int`, `long`, `float`, `double` | [Float32](../sql_reference/data_types/float.md)                                                                         | `float`                      |
-| `boolean`, `int`, `long`, `float`, `double` | [Float64](../sql_reference/data_types/float.md)                                                                         | `double`                     |
-| `bytes`, `string`, `fixed`, `enum`          | [Cadena](../sql_reference/data_types/string.md)                                                                         | `bytes`                      |
-| `bytes`, `string`, `fixed`                  | [Cadena fija (N)](../sql_reference/data_types/fixedstring.md)                                                           | `fixed(N)`                   |
-| `enum`                                      | [Enum (8\|16)](../sql_reference/data_types/enum.md)                                                                     | `enum`                       |
-| `array(T)`                                  | [Matriz (T)](../sql_reference/data_types/array.md)                                                                      | `array(T)`                   |
-| `union(null, T)`, `union(T, null)`          | [Nivel de Cifrado WEP)](../sql_reference/data_types/date.md)                                                            | `union(null, T)`             |
-| `null`                                      | [Nullable (nada)](../sql_reference/data_types/special_data_types/nothing.md)                                            | `null`                       |
-| `int (date)` \*                             | [Fecha](../sql_reference/data_types/date.md)                                                                            | `int (date)` \*              |
-| `long (timestamp-millis)` \*                | [¿qué puedes encontrar en neodigit)](../sql_reference/data_types/datetime.md)                                           | `long (timestamp-millis)` \* |
-| `long (timestamp-micros)` \*                | [Cómo hacer esto?)](../sql_reference/data_types/datetime.md)                                                            | `long (timestamp-micros)` \* |
-=======
 | `boolean`, `int`, `long`, `float`, `double` | [¿Cómo funciona?)](../sql-reference/data-types/int-uint.md), [UInt(8\|16\|32)](../sql-reference/data-types/int-uint.md) | `int`                        |
 | `boolean`, `int`, `long`, `float`, `double` | [Int64](../sql-reference/data-types/int-uint.md), [UInt64](../sql-reference/data-types/int-uint.md)                     | `long`                       |
 | `boolean`, `int`, `long`, `float`, `double` | [Float32](../sql-reference/data-types/float.md)                                                                         | `float`                      |
@@ -1025,7 +1010,6 @@
 | `int (date)` \*                             | [Fecha](../sql-reference/data-types/date.md)                                                                            | `int (date)` \*              |
 | `long (timestamp-millis)` \*                | [¿Qué puedes encontrar en Neodigit)](../sql-reference/data-types/datetime.md)                                           | `long (timestamp-millis)` \* |
 | `long (timestamp-micros)` \*                | [Cómo hacer esto?)](../sql-reference/data-types/datetime.md)                                                            | `long (timestamp-micros)` \* |
->>>>>>> upstream/master
 
 \* [Tipos lógicos Avro](http://avro.apache.org/docs/current/spec.html#Logical+Types)
 
@@ -1088,7 +1072,7 @@
 3 c
 ```
 
-Utilizar `AvroConfluent` con [Kafka](../engines/table_engines/integrations/kafka.md):
+Utilizar `AvroConfluent` con [Kafka](../engines/table-engines/integrations/kafka.md):
 
 ``` sql
 CREATE TABLE topic1_stream
@@ -1117,25 +1101,25 @@
 
 ### Coincidencia de tipos de datos {#data_types-matching-2}
 
-La siguiente tabla muestra los tipos de datos admitidos y cómo coinciden con ClickHouse [tipos de datos](../sql_reference/data_types/index.md) en `INSERT` y `SELECT` consulta.
+La siguiente tabla muestra los tipos de datos admitidos y cómo coinciden con ClickHouse [tipos de datos](../sql-reference/data-types/index.md) en `INSERT` y `SELECT` consulta.
 
 | Tipo de datos de parquet (`INSERT`) | Tipo de datos ClickHouse                                  | Tipo de datos de parquet (`SELECT`) |
 |-------------------------------------|-----------------------------------------------------------|-------------------------------------|
-| `UINT8`, `BOOL`                     | [UInt8](../sql_reference/data_types/int_uint.md)          | `UINT8`                             |
-| `INT8`                              | [Int8](../sql_reference/data_types/int_uint.md)           | `INT8`                              |
-| `UINT16`                            | [UInt16](../sql_reference/data_types/int_uint.md)         | `UINT16`                            |
-| `INT16`                             | [Int16](../sql_reference/data_types/int_uint.md)          | `INT16`                             |
-| `UINT32`                            | [UInt32](../sql_reference/data_types/int_uint.md)         | `UINT32`                            |
-| `INT32`                             | [Int32](../sql_reference/data_types/int_uint.md)          | `INT32`                             |
-| `UINT64`                            | [UInt64](../sql_reference/data_types/int_uint.md)         | `UINT64`                            |
-| `INT64`                             | [Int64](../sql_reference/data_types/int_uint.md)          | `INT64`                             |
-| `FLOAT`, `HALF_FLOAT`               | [Float32](../sql_reference/data_types/float.md)           | `FLOAT`                             |
-| `DOUBLE`                            | [Float64](../sql_reference/data_types/float.md)           | `DOUBLE`                            |
-| `DATE32`                            | [Fecha](../sql_reference/data_types/date.md)              | `UINT16`                            |
-| `DATE64`, `TIMESTAMP`               | [FechaHora](../sql_reference/data_types/datetime.md)      | `UINT32`                            |
-| `STRING`, `BINARY`                  | [Cadena](../sql_reference/data_types/string.md)           | `STRING`                            |
-| —                                   | [Cadena fija](../sql_reference/data_types/fixedstring.md) | `STRING`                            |
-| `DECIMAL`                           | [Decimal](../sql_reference/data_types/decimal.md)         | `DECIMAL`                           |
+| `UINT8`, `BOOL`                     | [UInt8](../sql-reference/data-types/int-uint.md)          | `UINT8`                             |
+| `INT8`                              | [Int8](../sql-reference/data-types/int-uint.md)           | `INT8`                              |
+| `UINT16`                            | [UInt16](../sql-reference/data-types/int-uint.md)         | `UINT16`                            |
+| `INT16`                             | [Int16](../sql-reference/data-types/int-uint.md)          | `INT16`                             |
+| `UINT32`                            | [UInt32](../sql-reference/data-types/int-uint.md)         | `UINT32`                            |
+| `INT32`                             | [Int32](../sql-reference/data-types/int-uint.md)          | `INT32`                             |
+| `UINT64`                            | [UInt64](../sql-reference/data-types/int-uint.md)         | `UINT64`                            |
+| `INT64`                             | [Int64](../sql-reference/data-types/int-uint.md)          | `INT64`                             |
+| `FLOAT`, `HALF_FLOAT`               | [Float32](../sql-reference/data-types/float.md)           | `FLOAT`                             |
+| `DOUBLE`                            | [Float64](../sql-reference/data-types/float.md)           | `DOUBLE`                            |
+| `DATE32`                            | [Fecha](../sql-reference/data-types/date.md)              | `UINT16`                            |
+| `DATE64`, `TIMESTAMP`               | [FechaHora](../sql-reference/data-types/datetime.md)      | `UINT32`                            |
+| `STRING`, `BINARY`                  | [Cadena](../sql-reference/data-types/string.md)           | `STRING`                            |
+| —                                   | [Cadena fija](../sql-reference/data-types/fixedstring.md) | `STRING`                            |
+| `DECIMAL`                           | [Decimal](../sql-reference/data-types/decimal.md)         | `DECIMAL`                           |
 
 ClickHouse admite una precisión configurable de `Decimal` tipo. El `INSERT` consulta trata el Parquet `DECIMAL` tipo como el ClickHouse `Decimal128` tipo.
 
@@ -1157,7 +1141,7 @@
 $ clickhouse-client --query="SELECT * FROM {some_table} FORMAT Parquet" > {some_file.pq}
 ```
 
-Para intercambiar datos con Hadoop, puede usar [Motor de mesa HDFS](../engines/table_engines/integrations/hdfs.md).
+Para intercambiar datos con Hadoop, puede usar [Motor de mesa HDFS](../engines/table-engines/integrations/hdfs.md).
 
 ## ORC {#data-format-orc}
 
@@ -1165,24 +1149,24 @@
 
 ### Coincidencia de tipos de datos {#data_types-matching-3}
 
-La siguiente tabla muestra los tipos de datos admitidos y cómo coinciden con ClickHouse [tipos de datos](../sql_reference/data_types/index.md) en `INSERT` consulta.
+La siguiente tabla muestra los tipos de datos admitidos y cómo coinciden con ClickHouse [tipos de datos](../sql-reference/data-types/index.md) en `INSERT` consulta.
 
 | Tipo de datos ORC (`INSERT`) | Tipo de datos ClickHouse                             |
 |------------------------------|------------------------------------------------------|
-| `UINT8`, `BOOL`              | [UInt8](../sql_reference/data_types/int_uint.md)     |
-| `INT8`                       | [Int8](../sql_reference/data_types/int_uint.md)      |
-| `UINT16`                     | [UInt16](../sql_reference/data_types/int_uint.md)    |
-| `INT16`                      | [Int16](../sql_reference/data_types/int_uint.md)     |
-| `UINT32`                     | [UInt32](../sql_reference/data_types/int_uint.md)    |
-| `INT32`                      | [Int32](../sql_reference/data_types/int_uint.md)     |
-| `UINT64`                     | [UInt64](../sql_reference/data_types/int_uint.md)    |
-| `INT64`                      | [Int64](../sql_reference/data_types/int_uint.md)     |
-| `FLOAT`, `HALF_FLOAT`        | [Float32](../sql_reference/data_types/float.md)      |
-| `DOUBLE`                     | [Float64](../sql_reference/data_types/float.md)      |
-| `DATE32`                     | [Fecha](../sql_reference/data_types/date.md)         |
-| `DATE64`, `TIMESTAMP`        | [FechaHora](../sql_reference/data_types/datetime.md) |
-| `STRING`, `BINARY`           | [Cadena](../sql_reference/data_types/string.md)      |
-| `DECIMAL`                    | [Decimal](../sql_reference/data_types/decimal.md)    |
+| `UINT8`, `BOOL`              | [UInt8](../sql-reference/data-types/int-uint.md)     |
+| `INT8`                       | [Int8](../sql-reference/data-types/int-uint.md)      |
+| `UINT16`                     | [UInt16](../sql-reference/data-types/int-uint.md)    |
+| `INT16`                      | [Int16](../sql-reference/data-types/int-uint.md)     |
+| `UINT32`                     | [UInt32](../sql-reference/data-types/int-uint.md)    |
+| `INT32`                      | [Int32](../sql-reference/data-types/int-uint.md)     |
+| `UINT64`                     | [UInt64](../sql-reference/data-types/int-uint.md)    |
+| `INT64`                      | [Int64](../sql-reference/data-types/int-uint.md)     |
+| `FLOAT`, `HALF_FLOAT`        | [Float32](../sql-reference/data-types/float.md)      |
+| `DOUBLE`                     | [Float64](../sql-reference/data-types/float.md)      |
+| `DATE32`                     | [Fecha](../sql-reference/data-types/date.md)         |
+| `DATE64`, `TIMESTAMP`        | [FechaHora](../sql-reference/data-types/datetime.md) |
+| `STRING`, `BINARY`           | [Cadena](../sql-reference/data-types/string.md)      |
+| `DECIMAL`                    | [Decimal](../sql-reference/data-types/decimal.md)    |
 
 ClickHouse soporta la precisión configurable de la `Decimal` tipo. El `INSERT` consulta trata el ORC `DECIMAL` tipo como el ClickHouse `Decimal128` tipo.
 
@@ -1198,7 +1182,7 @@
 $ cat filename.orc | clickhouse-client --query="INSERT INTO some_table FORMAT ORC"
 ```
 
-Para intercambiar datos con Hadoop, puede usar [Motor de mesa HDFS](../engines/table_engines/integrations/hdfs.md).
+Para intercambiar datos con Hadoop, puede usar [Motor de mesa HDFS](../engines/table-engines/integrations/hdfs.md).
 
 ## Esquema de formato {#formatschema}
 
@@ -1214,7 +1198,7 @@
 Si utiliza el cliente en el [modo por lotes](../interfaces/cli.md#cli_usage), la ruta de acceso al esquema debe ser relativa por razones de seguridad.
 
 Si introduce o emite datos a través del [Interfaz HTTP](../interfaces/http.md) el nombre de archivo especificado en el esquema de formato
-debe estar ubicado en el directorio especificado en [format\_schema\_path](../operations/server_configuration_parameters/settings.md#server_configuration_parameters-format_schema_path)
+debe estar ubicado en el directorio especificado en [format\_schema\_path](../operations/server-configuration-parameters/settings.md#server_configuration_parameters-format_schema_path)
 en la configuración del servidor.
 
 ## Salto de errores {#skippingerrors}
