---
machine_translated: true
machine_translated_rev: 72537a2d527c63c07aa5d2361a8829f3895cf2bd
toc_priority: 59
toc_title: "M\xE9todo de codificaci\xF3n de datos:"
---

# Método de codificación de datos: {#clickhouse-copier}

Copia datos de las tablas de un clúster en tablas de otro (o del mismo) clúster.

Puede ejecutar varios `clickhouse-copier` instancias en diferentes servidores para realizar el mismo trabajo. ZooKeeper se utiliza para sincronizar los procesos.

Después de comenzar, `clickhouse-copier`:

-   Se conecta a ZooKeeper y recibe:

    -   Copia de trabajos.
    -   El estado de los trabajos de copia.

-   Realiza los trabajos.

    Cada proceso en ejecución elige el “closest” el fragmento del clúster de origen y copia los datos en el clúster de destino, reafirmando los datos si es necesario.

`clickhouse-copier` realiza un seguimiento de los cambios en ZooKeeper y los aplica sobre la marcha.

Para reducir el tráfico de red, recomendamos ejecutar `clickhouse-copier` en el mismo servidor donde se encuentran los datos de origen.

<<<<<<< HEAD
## Ejecución de clickhouse-copiadora {#running-clickhouse-copier}
=======
## Ejecución de Clickhouse-copiadora {#running-clickhouse-copier}
>>>>>>> upstream/master

La utilidad debe ejecutarse manualmente:

``` bash
$ clickhouse-copier copier --daemon --config zookeeper.xml --task-path /task/path --base-dir /path/to/dir
```

Parámetros:

-   `daemon` — Starts `clickhouse-copier` en modo daemon.
-   `config` — The path to the `zookeeper.xml` con los parámetros para la conexión a ZooKeeper.
-   `task-path` — The path to the ZooKeeper node. This node is used for syncing `clickhouse-copier` procesos y tareas de almacenamiento. Las tareas se almacenan en `$task-path/description`.
-   `task-file` — Optional path to file with task configuration for initial upload to ZooKeeper.
-   `task-upload-force` — Force upload `task-file` incluso si el nodo ya existe.
-   `base-dir` — The path to logs and auxiliary files. When it starts, `clickhouse-copier` crear `clickhouse-copier_YYYYMMHHSS_<PID>` subdirectorios en `$base-dir`. Si se omite este parámetro, los directorios se crean en el directorio donde `clickhouse-copier` se puso en marcha.

<<<<<<< HEAD
## Formato de zookeeper.XML {#format-of-zookeeper-xml}
=======
## Formato de Zookeeper.XML {#format-of-zookeeper-xml}
>>>>>>> upstream/master

``` xml
<yandex>
    <logger>
        <level>trace</level>
        <size>100M</size>
        <count>3</count>
    </logger>

    <zookeeper>
        <node index="1">
            <host>127.0.0.1</host>
            <port>2181</port>
        </node>
    </zookeeper>
</yandex>
```

## Configuración de tareas de copia {#configuration-of-copying-tasks}

``` xml
<yandex>
    <!-- Configuration of clusters as in an ordinary server config -->
    <remote_servers>
        <source_cluster>
            <shard>
                <internal_replication>false</internal_replication>
                    <replica>
                        <host>127.0.0.1</host>
                        <port>9000</port>
                    </replica>
            </shard>
            ...
        </source_cluster>

        <destination_cluster>
        ...
        </destination_cluster>
    </remote_servers>

    <!-- How many simultaneously active workers are possible. If you run more workers superfluous workers will sleep. -->
    <max_workers>2</max_workers>

    <!-- Setting used to fetch (pull) data from source cluster tables -->
    <settings_pull>
        <readonly>1</readonly>
    </settings_pull>

    <!-- Setting used to insert (push) data to destination cluster tables -->
    <settings_push>
        <readonly>0</readonly>
    </settings_push>

    <!-- Common setting for fetch (pull) and insert (push) operations. Also, copier process context uses it.
         They are overlaid by <settings_pull/> and <settings_push/> respectively. -->
    <settings>
        <connect_timeout>3</connect_timeout>
        <!-- Sync insert is set forcibly, leave it here just in case. -->
        <insert_distributed_sync>1</insert_distributed_sync>
    </settings>

    <!-- Copying tasks description.
         You could specify several table task in the same task description (in the same ZooKeeper node), they will be performed
         sequentially.
    -->
    <tables>
        <!-- A table task, copies one table. -->
        <table_hits>
            <!-- Source cluster name (from <remote_servers/> section) and tables in it that should be copied -->
            <cluster_pull>source_cluster</cluster_pull>
            <database_pull>test</database_pull>
            <table_pull>hits</table_pull>

            <!-- Destination cluster name and tables in which the data should be inserted -->
            <cluster_push>destination_cluster</cluster_push>
            <database_push>test</database_push>
            <table_push>hits2</table_push>

            <!-- Engine of destination tables.
                 If destination tables have not be created, workers create them using columns definition from source tables and engine
                 definition from here.

                 NOTE: If the first worker starts insert data and detects that destination partition is not empty then the partition will
                 be dropped and refilled, take it into account if you already have some data in destination tables. You could directly
                 specify partitions that should be copied in <enabled_partitions/>, they should be in quoted format like partition column of
                 system.parts table.
            -->
            <engine>
            ENGINE=ReplicatedMergeTree('/clickhouse/tables/{cluster}/{shard}/hits2', '{replica}')
            PARTITION BY toMonday(date)
            ORDER BY (CounterID, EventDate)
            </engine>

            <!-- Sharding key used to insert data to destination cluster -->
            <sharding_key>jumpConsistentHash(intHash64(UserID), 2)</sharding_key>

            <!-- Optional expression that filter data while pull them from source servers -->
            <where_condition>CounterID != 0</where_condition>

            <!-- This section specifies partitions that should be copied, other partition will be ignored.
                 Partition names should have the same format as
                 partition column of system.parts table (i.e. a quoted text).
                 Since partition key of source and destination cluster could be different,
                 these partition names specify destination partitions.

                 NOTE: In spite of this section is optional (if it is not specified, all partitions will be copied),
                 it is strictly recommended to specify them explicitly.
                 If you already have some ready partitions on destination cluster they
                 will be removed at the start of the copying since they will be interpeted
                 as unfinished data from the previous copying!!!
            -->
            <enabled_partitions>
                <partition>'2018-02-26'</partition>
                <partition>'2018-03-05'</partition>
                ...
            </enabled_partitions>
        </table_hits>

        <!-- Next table to copy. It is not copied until previous table is copying. -->
        </table_visits>
        ...
        </table_visits>
        ...
    </tables>
</yandex>
```

`clickhouse-copier` seguimiento de los cambios en `/task/path/description` y los aplica sobre la marcha. Por ejemplo, si cambia el valor de `max_workers`, el número de procesos que ejecutan tareas también cambiará.

[Artículo Original](https://clickhouse.tech/docs/en/operations/utils/clickhouse-copier/) <!--hide--><|MERGE_RESOLUTION|>--- conflicted
+++ resolved
@@ -26,11 +26,7 @@
 
 Para reducir el tráfico de red, recomendamos ejecutar `clickhouse-copier` en el mismo servidor donde se encuentran los datos de origen.
 
-<<<<<<< HEAD
-## Ejecución de clickhouse-copiadora {#running-clickhouse-copier}
-=======
 ## Ejecución de Clickhouse-copiadora {#running-clickhouse-copier}
->>>>>>> upstream/master
 
 La utilidad debe ejecutarse manualmente:
 
@@ -47,11 +43,7 @@
 -   `task-upload-force` — Force upload `task-file` incluso si el nodo ya existe.
 -   `base-dir` — The path to logs and auxiliary files. When it starts, `clickhouse-copier` crear `clickhouse-copier_YYYYMMHHSS_<PID>` subdirectorios en `$base-dir`. Si se omite este parámetro, los directorios se crean en el directorio donde `clickhouse-copier` se puso en marcha.
 
-<<<<<<< HEAD
-## Formato de zookeeper.XML {#format-of-zookeeper-xml}
-=======
 ## Formato de Zookeeper.XML {#format-of-zookeeper-xml}
->>>>>>> upstream/master
 
 ``` xml
 <yandex>
