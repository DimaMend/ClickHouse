---
machine_translated: true
machine_translated_rev: 72537a2d527c63c07aa5d2361a8829f3895cf2bd
---

# Configuración {#settings}

## distributed\_product\_mode {#distributed-product-mode}

<<<<<<< HEAD
Cambia el comportamiento de [subconsultas distribuidas](../../sql_reference/statements/select.md).
=======
Cambia el comportamiento de [subconsultas distribuidas](../../sql-reference/operators/in.md).
>>>>>>> upstream/master

ClickHouse applies this setting when the query contains the product of distributed tables, i.e. when the query for a distributed table contains a non-GLOBAL subquery for the distributed table.

Restricción:

-   Solo se aplica para las subconsultas IN y JOIN.
-   Solo si la sección FROM utiliza una tabla distribuida que contiene más de un fragmento.
-   Si la subconsulta se refiere a una tabla distribuida que contiene más de un fragmento.
-   No se usa para un valor de tabla [remoto](../../sql_reference/table_functions/remote.md) función.

Valores posibles:

-   `deny` — Default value. Prohibits using these types of subqueries (returns the “Double-distributed in/JOIN subqueries is denied” salvedad).
-   `local` — Replaces the database and table in the subquery with local ones for the destination server (shard), leaving the normal `IN`/`JOIN.`
-   `global` — Replaces the `IN`/`JOIN` consulta con `GLOBAL IN`/`GLOBAL JOIN.`
-   `allow` — Allows the use of these types of subqueries.

## enable\_optimize\_predicate\_expression {#enable-optimize-predicate-expression}

Activa el pushdown de predicado en `SELECT` consulta.

La extracción de predicados puede reducir significativamente el tráfico de red para consultas distribuidas.

Valores posibles:

-   0 — Disabled.
-   1 — Enabled.

Valor predeterminado: 1.

Uso

Considere las siguientes consultas:

1.  `SELECT count() FROM test_table WHERE date = '2018-10-10'`
2.  `SELECT count() FROM (SELECT * FROM test_table) WHERE date = '2018-10-10'`

Si `enable_optimize_predicate_expression = 1`, entonces el tiempo de ejecución de estas consultas es igual porque se aplica ClickHouse `WHERE` a la subconsulta al procesarla.

Si `enable_optimize_predicate_expression = 0`, entonces el tiempo de ejecución de la segunda consulta es mucho más largo, porque el `WHERE` cláusula se aplica a todos los datos después de que finalice la subconsulta.

## fallback\_to\_stale\_replicas\_for\_distributed\_queries {#settings-fallback_to_stale_replicas_for_distributed_queries}

Fuerza una consulta a una réplica obsoleta si los datos actualizados no están disponibles. Ver [Replicación](../../engines/table_engines/mergetree_family/replication.md).

ClickHouse selecciona la más relevante de las réplicas obsoletas de la tabla.

Se utiliza al realizar `SELECT` desde una tabla distribuida que apunta a tablas replicadas.

De forma predeterminada, 1 (habilitado).

## Fecha de nacimiento {#settings-force_index_by_date}

Deshabilita la ejecución de consultas si el índice no se puede usar por fecha.

Funciona con tablas de la familia MergeTree.

Si `force_index_by_date=1`, ClickHouse comprueba si la consulta tiene una condición de clave de fecha que se puede usar para restringir intervalos de datos. Si no hay una condición adecuada, arroja una excepción. Sin embargo, no comprueba si la condición reduce la cantidad de datos a leer. Por ejemplo, la condición `Date != ' 2000-01-01 '` es aceptable incluso cuando coincide con todos los datos de la tabla (es decir, ejecutar la consulta requiere un escaneo completo). Para obtener más información acerca de los intervalos de datos en las tablas MergeTree, vea [Método de codificación de datos:](../../engines/table_engines/mergetree_family/mergetree.md).

## force\_primary\_key {#force-primary-key}

Deshabilita la ejecución de consultas si no es posible la indexación mediante la clave principal.

Funciona con tablas de la familia MergeTree.

Si `force_primary_key=1`, ClickHouse comprueba si la consulta tiene una condición de clave principal que se puede usar para restringir rangos de datos. Si no hay una condición adecuada, arroja una excepción. Sin embargo, no comprueba si la condición reduce la cantidad de datos a leer. Para obtener más información acerca de los intervalos de datos en las tablas MergeTree, consulte [Método de codificación de datos:](../../engines/table_engines/mergetree_family/mergetree.md).

## Formato\_esquema {#format-schema}

Este parámetro es útil cuando se utilizan formatos que requieren una definición de esquema, como [Cap'n Proto](https://capnproto.org/) o [Protobuf](https://developers.google.com/protocol-buffers/). El valor depende del formato.

## fsync\_metadata {#fsync-metadata}

Habilita o deshabilita [fsync](http://pubs.opengroup.org/onlinepubs/9699919799/functions/fsync.html) al escribir `.sql` file. Habilitado de forma predeterminada.

Tiene sentido desactivarlo si el servidor tiene millones de pequeñas tablas que se crean y destruyen constantemente.

## enable\_http\_compression {#settings-enable_http_compression}

Habilita o deshabilita la compresión de datos en la respuesta a una solicitud HTTP.

Para obtener más información, lea el [Descripción de la interfaz HTTP](../../interfaces/http.md).

Valores posibles:

-   0 — Disabled.
-   1 — Enabled.

Valor predeterminado: 0.

## http\_zlib\_compression\_level {#settings-http_zlib_compression_level}

Establece el nivel de compresión de datos en la respuesta a una solicitud HTTP si [enable\_http\_compression = 1](#settings-enable_http_compression).

Valores posibles: Números del 1 al 9.

Valor predeterminado: 3.

## http\_native\_compression\_disable\_checksumming\_on\_decompress {#settings-http_native_compression_disable_checksumming_on_decompress}

Habilita o deshabilita la verificación de suma de comprobación al descomprimir los datos HTTP POST del cliente. Se usa solo para el formato de compresión nativa ClickHouse (no se usa con `gzip` o `deflate`).

Para obtener más información, lea el [Descripción de la interfaz HTTP](../../interfaces/http.md).

Valores posibles:

-   0 — Disabled.
-   1 — Enabled.

Valor predeterminado: 0.

## send\_progress\_in\_http\_headers {#settings-send_progress_in_http_headers}

Habilita o deshabilita `X-ClickHouse-Progress` Encabezados de respuesta HTTP en `clickhouse-server` respuesta.

Para obtener más información, lea el [Descripción de la interfaz HTTP](../../interfaces/http.md).

Valores posibles:

-   0 — Disabled.
-   1 — Enabled.

Valor predeterminado: 0.

## Nombre de la red inalámbrica (SSID): {#setting-max_http_get_redirects}

<<<<<<< HEAD
Limita el número máximo de saltos de redirección HTTP GET para [URL](../../engines/table_engines/special/url.md)-mesas de motor. La configuración se aplica a ambos tipos de tablas: las creadas por [CREATE TABLE](../../query_language/create/#create-table-query) consulta y por el [URL](../../sql_reference/table_functions/url.md) función de la tabla.
=======
Limita el número máximo de saltos de redirección HTTP GET para [URL](../../engines/table-engines/special/url.md)-mesas de motor. La configuración se aplica a ambos tipos de tablas: las creadas por [CREATE TABLE](../../sql-reference/statements/create.md#create-table-query) consulta y por el [URL](../../sql-reference/table-functions/url.md) función de la tabla.
>>>>>>> upstream/master

Valores posibles:

-   Cualquier número entero positivo de saltos.
-   0 — No hops allowed.

Valor predeterminado: 0.

## Entrada\_format\_allow\_errors\_num {#settings-input_format_allow_errors_num}

Establece el número máximo de errores aceptables al leer desde formatos de texto (CSV, TSV, etc.).

El valor predeterminado es 0.

Siempre emparejarlo con `input_format_allow_errors_ratio`.

Si se produjo un error al leer filas, pero el contador de errores sigue siendo menor que `input_format_allow_errors_num`, ClickHouse ignora la fila y pasa a la siguiente.

Si ambos `input_format_allow_errors_num` y `input_format_allow_errors_ratio` se exceden, ClickHouse lanza una excepción.

## Entrada\_format\_allow\_errors\_ratio {#settings-input_format_allow_errors_ratio}

Establece el porcentaje máximo de errores permitidos al leer desde formatos de texto (CSV, TSV, etc.).
El porcentaje de errores se establece como un número de punto flotante entre 0 y 1.

El valor predeterminado es 0.

Siempre emparejarlo con `input_format_allow_errors_num`.

Si se produjo un error al leer filas, pero el contador de errores sigue siendo menor que `input_format_allow_errors_ratio`, ClickHouse ignora la fila y pasa a la siguiente.

Si ambos `input_format_allow_errors_num` y `input_format_allow_errors_ratio` se exceden, ClickHouse lanza una excepción.

## input\_format\_values\_interpret\_expressions {#settings-input_format_values_interpret_expressions}

Habilita o deshabilita el analizador SQL completo si el analizador de secuencias rápidas no puede analizar los datos. Esta configuración sólo se utiliza para [Valor](../../interfaces/formats.md#data-format-values) formato en la inserción de datos. Para obtener más información sobre el análisis de sintaxis, consulte [Sintaxis](../../sql_reference/syntax.md) apartado.

Valores posibles:

-   0 — Disabled.

    En este caso, debe proporcionar datos con formato. Ver el [Formato](../../interfaces/formats.md) apartado.

-   1 — Enabled.

    En este caso, puede usar una expresión SQL como valor, pero la inserción de datos es mucho más lenta de esta manera. Si inserta solo datos con formato, ClickHouse se comporta como si el valor de configuración fuera 0.

Valor predeterminado: 1.

Ejemplo de uso

Inserte el [FechaHora](../../sql_reference/data_types/datetime.md) valor de tipo con los diferentes ajustes.

``` sql
SET input_format_values_interpret_expressions = 0;
INSERT INTO datetime_t VALUES (now())
```

``` text
Exception on client:
Code: 27. DB::Exception: Cannot parse input: expected ) before: now()): (at row 1)
```

``` sql
SET input_format_values_interpret_expressions = 1;
INSERT INTO datetime_t VALUES (now())
```

``` text
Ok.
```

La última consulta es equivalente a la siguiente:

``` sql
SET input_format_values_interpret_expressions = 0;
INSERT INTO datetime_t SELECT now()
```

``` text
Ok.
```

## input\_format\_values\_deduce\_templates\_of\_expressions {#settings-input_format_values_deduce_templates_of_expressions}

Habilita o deshabilita la deducción de plantilla para expresiones SQL en [Valor](../../interfaces/formats.md#data-format-values) formato. Permite analizar e interpretar expresiones en `Values` mucho más rápido si las expresiones en filas consecutivas tienen la misma estructura. ClickHouse intenta deducir la plantilla de una expresión, analizar las siguientes filas utilizando esta plantilla y evaluar la expresión en un lote de filas analizadas correctamente.

Valores posibles:

-   0 — Disabled.
-   1 — Enabled.

Valor predeterminado: 1.

Para la siguiente consulta:

``` sql
INSERT INTO test VALUES (lower('Hello')), (lower('world')), (lower('INSERT')), (upper('Values')), ...
```

-   Si `input_format_values_interpret_expressions=1` y `format_values_deduce_templates_of_expressions=0`, las expresiones se interpretan por separado para cada fila (esto es muy lento para un gran número de filas).
-   Si `input_format_values_interpret_expressions=0` y `format_values_deduce_templates_of_expressions=1`, las expresiones en la primera, segunda y tercera filas se analizan usando la plantilla `lower(String)` e interpretados juntos, la expresión en la cuarta fila se analiza con otra plantilla (`upper(String)`).
-   Si `input_format_values_interpret_expressions=1` y `format_values_deduce_templates_of_expressions=1`, lo mismo que en el caso anterior, pero también permite la alternativa a la interpretación de expresiones por separado si no es posible deducir la plantilla.

## Entrada\_format\_values\_accurate\_types\_of\_literals {#settings-input-format-values-accurate-types-of-literals}

Esta configuración sólo se utiliza cuando `input_format_values_deduce_templates_of_expressions = 1`. Puede suceder que las expresiones para alguna columna tengan la misma estructura, pero contengan literales numéricos de diferentes tipos, por ejemplo

``` sql
(..., abs(0), ...),             -- UInt64 literal
(..., abs(3.141592654), ...),   -- Float64 literal
(..., abs(-1), ...),            -- Int64 literal
```

Valores posibles:

-   0 — Disabled.

    In this case, ClickHouse may use a more general type for some literals (e.g., `Float64` o `Int64` en lugar de `UInt64` para `42`), pero puede causar problemas de desbordamiento y precisión.

-   1 — Enabled.

    En este caso, ClickHouse comprueba el tipo real de literal y utiliza una plantilla de expresión del tipo correspondiente. En algunos casos, puede ralentizar significativamente la evaluación de expresiones en `Values`.

Valor predeterminado: 1.

## Entrada\_format\_defaults\_for\_omitted\_fields {#session_settings-input_format_defaults_for_omitted_fields}

Al realizar `INSERT` consultas, reemplace los valores de columna de entrada omitidos con valores predeterminados de las columnas respectivas. Esta opción sólo se aplica a [JSONEachRow](../../interfaces/formats.md#jsoneachrow), [CSV](../../interfaces/formats.md#csv) y [TabSeparated](../../interfaces/formats.md#tabseparated) formato.

!!! note "Nota"
    Cuando esta opción está habilitada, los metadatos de la tabla extendida se envían del servidor al cliente. Consume recursos informáticos adicionales en el servidor y puede reducir el rendimiento.

Valores posibles:

-   0 — Disabled.
-   1 — Enabled.

Valor predeterminado: 1.

## input\_format\_tsv\_empty\_as\_default {#settings-input-format-tsv-empty-as-default}

Cuando esté habilitado, reemplace los campos de entrada vacíos en TSV con valores predeterminados. Para expresiones predeterminadas complejas `input_format_defaults_for_omitted_fields` debe estar habilitado también.

Deshabilitado de forma predeterminada.

## input\_format\_null\_as\_default {#settings-input-format-null-as-default}

Habilita o deshabilita el uso de valores predeterminados si los datos de entrada `NULL`, pero el tipo de datos de la columna correspondiente en no `Nullable(T)` (para formatos de entrada de texto).

## input\_format\_skip\_unknown\_fields {#settings-input-format-skip-unknown-fields}

Habilita o deshabilita omitir la inserción de datos adicionales.

Al escribir datos, ClickHouse produce una excepción si los datos de entrada contienen columnas que no existen en la tabla de destino. Si la omisión está habilitada, ClickHouse no inserta datos adicionales y no lanza una excepción.

Formatos soportados:

-   [JSONEachRow](../../interfaces/formats.md#jsoneachrow)
-   [CSVWithNames](../../interfaces/formats.md#csvwithnames)
-   [TabSeparatedWithNames](../../interfaces/formats.md#tabseparatedwithnames)
-   [TSKV](../../interfaces/formats.md#tskv)

Valores posibles:

-   0 — Disabled.
-   1 — Enabled.

Valor predeterminado: 0.

## Entrada\_format\_import\_nested\_json {#settings-input_format_import_nested_json}

Habilita o deshabilita la inserción de datos JSON con objetos anidados.

Formatos soportados:

-   [JSONEachRow](../../interfaces/formats.md#jsoneachrow)

Valores posibles:

-   0 — Disabled.
-   1 — Enabled.

Valor predeterminado: 0.

Ver también:

-   [Uso de estructuras anidadas](../../interfaces/formats.md#jsoneachrow-nested) con el `JSONEachRow` formato.

## Entrada\_format\_with\_names\_use\_header {#settings-input-format-with-names-use-header}

Habilita o deshabilita la comprobación del orden de las columnas al insertar datos.

Para mejorar el rendimiento de la inserción, se recomienda deshabilitar esta comprobación si está seguro de que el orden de columna de los datos de entrada es el mismo que en la tabla de destino.

Formatos soportados:

-   [CSVWithNames](../../interfaces/formats.md#csvwithnames)
-   [TabSeparatedWithNames](../../interfaces/formats.md#tabseparatedwithnames)

Valores posibles:

-   0 — Disabled.
-   1 — Enabled.

Valor predeterminado: 1.

## Date\_time\_input\_format {#settings-date_time_input_format}

Permite elegir un analizador de la representación de texto de fecha y hora.

La configuración no se aplica a [Funciones de fecha y hora](../../sql_reference/functions/date_time_functions.md).

Valores posibles:

-   `'best_effort'` — Enables extended parsing.

    ClickHouse puede analizar el básico `YYYY-MM-DD HH:MM:SS` formato y todo [ISO 8601](https://en.wikipedia.org/wiki/ISO_8601) formatos de fecha y hora. Por ejemplo, `'2018-06-08T01:02:03.000Z'`.

-   `'basic'` — Use basic parser.

    ClickHouse puede analizar solo lo básico `YYYY-MM-DD HH:MM:SS` formato. Por ejemplo, `'2019-08-20 10:18:56'`.

Valor predeterminado: `'basic'`.

Ver también:

-   [Tipo de datos DateTime.](../../sql_reference/data_types/datetime.md)
-   [Funciones para trabajar con fechas y horas.](../../sql_reference/functions/date_time_functions.md)

## Por favor, introduzca su dirección de correo electrónico {#settings-join_default_strictness}

<<<<<<< HEAD
Establece el rigor predeterminado para [Cláusulas JOIN](../../sql_reference/statements/select.md#select-join).
=======
Establece el rigor predeterminado para [Cláusulas JOIN](../../sql-reference/statements/select/join.md#select-join).
>>>>>>> upstream/master

Valores posibles:

-   `ALL` — If the right table has several matching rows, ClickHouse creates a [Producto cartesiano](https://en.wikipedia.org/wiki/Cartesian_product) de filas coincidentes. Esta es la normal `JOIN` comportamiento de SQL estándar.
-   `ANY` — If the right table has several matching rows, only the first one found is joined. If the right table has only one matching row, the results of `ANY` y `ALL` son los mismos.
-   `ASOF` — For joining sequences with an uncertain match.
-   `Empty string` — If `ALL` o `ANY` no se especifica en la consulta, ClickHouse produce una excepción.

Valor predeterminado: `ALL`.

## join\_any\_take\_last\_row {#settings-join_any_take_last_row}

Cambia el comportamiento de las operaciones de unión con `ANY` rigor.

!!! warning "Atención"
    Esta configuración sólo se aplica a `JOIN` operaciones con [Unir](../../engines/table_engines/special/join.md) mesas de motores.

Valores posibles:

-   0 — If the right table has more than one matching row, only the first one found is joined.
-   1 — If the right table has more than one matching row, only the last one found is joined.

Valor predeterminado: 0.

Ver también:

<<<<<<< HEAD
-   [Cláusula JOIN](../../sql_reference/statements/select.md#select-join)
-   [Unirse al motor de tabla](../../engines/table_engines/special/join.md)
-   [Por favor, introduzca su dirección de correo electrónico](#settings-join_default_strictness)

## Sistema abierto. {#join_use_nulls}

Establece el tipo de [JOIN](../../sql_reference/statements/select.md) comportamiento. Al fusionar tablas, pueden aparecer celdas vacías. ClickHouse los rellena de manera diferente según esta configuración.
=======
-   [Cláusula JOIN](../../sql-reference/statements/select/join.md#select-join)
-   [Unirse al motor de tabla](../../engines/table-engines/special/join.md)
-   [Por favor, introduzca su dirección de correo electrónico](#settings-join_default_strictness)

## Sistema abierto {#join_use_nulls}

Establece el tipo de [JOIN](../../sql-reference/statements/select/join.md) comportamiento. Al fusionar tablas, pueden aparecer celdas vacías. ClickHouse los rellena de manera diferente según esta configuración.
>>>>>>> upstream/master

Valores posibles:

-   0 — The empty cells are filled with the default value of the corresponding field type.
-   1 — `JOIN` se comporta de la misma manera que en SQL estándar. El tipo del campo correspondiente se convierte en [NULL](../../sql_reference/data_types/nullable.md#data_type-nullable), y las celdas vacías se llenan con [NULL](../../sql_reference/syntax.md).

Valor predeterminado: 0.

## max\_block\_size {#setting-max_block_size}

En ClickHouse, los datos se procesan mediante bloques (conjuntos de partes de columna). Los ciclos de procesamiento interno para un solo bloque son lo suficientemente eficientes, pero hay gastos notables en cada bloque. El `max_block_size` set es una recomendación para el tamaño del bloque (en un recuento de filas) para cargar desde las tablas. El tamaño del bloque no debe ser demasiado pequeño, por lo que los gastos en cada bloque aún se notan, pero no demasiado grande para que la consulta con LIMIT que se complete después del primer bloque se procese rápidamente. El objetivo es evitar consumir demasiada memoria al extraer un gran número de columnas en múltiples subprocesos y preservar al menos alguna localidad de caché.

Valor predeterminado: 65,536.

Bloquea el tamaño de `max_block_size` no siempre se cargan desde la tabla. Si es obvio que se deben recuperar menos datos, se procesa un bloque más pequeño.

## preferred\_block\_size\_bytes {#preferred-block-size-bytes}

Utilizado para el mismo propósito que `max_block_size`, pero establece el tamaño de bloque recomendado en bytes adaptándolo al número de filas en el bloque.
Sin embargo, el tamaño del bloque no puede ser más que `max_block_size` filas.
Por defecto: 1,000,000. Solo funciona cuando se lee desde los motores MergeTree.

## merge\_tree\_min\_rows\_for\_concurrent\_read {#setting-merge-tree-min-rows-for-concurrent-read}

<<<<<<< HEAD
Si el número de filas que se leerán de un fichero [Método de codificación de datos:](../../engines/table_engines/mergetree_family/mergetree.md) tabla supera `merge_tree_min_rows_for_concurrent_read` luego ClickHouse intenta realizar una lectura simultánea de este archivo en varios hilos.
=======
Si el número de filas que se leerán de un fichero [Método de codificación de datos:](../../engines/table-engines/mergetree-family/mergetree.md) mesa excede `merge_tree_min_rows_for_concurrent_read` luego ClickHouse intenta realizar una lectura simultánea de este archivo en varios hilos.
>>>>>>> upstream/master

Valores posibles:

-   Cualquier entero positivo.

Valor predeterminado: 163840.

## merge\_tree\_min\_bytes\_for\_concurrent\_read {#setting-merge-tree-min-bytes-for-concurrent-read}

Si el número de bytes a leer de un archivo de un [Método de codificación de datos:](../../engines/table_engines/mergetree_family/mergetree.md)-La tabla del motor excede `merge_tree_min_bytes_for_concurrent_read`, entonces ClickHouse intenta leer simultáneamente este archivo en varios subprocesos.

Valor posible:

-   Cualquier entero positivo.

Valor predeterminado: 251658240.

## Método de codificación de datos: {#setting-merge-tree-min-rows-for-seek}

Si la distancia entre dos bloques de datos que se leen en un archivo es menor que `merge_tree_min_rows_for_seek` filas, luego ClickHouse no busca a través del archivo, sino que lee los datos secuencialmente.

Valores posibles:

-   Cualquier entero positivo.

Valor predeterminado: 0.

## merge\_tree\_min\_bytes\_for\_seek {#setting-merge-tree-min-bytes-for-seek}

Si la distancia entre dos bloques de datos que se leen en un archivo es menor que `merge_tree_min_bytes_for_seek` bytes, luego ClickHouse lee secuencialmente un rango de archivos que contiene ambos bloques, evitando así la búsqueda adicional.

Valores posibles:

-   Cualquier entero positivo.

Valor predeterminado: 0.

## merge\_tree\_coarse\_index\_granularity {#setting-merge-tree-coarse-index-granularity}

Al buscar datos, ClickHouse comprueba las marcas de datos en el archivo de índice. Si ClickHouse encuentra que las claves requeridas están en algún rango, divide este rango en `merge_tree_coarse_index_granularity` subintervalos y busca las claves necesarias allí de forma recursiva.

Valores posibles:

-   Cualquier entero incluso positivo.

Valor predeterminado: 8.

## merge\_tree\_max\_rows\_to\_use\_cache {#setting-merge-tree-max-rows-to-use-cache}

Si ClickHouse debería leer más de `merge_tree_max_rows_to_use_cache` en una consulta, no usa la memoria caché de bloques sin comprimir.

La memoria caché de bloques sin comprimir almacena datos extraídos para consultas. ClickHouse utiliza esta memoria caché para acelerar las respuestas a pequeñas consultas repetidas. Esta configuración protege la memoria caché del deterioro de las consultas que leen una gran cantidad de datos. El [Uncompressed\_cache\_size](../server_configuration_parameters/settings.md#server-settings-uncompressed_cache_size) configuración del servidor define el tamaño de la memoria caché de bloques sin comprimir.

Valores posibles:

-   Cualquier entero positivo.

Default value: 128 ✕ 8192.

## merge\_tree\_max\_bytes\_to\_use\_cache {#setting-merge-tree-max-bytes-to-use-cache}

Si ClickHouse debería leer más de `merge_tree_max_bytes_to_use_cache` bytes en una consulta, no usa el caché de bloques sin comprimir.

La memoria caché de bloques sin comprimir almacena datos extraídos para consultas. ClickHouse utiliza esta memoria caché para acelerar las respuestas a pequeñas consultas repetidas. Esta configuración protege la memoria caché del deterioro de las consultas que leen una gran cantidad de datos. El [Uncompressed\_cache\_size](../server_configuration_parameters/settings.md#server-settings-uncompressed_cache_size) configuración del servidor define el tamaño de la memoria caché de bloques sin comprimir.

Valor posible:

-   Cualquier entero positivo.

Valor predeterminado: 2013265920.

<<<<<<< HEAD
## Todos los derechos reservados. {#settings-min-bytes-to-use-direct-io}
=======
## Todos los derechos reservados {#settings-min-bytes-to-use-direct-io}
>>>>>>> upstream/master

El volumen de datos mínimo necesario para utilizar el acceso directo de E/S al disco de almacenamiento.

ClickHouse usa esta configuración al leer datos de tablas. Si el volumen total de almacenamiento de todos los datos a leer excede `min_bytes_to_use_direct_io` luego ClickHouse lee los datos del disco de almacenamiento con el `O_DIRECT` opcion.

Valores posibles:

-   0 — Direct I/O is disabled.
-   Entero positivo.

Valor predeterminado: 0.

## Log\_queries {#settings-log-queries}

Configuración del registro de consultas.

Las consultas enviadas a ClickHouse con esta configuración se registran de acuerdo con las reglas [query\_log](../server_configuration_parameters/settings.md#server_configuration_parameters-query-log) parámetro de configuración del servidor.

Ejemplo:

``` text
log_queries=1
```

## Nombre de la red inalámbrica (SSID): {#settings-log-queries-min-type}

`query_log` tipo mínimo para iniciar sesión.

Valores posibles:
- `QUERY_START` (`=1`)
- `QUERY_FINISH` (`=2`)
- `EXCEPTION_BEFORE_START` (`=3`)
- `EXCEPTION_WHILE_PROCESSING` (`=4`)

Valor predeterminado: `QUERY_START`.

Se puede usar para limitar a qué entiries va `query_log`, digamos que eres interesante solo en errores, entonces puedes usar `EXCEPTION_WHILE_PROCESSING`:

``` text
log_queries_min_type='EXCEPTION_WHILE_PROCESSING'
```

## Log\_query\_threads {#settings-log-query-threads}

Configuración del registro de subprocesos de consulta.

Los subprocesos de consultas ejecutados por ClickHouse con esta configuración se registran de acuerdo con las reglas en el [Sistema abierto.](../server_configuration_parameters/settings.md#server_configuration_parameters-query-thread-log) parámetro de configuración del servidor.

Ejemplo:

``` text
log_query_threads=1
```

## Max\_insert\_block\_size {#settings-max_insert_block_size}

El tamaño de los bloques a formar para su inserción en una tabla.
Esta configuración solo se aplica en los casos en que el servidor forma los bloques.
Por ejemplo, para un INSERT a través de la interfaz HTTP, el servidor analiza el formato de datos y forma bloques del tamaño especificado.
Pero al usar clickhouse-client, el cliente analiza los datos en sí, y el ‘max\_insert\_block\_size’ configuración en el servidor no afecta el tamaño de los bloques insertados.
La configuración tampoco tiene un propósito cuando se usa INSERT SELECT , ya que los datos se insertan usando los mismos bloques que se forman después de SELECT .

Valor predeterminado: 1.048.576.

El valor predeterminado es ligeramente más que `max_block_size`. La razón de esto se debe a que ciertos motores de mesa (`*MergeTree`) formar una parte de datos en el disco para cada bloque insertado, que es una entidad bastante grande. Similar, `*MergeTree` las tablas ordenan los datos durante la inserción y un tamaño de bloque lo suficientemente grande permiten clasificar más datos en la RAM.

## Nombre de la red inalámbrica (SSID): {#min-insert-block-size-rows}

Establece el número mínimo de filas en el bloque que se pueden insertar en una tabla `INSERT` consulta. Los bloques de menor tamaño se aplastan en otros más grandes.

Valores posibles:

-   Entero positivo.
-   0 — Squashing disabled.

Valor predeterminado: 1048576.

## Todos los derechos reservados {#min-insert-block-size-bytes}

Establece el número mínimo de bytes en el bloque que se pueden insertar en una tabla `INSERT` consulta. Los bloques de menor tamaño se aplastan en otros más grandes.

Valores posibles:

-   Entero positivo.
-   0 — Squashing disabled.

Valor predeterminado: 268435456.

## max\_replica\_delay\_for\_distributed\_queries {#settings-max_replica_delay_for_distributed_queries}

Deshabilita las réplicas rezagadas para consultas distribuidas. Ver [Replicación](../../engines/table_engines/mergetree_family/replication.md).

Establece el tiempo en segundos. Si una réplica tiene un retraso superior al valor establecido, no se utiliza esta réplica.

Valor predeterminado: 300.

Se utiliza al realizar `SELECT` desde una tabla distribuida que apunta a tablas replicadas.

## max\_threads {#settings-max_threads}

El número máximo de subprocesos de procesamiento de consultas, excluyendo subprocesos para recuperar datos de servidores ‘max\_distributed\_connections’ parámetro).

Este parámetro se aplica a los subprocesos que realizan las mismas etapas de la canalización de procesamiento de consultas en paralelo.
Por ejemplo, al leer desde una tabla, si es posible evaluar expresiones con funciones, filtre con WHERE y preagregue para GROUP BY en paralelo usando al menos ‘max\_threads’ número de hilos, entonces ‘max\_threads’ se utilizan.

Valor predeterminado: el número de núcleos de CPU físicos.

Si normalmente se ejecuta menos de una consulta SELECT en un servidor a la vez, establezca este parámetro en un valor ligeramente inferior al número real de núcleos de procesador.

Para las consultas que se completan rápidamente debido a un LIMIT, puede establecer un ‘max\_threads’. Por ejemplo, si el número necesario de entradas se encuentra en cada bloque y max\_threads = 8, entonces se recuperan 8 bloques, aunque hubiera sido suficiente leer solo uno.

Cuanto menor sea el `max_threads` valor, menos memoria se consume.

## Método de codificación de datos: {#settings-max-insert-threads}

El número máximo de subprocesos para ejecutar el `INSERT SELECT` consulta.

Valores posibles:

-   0 (or 1) — `INSERT SELECT` sin ejecución paralela.
-   Entero positivo. Más grande que 1.

Valor predeterminado: 0.

Paralelo `INSERT SELECT` sólo tiene efecto si el `SELECT` parte se ejecuta en paralelo, ver [max\_threads](#settings-max_threads) configuración.
Los valores más altos conducirán a un mayor uso de memoria.

## max\_compress\_block\_size {#max-compress-block-size}

El tamaño máximo de bloques de datos sin comprimir antes de comprimir para escribir en una tabla. De forma predeterminada, 1.048.576 (1 MiB). Si se reduce el tamaño, la tasa de compresión se reduce significativamente, la velocidad de compresión y descompresión aumenta ligeramente debido a la localidad de la memoria caché, y se reduce el consumo de memoria. Por lo general, no hay ninguna razón para cambiar esta configuración.

No confunda bloques para la compresión (un fragmento de memoria que consta de bytes) con bloques para el procesamiento de consultas (un conjunto de filas de una tabla).

## Descripción del producto {#min-compress-block-size}

Para [Método de codificación de datos:](../../engines/table_engines/mergetree_family/mergetree.md)" tabla. Para reducir la latencia al procesar consultas, un bloque se comprime al escribir la siguiente marca si su tamaño es al menos ‘min\_compress\_block\_size’. De forma predeterminada, 65.536.

El tamaño real del bloque, si los datos sin comprimir son menores que ‘max\_compress\_block\_size’, no es menor que este valor y no menor que el volumen de datos para una marca.

Veamos un ejemplo. Supongamos que ‘index\_granularity’ se estableció en 8192 durante la creación de la tabla.

Estamos escribiendo una columna de tipo UInt32 (4 bytes por valor). Al escribir 8192 filas, el total será de 32 KB de datos. Como min\_compress\_block\_size = 65,536, se formará un bloque comprimido por cada dos marcas.

Estamos escribiendo una columna URL con el tipo String (tamaño promedio de 60 bytes por valor). Al escribir 8192 filas, el promedio será ligeramente inferior a 500 KB de datos. Como esto es más de 65,536, se formará un bloque comprimido para cada marca. En este caso, al leer datos del disco en el rango de una sola marca, los datos adicionales no se descomprimirán.

Por lo general, no hay ninguna razón para cambiar esta configuración.

## max\_query\_size {#settings-max_query_size}

La parte máxima de una consulta que se puede llevar a la RAM para analizar con el analizador SQL.
La consulta INSERT también contiene datos para INSERT que es procesado por un analizador de secuencias independiente (que consume O(1) RAM), que no está incluido en esta restricción.

Valor predeterminado: 256 KiB.

## interactive\_delay {#interactive-delay}

El intervalo en microsegundos para comprobar si la ejecución de la solicitud se ha cancelado y enviar el progreso.

Valor predeterminado: 100.000 (comprueba la cancelación y envía el progreso diez veces por segundo).

## ¿Cómo puedo hacerlo? {#connect-timeout-receive-timeout-send-timeout}

Tiempos de espera en segundos en el socket utilizado para comunicarse con el cliente.

Valor predeterminado: 10, 300, 300.

## Cancel\_http\_readonly\_queries\_on\_client\_close {#cancel-http-readonly-queries-on-client-close}

Cancels HTTP read-only queries (e.g. SELECT) when a client closes the connection without waiting for the response.

Valor predeterminado: 0

## poll\_interval {#poll-interval}

Bloquear en un bucle de espera durante el número especificado de segundos.

Valor predeterminado: 10.

## max\_distributed\_connections {#max-distributed-connections}

El número máximo de conexiones simultáneas con servidores remotos para el procesamiento distribuido de una única consulta a una única tabla distribuida. Se recomienda establecer un valor no menor que el número de servidores en el clúster.

Valor predeterminado: 1024.

Los siguientes parámetros solo se usan al crear tablas distribuidas (y al iniciar un servidor), por lo que no hay ninguna razón para cambiarlas en tiempo de ejecución.

## Distributed\_connections\_pool\_size {#distributed-connections-pool-size}

El número máximo de conexiones simultáneas con servidores remotos para el procesamiento distribuido de todas las consultas a una única tabla distribuida. Se recomienda establecer un valor no menor que el número de servidores en el clúster.

Valor predeterminado: 1024.

## Conecte\_timeout\_with\_failover\_ms {#connect-timeout-with-failover-ms}

El tiempo de espera en milisegundos para conectarse a un servidor remoto para un motor de tablas distribuidas ‘shard’ y ‘replica’ secciones se utilizan en la definición de clúster.
Si no tiene éxito, se realizan varios intentos para conectarse a varias réplicas.

Valor predeterminado: 50.

## connections\_with\_failover\_max\_tries {#connections-with-failover-max-tries}

El número máximo de intentos de conexión con cada réplica para el motor de tablas distribuidas.

Valor predeterminado: 3.

## extremo {#extremes}

Ya sea para contar valores extremos (los mínimos y máximos en columnas de un resultado de consulta). Acepta 0 o 1. De forma predeterminada, 0 (deshabilitado).
Para obtener más información, consulte la sección “Extreme values”.

## Use\_uncompressed\_cache {#setting-use_uncompressed_cache}

Si se debe usar una memoria caché de bloques sin comprimir. Acepta 0 o 1. De forma predeterminada, 0 (deshabilitado).
El uso de la memoria caché sin comprimir (solo para tablas de la familia MergeTree) puede reducir significativamente la latencia y aumentar el rendimiento cuando se trabaja con un gran número de consultas cortas. Habilite esta configuración para los usuarios que envían solicitudes cortas frecuentes. También preste atención al [Uncompressed\_cache\_size](../server_configuration_parameters/settings.md#server-settings-uncompressed_cache_size) configuration parameter (only set in the config file) – the size of uncompressed cache blocks. By default, it is 8 GiB. The uncompressed cache is filled in as needed and the least-used data is automatically deleted.

Para consultas que leen al menos un volumen algo grande de datos (un millón de filas o más), la memoria caché sin comprimir se desactiva automáticamente para ahorrar espacio para consultas realmente pequeñas. Esto significa que puede mantener el ‘use\_uncompressed\_cache’ ajuste siempre establecido en 1.

## Reemplazar\_running\_query {#replace-running-query}

Cuando se utiliza la interfaz HTTP, el ‘query\_id’ parámetro puede ser pasado. Se trata de cualquier cadena que sirva como identificador de consulta.
Si una consulta del mismo usuario ‘query\_id’ que ya existe en este momento, el comportamiento depende de la ‘replace\_running\_query’ parámetro.

`0` (default) – Throw an exception (don't allow the query to run if a query with the same ‘query\_id’ ya se está ejecutando).

`1` – Cancel the old query and start running the new one.

El Yandex.Metrica utiliza este parámetro establecido en 1 para implementar sugerencias para las condiciones de segmentación. Después de ingresar el siguiente carácter, si la consulta anterior aún no ha finalizado, debe cancelarse.

## Nombre de la red inalámbrica (SSID): {#stream-flush-interval-ms}

Funciona para tablas con streaming en el caso de un tiempo de espera, o cuando un subproceso genera [Max\_insert\_block\_size](#settings-max_insert_block_size) filas.

El valor predeterminado es 7500.

Cuanto menor sea el valor, más a menudo los datos se vacían en la tabla. Establecer el valor demasiado bajo conduce a un rendimiento deficiente.

## load\_balancing {#settings-load_balancing}

Especifica el algoritmo de selección de réplicas que se utiliza para el procesamiento de consultas distribuidas.

ClickHouse admite los siguientes algoritmos para elegir réplicas:

-   [Aleatorio](#load_balancing-random) (predeterminada)
-   [Nombre de host más cercano](#load_balancing-nearest_hostname)
-   [En orden](#load_balancing-in_order)
-   [Primero o aleatorio](#load_balancing-first_or_random)

### Aleatorio (por defecto) {#load_balancing-random}

``` sql
load_balancing = random
```

El número de errores se cuenta para cada réplica. La consulta se envía a la réplica con el menor número de errores, y si hay varios de estos, a cualquiera de ellos.
Desventajas: La proximidad del servidor no se tiene en cuenta; si las réplicas tienen datos diferentes, también obtendrá datos diferentes.

### Nombre de host más cercano {#load_balancing-nearest_hostname}

``` sql
load_balancing = nearest_hostname
```

The number of errors is counted for each replica. Every 5 minutes, the number of errors is integrally divided by 2. Thus, the number of errors is calculated for a recent time with exponential smoothing. If there is one replica with a minimal number of errors (i.e. errors occurred recently on the other replicas), the query is sent to it. If there are multiple replicas with the same minimal number of errors, the query is sent to the replica with a hostname that is most similar to the server's hostname in the config file (for the number of different characters in identical positions, up to the minimum length of both hostnames).

Por ejemplo, example01-01-1 y example01-01-2.yandex.ru son diferentes en una posición, mientras que example01-01-1 y example01-02-2 difieren en dos lugares.
Este método puede parecer primitivo, pero no requiere datos externos sobre la topología de red, y no compara las direcciones IP, lo que sería complicado para nuestras direcciones IPv6.

Por lo tanto, si hay réplicas equivalentes, se prefiere la más cercana por nombre.
También podemos suponer que al enviar una consulta al mismo servidor, en ausencia de fallas, una consulta distribuida también irá a los mismos servidores. Por lo tanto, incluso si se colocan datos diferentes en las réplicas, la consulta devolverá principalmente los mismos resultados.

### En orden {#load_balancing-in_order}

``` sql
load_balancing = in_order
```

Se accede a las réplicas con el mismo número de errores en el mismo orden en que se especifican en la configuración.
Este método es apropiado cuando se sabe exactamente qué réplica es preferible.

### Primero o aleatorio {#load_balancing-first_or_random}

``` sql
load_balancing = first_or_random
```

Este algoritmo elige la primera réplica del conjunto o una réplica aleatoria si la primera no está disponible. Es efectivo en configuraciones de topología de replicación cruzada, pero inútil en otras configuraciones.

El `first_or_random` resuelve el problema del algoritmo `in_order` algoritmo. Con `in_order`, si una réplica se cae, la siguiente obtiene una carga doble mientras que las réplicas restantes manejan la cantidad habitual de tráfico. Cuando se utiliza el `first_or_random` algoritmo, la carga se distribuye uniformemente entre las réplicas que todavía están disponibles.

## prefer\_localhost\_replica {#settings-prefer-localhost-replica}

Habilita/deshabilita el uso preferible de la réplica localhost al procesar consultas distribuidas.

Valores posibles:

-   1 — ClickHouse always sends a query to the localhost replica if it exists.
-   0 — ClickHouse uses the balancing strategy specified by the [load\_balancing](#settings-load_balancing) configuración.

Valor predeterminado: 1.

!!! warning "Advertencia"
    Deshabilite esta configuración si usa [max\_parallel\_replicas](#settings-max_parallel_replicas).

## totals\_mode {#totals-mode}

Cómo calcular TOTALS cuando HAVING está presente, así como cuando max\_rows\_to\_group\_by y group\_by\_overflow\_mode = ‘any’ están presentes.
Vea la sección “WITH TOTALS modifier”.

## totals\_auto\_threshold {#totals-auto-threshold}

El umbral para `totals_mode = 'auto'`.
Vea la sección “WITH TOTALS modifier”.

## max\_parallel\_replicas {#settings-max_parallel_replicas}

El número máximo de réplicas para cada fragmento al ejecutar una consulta.
Para obtener coherencia (para obtener diferentes partes de la misma división de datos), esta opción solo funciona cuando se establece la clave de muestreo.
El retraso de réplica no está controlado.

## compilar {#compile}

Habilitar la compilación de consultas. De forma predeterminada, 0 (deshabilitado).

La compilación solo se usa para parte de la canalización de procesamiento de consultas: para la primera etapa de agregación (GROUP BY).
Si se compiló esta parte de la canalización, la consulta puede ejecutarse más rápido debido a la implementación de ciclos cortos y a las llamadas de función agregadas en línea. La mejora del rendimiento máximo (hasta cuatro veces más rápido en casos excepcionales) se ve para consultas con múltiples funciones agregadas simples. Por lo general, la ganancia de rendimiento es insignificante. En casos muy raros, puede ralentizar la ejecución de la consulta.

## min\_count\_to\_compile {#min-count-to-compile}

¿Cuántas veces usar potencialmente un fragmento de código compilado antes de ejecutar la compilación? Por defecto, 3.
For testing, the value can be set to 0: compilation runs synchronously and the query waits for the end of the compilation process before continuing execution. For all other cases, use values ​​starting with 1. Compilation normally takes about 5-10 seconds.
Si el valor es 1 o más, la compilación se produce de forma asíncrona en un subproceso independiente. El resultado se utilizará tan pronto como esté listo, incluidas las consultas que se están ejecutando actualmente.

Se requiere código compilado para cada combinación diferente de funciones agregadas utilizadas en la consulta y el tipo de claves en la cláusula GROUP BY.
The results of the compilation are saved in the build directory in the form of .so files. There is no restriction on the number of compilation results since they don't use very much space. Old results will be used after server restarts, except in the case of a server upgrade – in this case, the old results are deleted.

## output\_format\_json\_quote\_64bit\_integers {#session_settings-output_format_json_quote_64bit_integers}

Si el valor es true, los enteros aparecen entre comillas cuando se usan los formatos JSON\* Int64 y UInt64 (por compatibilidad con la mayoría de las implementaciones de JavaScript); de lo contrario, los enteros se generan sin las comillas.

## Formato\_csv\_delimiter {#settings-format_csv_delimiter}

El carácter interpretado como un delimitador en los datos CSV. De forma predeterminada, el delimitador es `,`.

## input\_format\_csv\_unquoted\_null\_literal\_as\_null {#settings-input_format_csv_unquoted_null_literal_as_null}

Para el formato de entrada CSV, habilita o deshabilita el análisis de `NULL` como literal (sinónimo de `\N`).

## output\_format\_csv\_crlf\_end\_of\_line {#settings-output-format-csv-crlf-end-of-line}

Utilice el separador de línea de estilo DOS / Windows (CRLF) en CSV en lugar de estilo Unix (LF).

## output\_format\_tsv\_crlf\_end\_of\_line {#settings-output-format-tsv-crlf-end-of-line}

Utilice el separador de línea de estilo DOC / Windows (CRLF) en TSV en lugar del estilo Unix (LF).

## insert\_quorum {#settings-insert_quorum}

Habilita las escrituras de quórum.

-   Si `insert_quorum < 2`, las escrituras de quórum están deshabilitadas.
-   Si `insert_quorum >= 2`, las escrituras de quórum están habilitadas.

Valor predeterminado: 0.

Quorum escribe

`INSERT` solo tiene éxito cuando ClickHouse logra escribir correctamente datos en el `insert_quorum` de réplicas durante el `insert_quorum_timeout`. Si por alguna razón el número de réplicas con escrituras exitosas no alcanza el `insert_quorum`, la escritura se considera fallida y ClickHouse eliminará el bloque insertado de todas las réplicas donde los datos ya se han escrito.

Todas las réplicas del quórum son consistentes, es decir, contienen datos de todas las réplicas anteriores `INSERT` consulta. El `INSERT` la secuencia está linealizada.

Al leer los datos escritos desde el `insert_quorum` usted puede utilizar el [select\_sequential\_consistency](#settings-select_sequential_consistency) opcion.

ClickHouse genera una excepción

-   Si el número de réplicas disponibles en el momento de la consulta es `insert_quorum`.
-   En un intento de escribir datos cuando el bloque anterior aún no se ha insertado en el `insert_quorum` de réplicas. Esta situación puede ocurrir si el usuario intenta realizar una `INSERT` antes de la anterior con el `insert_quorum` se ha completado.

Ver también:

-   [insert\_quorum\_timeout](#settings-insert_quorum_timeout)
-   [select\_sequential\_consistency](#settings-select_sequential_consistency)

## insert\_quorum\_timeout {#settings-insert_quorum-timeout}

Escribir en tiempo de espera de quórum en segundos. Si el tiempo de espera ha pasado y aún no se ha realizado ninguna escritura, ClickHouse generará una excepción y el cliente debe repetir la consulta para escribir el mismo bloque en la misma réplica o en cualquier otra réplica.

Valor predeterminado: 60 segundos.

Ver también:

-   [insert\_quorum](#settings-insert_quorum)
-   [select\_sequential\_consistency](#settings-select_sequential_consistency)

## select\_sequential\_consistency {#settings-select_sequential_consistency}

Habilita o deshabilita la coherencia secuencial para `SELECT` consulta:

Valores posibles:

-   0 — Disabled.
-   1 — Enabled.

Valor predeterminado: 0.

Uso

Cuando se habilita la coherencia secuencial, ClickHouse permite al cliente ejecutar el `SELECT` consulta sólo para aquellas réplicas que contienen datos de todas las `INSERT` consultas ejecutadas con `insert_quorum`. Si el cliente hace referencia a una réplica parcial, ClickHouse generará una excepción. La consulta SELECT no incluirá datos que aún no se hayan escrito en el quórum de réplicas.

Ver también:

-   [insert\_quorum](#settings-insert_quorum)
-   [insert\_quorum\_timeout](#settings-insert_quorum_timeout)

## insert\_deduplicate {#settings-insert-deduplicate}

Habilita o deshabilita la desduplicación de bloques `INSERT` (para tablas replicadas\*

Valores posibles:

-   0 — Disabled.
-   1 — Enabled.

Valor predeterminado: 1.

De forma predeterminada, los bloques insertados en tablas replicadas `INSERT` declaración se deduplican (ver [Replicación de datos](../../engines/table-engines/mergetree-family/replication.md)).

## deduplicate\_blocks\_in\_dependent\_materialized\_views {#settings-deduplicate-blocks-in-dependent-materialized-views}

Habilita o deshabilita la comprobación de desduplicación para las vistas materializadas que reciben datos de tablas replicadas\*.

Valores posibles:

      0 — Disabled.
      1 — Enabled.

Valor predeterminado: 0.

Uso

De forma predeterminada, la desduplicación no se realiza para las vistas materializadas, sino que se realiza en sentido ascendente, en la tabla de origen.
Si se omite un bloque INSERTed debido a la desduplicación en la tabla de origen, no habrá inserción en las vistas materializadas adjuntas. Este comportamiento existe para permitir la inserción de datos altamente agregados en vistas materializadas, para los casos en que los bloques insertados son los mismos después de la agregación de vistas materializadas pero derivados de diferentes INSERT en la tabla de origen.
Al mismo tiempo, este comportamiento “breaks” `INSERT` idempotencia. Si una `INSERT` en la mesa principal fue exitoso y `INSERT` into a materialized view failed (e.g. because of communication failure with Zookeeper) a client will get an error and can retry the operation. However, the materialized view won't receive the second insert because it will be discarded by deduplication in the main (source) table. The setting `deduplicate_blocks_in_dependent_materialized_views` permite cambiar este comportamiento. Al reintentar, una vista materializada recibirá la inserción de repetición y realizará la comprobación de desduplicación por sí misma,
ignorando el resultado de la comprobación para la tabla de origen, e insertará filas perdidas debido a la primera falla.

## Método de codificación de datos: {#settings-max-network-bytes}

Limita el volumen de datos (en bytes) que se recibe o se transmite a través de la red al ejecutar una consulta. Esta configuración se aplica a cada consulta individual.

Valores posibles:

-   Entero positivo.
-   0 — Data volume control is disabled.

Valor predeterminado: 0.

## Método de codificación de datos: {#settings-max-network-bandwidth}

Limita la velocidad del intercambio de datos a través de la red en bytes por segundo. Esta configuración se aplica a todas las consultas.

Valores posibles:

-   Entero positivo.
-   0 — Bandwidth control is disabled.

Valor predeterminado: 0.

<<<<<<< HEAD
## Todos los derechos reservados. {#settings-max-network-bandwidth-for-user}
=======
## Todos los derechos reservados {#settings-max-network-bandwidth-for-user}
>>>>>>> upstream/master

Limita la velocidad del intercambio de datos a través de la red en bytes por segundo. Esta configuración se aplica a todas las consultas que se ejecutan simultáneamente realizadas por un único usuario.

Valores posibles:

-   Entero positivo.
-   0 — Control of the data speed is disabled.

Valor predeterminado: 0.

<<<<<<< HEAD
## Todos los derechos reservados. {#settings-max-network-bandwidth-for-all-users}
=======
## Todos los derechos reservados {#settings-max-network-bandwidth-for-all-users}
>>>>>>> upstream/master

Limita la velocidad a la que se intercambian datos a través de la red en bytes por segundo. Esta configuración se aplica a todas las consultas que se ejecutan simultáneamente en el servidor.

Valores posibles:

-   Entero positivo.
-   0 — Control of the data speed is disabled.

Valor predeterminado: 0.

## count\_distinct\_implementation {#settings-count_distinct_implementation}

Especifica cuál de las `uniq*` se deben utilizar para realizar el [COUNT(DISTINCT …)](../../sql_reference/aggregate_functions/reference.md#agg_function-count) construcción.

Valores posibles:

-   [uniq](../../sql_reference/aggregate_functions/reference.md#agg_function-uniq)
-   [uniqCombined](../../sql_reference/aggregate_functions/reference.md#agg_function-uniqcombined)
-   [UniqCombined64](../../sql_reference/aggregate_functions/reference.md#agg_function-uniqcombined64)
-   [uniqHLL12](../../sql_reference/aggregate_functions/reference.md#agg_function-uniqhll12)
-   [uniqExact](../../sql_reference/aggregate_functions/reference.md#agg_function-uniqexact)

Valor predeterminado: `uniqExact`.

## skip\_unavailable\_shards {#settings-skip_unavailable_shards}

Habilita o deshabilita la omisión silenciosa de fragmentos no disponibles.

El fragmento se considera no disponible si todas sus réplicas no están disponibles. Una réplica no está disponible en los siguientes casos:

-   ClickHouse no puede conectarse a la réplica por ningún motivo.

    Al conectarse a una réplica, ClickHouse realiza varios intentos. Si todos estos intentos fallan, la réplica se considera que no está disponible.

-   La réplica no se puede resolver a través de DNS.

    Si el nombre de host de la réplica no se puede resolver a través de DNS, puede indicar las siguientes situaciones:

    -   El host de Replica no tiene registro DNS. Puede ocurrir en sistemas con DNS dinámico, por ejemplo, [Kubernetes](https://kubernetes.io), donde los nodos pueden ser irresolubles durante el tiempo de inactividad, y esto no es un error.

    -   Error de configuración. El archivo de configuración de ClickHouse contiene un nombre de host incorrecto.

Valores posibles:

-   1 — skipping enabled.

    Si un fragmento no está disponible, ClickHouse devuelve un resultado basado en datos parciales y no informa de problemas de disponibilidad de nodos.

-   0 — skipping disabled.

    Si un fragmento no está disponible, ClickHouse produce una excepción.

Valor predeterminado: 0.

## Optize\_skip\_unused\_shards {#settings-optimize_skip_unused_shards}

Habilita o deshabilita la omisión de fragmentos no utilizados para las consultas SELECT que tienen la condición de clave de fragmentación en PREWHERE / WHERE (supone que los datos se distribuyen mediante clave de fragmentación, de lo contrario no hacer nada).

Valor predeterminado: 0

## Fuerza\_optimize\_skip\_unused\_shards {#settings-force_optimize_skip_unused_shards}

Habilita o deshabilita la ejecución de consultas si [`optimize_skip_unused_shards`](#settings-optimize_skip_unused_shards) no es posible omitir fragmentos no utilizados. Si la omisión no es posible y la configuración está habilitada, se lanzará una excepción.

Valores posibles:

-   0 - Discapacitados (no lanza)
-   1: deshabilite la ejecución de consultas solo si la tabla tiene una clave de fragmentación
-   2: deshabilita la ejecución de consultas independientemente de que se haya definido la clave de fragmentación para la tabla

Valor predeterminado: 0

## Optize\_throw\_if\_noop {#setting-optimize_throw_if_noop}

Habilita o deshabilita el lanzamiento de una excepción [OPTIMIZE](../../sql_reference/statements/misc.md#misc_operations-optimize) la consulta no realizó una fusión.

Predeterminada, `OPTIMIZE` devuelve con éxito incluso si no hizo nada. Esta configuración le permite diferenciar estas situaciones y obtener el motivo en un mensaje de excepción.

Valores posibles:

-   1 — Throwing an exception is enabled.
-   0 — Throwing an exception is disabled.

Valor predeterminado: 0.

## distributed\_replica\_error\_half\_life {#settings-distributed_replica_error_half_life}

-   Tipo: segundos
-   Valor predeterminado: 60 segundos

Controla la rapidez con la que se ponen a cero los errores en las tablas distribuidas. Si una réplica no está disponible durante algún tiempo, acumula 5 errores y distribut\_replica\_error\_half\_life se establece en 1 segundo, la réplica se considera normal 3 segundos después del último error.

Ver también:

-   [Motor de tabla distribuido](../../engines/table_engines/special/distributed.md)
-   [distributed\_replica\_error\_cap](#settings-distributed_replica_error_cap)

## distributed\_replica\_error\_cap {#settings-distributed_replica_error_cap}

-   Tipo: unsigned int
-   Valor predeterminado: 1000

El recuento de errores de cada réplica está limitado a este valor, lo que impide que una sola réplica acumule demasiados errores.

Ver también:

-   [Motor de tabla distribuido](../../engines/table_engines/special/distributed.md)
-   [distributed\_replica\_error\_half\_life](#settings-distributed_replica_error_half_life)

## Distributed\_directory\_monitor\_sleep\_time\_ms {#distributed_directory_monitor_sleep_time_ms}

Intervalo base para el [Distribuido](../../engines/table_engines/special/distributed.md) motor de tabla para enviar datos. El intervalo real crece exponencialmente en caso de errores.

Valores posibles:

-   Un número entero positivo de milisegundos.

Valor predeterminado: 100 milisegundos.

## Distributed\_directory\_monitor\_max\_sleep\_time\_ms {#distributed_directory_monitor_max_sleep_time_ms}

Intervalo máximo para el [Distribuido](../../engines/table_engines/special/distributed.md) motor de tabla para enviar datos. Limita el crecimiento exponencial del intervalo establecido en el [Distributed\_directory\_monitor\_sleep\_time\_ms](#distributed_directory_monitor_sleep_time_ms) configuración.

Valores posibles:

-   Un número entero positivo de milisegundos.

Valor predeterminado: 30000 milisegundos (30 segundos).

## distributed\_directory\_monitor\_batch\_inserts {#distributed_directory_monitor_batch_inserts}

Habilita/deshabilita el envío de datos insertados en lotes.

Cuando el envío por lotes está habilitado, el [Distribuido](../../engines/table_engines/special/distributed.md) El motor de tabla intenta enviar varios archivos de datos insertados en una operación en lugar de enviarlos por separado. El envío por lotes mejora el rendimiento del clúster al utilizar mejor los recursos del servidor y de la red.

Valores posibles:

-   1 — Enabled.
-   0 — Disabled.

Valor predeterminado: 0.

## os\_thread\_priority {#setting-os-thread-priority}

Establece la prioridad ([agradable](https://en.wikipedia.org/wiki/Nice_(Unix))) para subprocesos que ejecutan consultas. El programador del sistema operativo considera esta prioridad al elegir el siguiente hilo para ejecutar en cada núcleo de CPU disponible.

!!! warning "Advertencia"
    Para utilizar esta configuración, debe establecer el `CAP_SYS_NICE` capacidad. El `clickhouse-server` paquete lo configura durante la instalación. Algunos entornos virtuales no le permiten establecer `CAP_SYS_NICE` capacidad. En este caso, `clickhouse-server` muestra un mensaje al respecto al principio.

Valores posibles:

-   Puede establecer valores en el rango `[-20, 19]`.

Los valores más bajos significan mayor prioridad. Hilos con bajo `nice` Los valores de prioridad se ejecutan con más frecuencia que los subprocesos con valores altos. Los valores altos son preferibles para consultas no interactivas de larga ejecución porque les permite renunciar rápidamente a recursos en favor de consultas interactivas cortas cuando llegan.

Valor predeterminado: 0.

## query\_profiler\_real\_time\_period\_ns {#query_profiler_real_time_period_ns}

Establece el período para un temporizador de reloj real del [perfilador de consultas](../../operations/optimizing_performance/sampling_query_profiler.md). El temporizador de reloj real cuenta el tiempo del reloj de pared.

Valores posibles:

-   Número entero positivo, en nanosegundos.

    Valores recomendados:

            - 10000000 (100 times a second) nanoseconds and less for single queries.
            - 1000000000 (once a second) for cluster-wide profiling.

-   0 para apagar el temporizador.

Tipo: [UInt64](../../sql_reference/data_types/int_uint.md).

Valor predeterminado: 1000000000 nanosegundos (una vez por segundo).

Ver también:

-   Tabla del sistema [trace\_log](../../operations/system_tables.md#system_tables-trace_log)

## Los resultados de la prueba {#query_profiler_cpu_time_period_ns}

Establece el período para un temporizador de reloj de CPU [perfilador de consultas](../../operations/optimizing_performance/sampling_query_profiler.md). Este temporizador solo cuenta el tiempo de CPU.

Valores posibles:

-   Un número entero positivo de nanosegundos.

    Valores recomendados:

            - 10000000 (100 times a second) nanoseconds and more for single queries.
            - 1000000000 (once a second) for cluster-wide profiling.

-   0 para apagar el temporizador.

Tipo: [UInt64](../../sql_reference/data_types/int_uint.md).

Valor predeterminado: 1000000000 nanosegundos.

Ver también:

-   Tabla del sistema [trace\_log](../../operations/system_tables.md#system_tables-trace_log)

## allow\_introspection\_functions {#settings-allow_introspection_functions}

Habilita deshabilita [funciones de introspecciones](../../sql_reference/functions/introspection.md) para la creación de perfiles de consultas.

Valores posibles:

-   1 — Introspection functions enabled.
-   0 — Introspection functions disabled.

Valor predeterminado: 0.

**Ver también**

-   [Analizador de consultas de muestreo](../optimizing_performance/sampling_query_profiler.md)
-   Tabla del sistema [trace\_log](../../operations/system_tables.md#system_tables-trace_log)

## input\_format\_parallel\_parsing {#input-format-parallel-parsing}

-   Tipo: bool
-   Valor predeterminado: True

Habilitar el análisis paralelo de los formatos de datos para preservar el orden. Solo se admite para los formatos TSV, TKSV, CSV y JSONEachRow.

## También puede utilizar los siguientes métodos de envío: {#min-chunk-bytes-for-parallel-parsing}

-   Tipo: unsigned int
-   Valor predeterminado: 1 MiB

El tamaño mínimo de fragmento en bytes, que cada subproceso analizará en paralelo.

<<<<<<< HEAD
## Sistema abierto. {#settings-output_format_avro_codec}
=======
## Sistema abierto {#settings-output_format_avro_codec}
>>>>>>> upstream/master

Establece el códec de compresión utilizado para el archivo Avro de salida.

Tipo: cadena

Valores posibles:

-   `null` — No compression
-   `deflate` — Compress with Deflate (zlib)
-   `snappy` — Compress with [Rápido](https://google.github.io/snappy/)

Valor predeterminado: `snappy` (si está disponible) o `deflate`.

<<<<<<< HEAD
## Sistema abierto. {#settings-output_format_avro_sync_interval}
=======
## Sistema abierto {#settings-output_format_avro_sync_interval}
>>>>>>> upstream/master

Establece el tamaño mínimo de datos (en bytes) entre los marcadores de sincronización para el archivo Avro de salida.

Tipo: unsigned int

Valores posibles: 32 (32 bytes) - 1073741824 (1 GiB)

Valor predeterminado: 32768 (32 KiB)

<<<<<<< HEAD
## Todos los derechos reservados. {#settings-format_avro_schema_registry_url}
=======
## Todos los derechos reservados {#settings-format_avro_schema_registry_url}
>>>>>>> upstream/master

Establece la URL del Registro de esquemas confluentes para usar con [AvroConfluent](../../interfaces/formats.md#data-format-avro-confluent) formato

Tipo: URL

Valor predeterminado: Vacío

## background\_pool\_size {#background_pool_size}

Establece el número de subprocesos que realizan operaciones en segundo plano en motores de tabla (por ejemplo, fusiona [Motor MergeTree](../../engines/table-engines/mergetree-family/index.md) tabla). Esta configuración se aplica al inicio del servidor ClickHouse y no se puede cambiar en una sesión de usuario. Al ajustar esta configuración, puede administrar la carga de la CPU y el disco. Un tamaño de grupo más pequeño utiliza menos recursos de CPU y disco, pero los procesos en segundo plano avanzan más lentamente, lo que eventualmente podría afectar el rendimiento de la consulta.

Valores posibles:

-   Cualquier entero positivo.

Valor predeterminado: 16.

[Artículo Original](https://clickhouse.tech/docs/en/operations/settings/settings/) <!-- hide --><|MERGE_RESOLUTION|>--- conflicted
+++ resolved
@@ -7,11 +7,7 @@
 
 ## distributed\_product\_mode {#distributed-product-mode}
 
-<<<<<<< HEAD
-Cambia el comportamiento de [subconsultas distribuidas](../../sql_reference/statements/select.md).
-=======
 Cambia el comportamiento de [subconsultas distribuidas](../../sql-reference/operators/in.md).
->>>>>>> upstream/master
 
 ClickHouse applies this setting when the query contains the product of distributed tables, i.e. when the query for a distributed table contains a non-GLOBAL subquery for the distributed table.
 
@@ -20,7 +16,7 @@
 -   Solo se aplica para las subconsultas IN y JOIN.
 -   Solo si la sección FROM utiliza una tabla distribuida que contiene más de un fragmento.
 -   Si la subconsulta se refiere a una tabla distribuida que contiene más de un fragmento.
--   No se usa para un valor de tabla [remoto](../../sql_reference/table_functions/remote.md) función.
+-   No se usa para un valor de tabla [remoto](../../sql-reference/table-functions/remote.md) función.
 
 Valores posibles:
 
@@ -55,7 +51,7 @@
 
 ## fallback\_to\_stale\_replicas\_for\_distributed\_queries {#settings-fallback_to_stale_replicas_for_distributed_queries}
 
-Fuerza una consulta a una réplica obsoleta si los datos actualizados no están disponibles. Ver [Replicación](../../engines/table_engines/mergetree_family/replication.md).
+Fuerza una consulta a una réplica obsoleta si los datos actualizados no están disponibles. Ver [Replicación](../../engines/table-engines/mergetree-family/replication.md).
 
 ClickHouse selecciona la más relevante de las réplicas obsoletas de la tabla.
 
@@ -69,7 +65,7 @@
 
 Funciona con tablas de la familia MergeTree.
 
-Si `force_index_by_date=1`, ClickHouse comprueba si la consulta tiene una condición de clave de fecha que se puede usar para restringir intervalos de datos. Si no hay una condición adecuada, arroja una excepción. Sin embargo, no comprueba si la condición reduce la cantidad de datos a leer. Por ejemplo, la condición `Date != ' 2000-01-01 '` es aceptable incluso cuando coincide con todos los datos de la tabla (es decir, ejecutar la consulta requiere un escaneo completo). Para obtener más información acerca de los intervalos de datos en las tablas MergeTree, vea [Método de codificación de datos:](../../engines/table_engines/mergetree_family/mergetree.md).
+Si `force_index_by_date=1`, ClickHouse comprueba si la consulta tiene una condición de clave de fecha que se puede usar para restringir intervalos de datos. Si no hay una condición adecuada, arroja una excepción. Sin embargo, no comprueba si la condición reduce la cantidad de datos a leer. Por ejemplo, la condición `Date != ' 2000-01-01 '` es aceptable incluso cuando coincide con todos los datos de la tabla (es decir, ejecutar la consulta requiere un escaneo completo). Para obtener más información acerca de los intervalos de datos en las tablas MergeTree, vea [Método de codificación de datos:](../../engines/table-engines/mergetree-family/mergetree.md).
 
 ## force\_primary\_key {#force-primary-key}
 
@@ -77,7 +73,7 @@
 
 Funciona con tablas de la familia MergeTree.
 
-Si `force_primary_key=1`, ClickHouse comprueba si la consulta tiene una condición de clave principal que se puede usar para restringir rangos de datos. Si no hay una condición adecuada, arroja una excepción. Sin embargo, no comprueba si la condición reduce la cantidad de datos a leer. Para obtener más información acerca de los intervalos de datos en las tablas MergeTree, consulte [Método de codificación de datos:](../../engines/table_engines/mergetree_family/mergetree.md).
+Si `force_primary_key=1`, ClickHouse comprueba si la consulta tiene una condición de clave principal que se puede usar para restringir rangos de datos. Si no hay una condición adecuada, arroja una excepción. Sin embargo, no comprueba si la condición reduce la cantidad de datos a leer. Para obtener más información acerca de los intervalos de datos en las tablas MergeTree, consulte [Método de codificación de datos:](../../engines/table-engines/mergetree-family/mergetree.md).
 
 ## Formato\_esquema {#format-schema}
 
@@ -138,11 +134,7 @@
 
 ## Nombre de la red inalámbrica (SSID): {#setting-max_http_get_redirects}
 
-<<<<<<< HEAD
-Limita el número máximo de saltos de redirección HTTP GET para [URL](../../engines/table_engines/special/url.md)-mesas de motor. La configuración se aplica a ambos tipos de tablas: las creadas por [CREATE TABLE](../../query_language/create/#create-table-query) consulta y por el [URL](../../sql_reference/table_functions/url.md) función de la tabla.
-=======
 Limita el número máximo de saltos de redirección HTTP GET para [URL](../../engines/table-engines/special/url.md)-mesas de motor. La configuración se aplica a ambos tipos de tablas: las creadas por [CREATE TABLE](../../sql-reference/statements/create.md#create-table-query) consulta y por el [URL](../../sql-reference/table-functions/url.md) función de la tabla.
->>>>>>> upstream/master
 
 Valores posibles:
 
@@ -178,7 +170,7 @@
 
 ## input\_format\_values\_interpret\_expressions {#settings-input_format_values_interpret_expressions}
 
-Habilita o deshabilita el analizador SQL completo si el analizador de secuencias rápidas no puede analizar los datos. Esta configuración sólo se utiliza para [Valor](../../interfaces/formats.md#data-format-values) formato en la inserción de datos. Para obtener más información sobre el análisis de sintaxis, consulte [Sintaxis](../../sql_reference/syntax.md) apartado.
+Habilita o deshabilita el analizador SQL completo si el analizador de secuencias rápidas no puede analizar los datos. Esta configuración sólo se utiliza para [Valor](../../interfaces/formats.md#data-format-values) formato en la inserción de datos. Para obtener más información sobre el análisis de sintaxis, consulte [Sintaxis](../../sql-reference/syntax.md) apartado.
 
 Valores posibles:
 
@@ -194,7 +186,7 @@
 
 Ejemplo de uso
 
-Inserte el [FechaHora](../../sql_reference/data_types/datetime.md) valor de tipo con los diferentes ajustes.
+Inserte el [FechaHora](../../sql-reference/data-types/datetime.md) valor de tipo con los diferentes ajustes.
 
 ``` sql
 SET input_format_values_interpret_expressions = 0;
@@ -354,7 +346,7 @@
 
 Permite elegir un analizador de la representación de texto de fecha y hora.
 
-La configuración no se aplica a [Funciones de fecha y hora](../../sql_reference/functions/date_time_functions.md).
+La configuración no se aplica a [Funciones de fecha y hora](../../sql-reference/functions/date-time-functions.md).
 
 Valores posibles:
 
@@ -370,16 +362,12 @@
 
 Ver también:
 
--   [Tipo de datos DateTime.](../../sql_reference/data_types/datetime.md)
--   [Funciones para trabajar con fechas y horas.](../../sql_reference/functions/date_time_functions.md)
+-   [Tipo de datos DateTime.](../../sql-reference/data-types/datetime.md)
+-   [Funciones para trabajar con fechas y horas.](../../sql-reference/functions/date-time-functions.md)
 
 ## Por favor, introduzca su dirección de correo electrónico {#settings-join_default_strictness}
 
-<<<<<<< HEAD
-Establece el rigor predeterminado para [Cláusulas JOIN](../../sql_reference/statements/select.md#select-join).
-=======
 Establece el rigor predeterminado para [Cláusulas JOIN](../../sql-reference/statements/select/join.md#select-join).
->>>>>>> upstream/master
 
 Valores posibles:
 
@@ -395,7 +383,7 @@
 Cambia el comportamiento de las operaciones de unión con `ANY` rigor.
 
 !!! warning "Atención"
-    Esta configuración sólo se aplica a `JOIN` operaciones con [Unir](../../engines/table_engines/special/join.md) mesas de motores.
+    Esta configuración sólo se aplica a `JOIN` operaciones con [Unir](../../engines/table-engines/special/join.md) mesas de motores.
 
 Valores posibles:
 
@@ -406,15 +394,6 @@
 
 Ver también:
 
-<<<<<<< HEAD
--   [Cláusula JOIN](../../sql_reference/statements/select.md#select-join)
--   [Unirse al motor de tabla](../../engines/table_engines/special/join.md)
--   [Por favor, introduzca su dirección de correo electrónico](#settings-join_default_strictness)
-
-## Sistema abierto. {#join_use_nulls}
-
-Establece el tipo de [JOIN](../../sql_reference/statements/select.md) comportamiento. Al fusionar tablas, pueden aparecer celdas vacías. ClickHouse los rellena de manera diferente según esta configuración.
-=======
 -   [Cláusula JOIN](../../sql-reference/statements/select/join.md#select-join)
 -   [Unirse al motor de tabla](../../engines/table-engines/special/join.md)
 -   [Por favor, introduzca su dirección de correo electrónico](#settings-join_default_strictness)
@@ -422,12 +401,11 @@
 ## Sistema abierto {#join_use_nulls}
 
 Establece el tipo de [JOIN](../../sql-reference/statements/select/join.md) comportamiento. Al fusionar tablas, pueden aparecer celdas vacías. ClickHouse los rellena de manera diferente según esta configuración.
->>>>>>> upstream/master
 
 Valores posibles:
 
 -   0 — The empty cells are filled with the default value of the corresponding field type.
--   1 — `JOIN` se comporta de la misma manera que en SQL estándar. El tipo del campo correspondiente se convierte en [NULL](../../sql_reference/data_types/nullable.md#data_type-nullable), y las celdas vacías se llenan con [NULL](../../sql_reference/syntax.md).
+-   1 — `JOIN` se comporta de la misma manera que en SQL estándar. El tipo del campo correspondiente se convierte en [NULL](../../sql-reference/data-types/nullable.md#data_type-nullable), y las celdas vacías se llenan con [NULL](../../sql-reference/syntax.md).
 
 Valor predeterminado: 0.
 
@@ -447,11 +425,7 @@
 
 ## merge\_tree\_min\_rows\_for\_concurrent\_read {#setting-merge-tree-min-rows-for-concurrent-read}
 
-<<<<<<< HEAD
-Si el número de filas que se leerán de un fichero [Método de codificación de datos:](../../engines/table_engines/mergetree_family/mergetree.md) tabla supera `merge_tree_min_rows_for_concurrent_read` luego ClickHouse intenta realizar una lectura simultánea de este archivo en varios hilos.
-=======
 Si el número de filas que se leerán de un fichero [Método de codificación de datos:](../../engines/table-engines/mergetree-family/mergetree.md) mesa excede `merge_tree_min_rows_for_concurrent_read` luego ClickHouse intenta realizar una lectura simultánea de este archivo en varios hilos.
->>>>>>> upstream/master
 
 Valores posibles:
 
@@ -461,7 +435,7 @@
 
 ## merge\_tree\_min\_bytes\_for\_concurrent\_read {#setting-merge-tree-min-bytes-for-concurrent-read}
 
-Si el número de bytes a leer de un archivo de un [Método de codificación de datos:](../../engines/table_engines/mergetree_family/mergetree.md)-La tabla del motor excede `merge_tree_min_bytes_for_concurrent_read`, entonces ClickHouse intenta leer simultáneamente este archivo en varios subprocesos.
+Si el número de bytes a leer de un archivo de un [Método de codificación de datos:](../../engines/table-engines/mergetree-family/mergetree.md)-La tabla del motor excede `merge_tree_min_bytes_for_concurrent_read`, entonces ClickHouse intenta leer simultáneamente este archivo en varios subprocesos.
 
 Valor posible:
 
@@ -503,7 +477,7 @@
 
 Si ClickHouse debería leer más de `merge_tree_max_rows_to_use_cache` en una consulta, no usa la memoria caché de bloques sin comprimir.
 
-La memoria caché de bloques sin comprimir almacena datos extraídos para consultas. ClickHouse utiliza esta memoria caché para acelerar las respuestas a pequeñas consultas repetidas. Esta configuración protege la memoria caché del deterioro de las consultas que leen una gran cantidad de datos. El [Uncompressed\_cache\_size](../server_configuration_parameters/settings.md#server-settings-uncompressed_cache_size) configuración del servidor define el tamaño de la memoria caché de bloques sin comprimir.
+La memoria caché de bloques sin comprimir almacena datos extraídos para consultas. ClickHouse utiliza esta memoria caché para acelerar las respuestas a pequeñas consultas repetidas. Esta configuración protege la memoria caché del deterioro de las consultas que leen una gran cantidad de datos. El [Uncompressed\_cache\_size](../server-configuration-parameters/settings.md#server-settings-uncompressed_cache_size) configuración del servidor define el tamaño de la memoria caché de bloques sin comprimir.
 
 Valores posibles:
 
@@ -515,7 +489,7 @@
 
 Si ClickHouse debería leer más de `merge_tree_max_bytes_to_use_cache` bytes en una consulta, no usa el caché de bloques sin comprimir.
 
-La memoria caché de bloques sin comprimir almacena datos extraídos para consultas. ClickHouse utiliza esta memoria caché para acelerar las respuestas a pequeñas consultas repetidas. Esta configuración protege la memoria caché del deterioro de las consultas que leen una gran cantidad de datos. El [Uncompressed\_cache\_size](../server_configuration_parameters/settings.md#server-settings-uncompressed_cache_size) configuración del servidor define el tamaño de la memoria caché de bloques sin comprimir.
+La memoria caché de bloques sin comprimir almacena datos extraídos para consultas. ClickHouse utiliza esta memoria caché para acelerar las respuestas a pequeñas consultas repetidas. Esta configuración protege la memoria caché del deterioro de las consultas que leen una gran cantidad de datos. El [Uncompressed\_cache\_size](../server-configuration-parameters/settings.md#server-settings-uncompressed_cache_size) configuración del servidor define el tamaño de la memoria caché de bloques sin comprimir.
 
 Valor posible:
 
@@ -523,11 +497,7 @@
 
 Valor predeterminado: 2013265920.
 
-<<<<<<< HEAD
-## Todos los derechos reservados. {#settings-min-bytes-to-use-direct-io}
-=======
 ## Todos los derechos reservados {#settings-min-bytes-to-use-direct-io}
->>>>>>> upstream/master
 
 El volumen de datos mínimo necesario para utilizar el acceso directo de E/S al disco de almacenamiento.
 
@@ -544,7 +514,7 @@
 
 Configuración del registro de consultas.
 
-Las consultas enviadas a ClickHouse con esta configuración se registran de acuerdo con las reglas [query\_log](../server_configuration_parameters/settings.md#server_configuration_parameters-query-log) parámetro de configuración del servidor.
+Las consultas enviadas a ClickHouse con esta configuración se registran de acuerdo con las reglas [query\_log](../server-configuration-parameters/settings.md#server_configuration_parameters-query-log) parámetro de configuración del servidor.
 
 Ejemplo:
 
@@ -574,7 +544,7 @@
 
 Configuración del registro de subprocesos de consulta.
 
-Los subprocesos de consultas ejecutados por ClickHouse con esta configuración se registran de acuerdo con las reglas en el [Sistema abierto.](../server_configuration_parameters/settings.md#server_configuration_parameters-query-thread-log) parámetro de configuración del servidor.
+Los subprocesos de consultas ejecutados por ClickHouse con esta configuración se registran de acuerdo con las reglas en el [Sistema abierto.](../server-configuration-parameters/settings.md#server_configuration_parameters-query-thread-log) parámetro de configuración del servidor.
 
 Ejemplo:
 
@@ -618,7 +588,7 @@
 
 ## max\_replica\_delay\_for\_distributed\_queries {#settings-max_replica_delay_for_distributed_queries}
 
-Deshabilita las réplicas rezagadas para consultas distribuidas. Ver [Replicación](../../engines/table_engines/mergetree_family/replication.md).
+Deshabilita las réplicas rezagadas para consultas distribuidas. Ver [Replicación](../../engines/table-engines/mergetree-family/replication.md).
 
 Establece el tiempo en segundos. Si una réplica tiene un retraso superior al valor establecido, no se utiliza esta réplica.
 
@@ -663,7 +633,7 @@
 
 ## Descripción del producto {#min-compress-block-size}
 
-Para [Método de codificación de datos:](../../engines/table_engines/mergetree_family/mergetree.md)" tabla. Para reducir la latencia al procesar consultas, un bloque se comprime al escribir la siguiente marca si su tamaño es al menos ‘min\_compress\_block\_size’. De forma predeterminada, 65.536.
+Para [Método de codificación de datos:](../../engines/table-engines/mergetree-family/mergetree.md)" tabla. Para reducir la latencia al procesar consultas, un bloque se comprime al escribir la siguiente marca si su tamaño es al menos ‘min\_compress\_block\_size’. De forma predeterminada, 65.536.
 
 El tamaño real del bloque, si los datos sin comprimir son menores que ‘max\_compress\_block\_size’, no es menor que este valor y no menor que el volumen de datos para una marca.
 
@@ -741,7 +711,7 @@
 ## Use\_uncompressed\_cache {#setting-use_uncompressed_cache}
 
 Si se debe usar una memoria caché de bloques sin comprimir. Acepta 0 o 1. De forma predeterminada, 0 (deshabilitado).
-El uso de la memoria caché sin comprimir (solo para tablas de la familia MergeTree) puede reducir significativamente la latencia y aumentar el rendimiento cuando se trabaja con un gran número de consultas cortas. Habilite esta configuración para los usuarios que envían solicitudes cortas frecuentes. También preste atención al [Uncompressed\_cache\_size](../server_configuration_parameters/settings.md#server-settings-uncompressed_cache_size) configuration parameter (only set in the config file) – the size of uncompressed cache blocks. By default, it is 8 GiB. The uncompressed cache is filled in as needed and the least-used data is automatically deleted.
+El uso de la memoria caché sin comprimir (solo para tablas de la familia MergeTree) puede reducir significativamente la latencia y aumentar el rendimiento cuando se trabaja con un gran número de consultas cortas. Habilite esta configuración para los usuarios que envían solicitudes cortas frecuentes. También preste atención al [Uncompressed\_cache\_size](../server-configuration-parameters/settings.md#server-settings-uncompressed_cache_size) configuration parameter (only set in the config file) – the size of uncompressed cache blocks. By default, it is 8 GiB. The uncompressed cache is filled in as needed and the least-used data is automatically deleted.
 
 Para consultas que leen al menos un volumen algo grande de datos (un millón de filas o más), la memoria caché sin comprimir se desactiva automáticamente para ahorrar espacio para consultas realmente pequeñas. Esto significa que puede mantener el ‘use\_uncompressed\_cache’ ajuste siempre establecido en 1.
 
@@ -910,7 +880,7 @@
 -   [insert\_quorum\_timeout](#settings-insert_quorum_timeout)
 -   [select\_sequential\_consistency](#settings-select_sequential_consistency)
 
-## insert\_quorum\_timeout {#settings-insert_quorum-timeout}
+## insert\_quorum\_timeout {#settings-insert_quorum_timeout}
 
 Escribir en tiempo de espera de quórum en segundos. Si el tiempo de espera ha pasado y aún no se ha realizado ninguna escritura, ClickHouse generará una excepción y el cliente debe repetir la consulta para escribir el mismo bloque en la misma réplica o en cualquier otra réplica.
 
@@ -994,11 +964,7 @@
 
 Valor predeterminado: 0.
 
-<<<<<<< HEAD
-## Todos los derechos reservados. {#settings-max-network-bandwidth-for-user}
-=======
 ## Todos los derechos reservados {#settings-max-network-bandwidth-for-user}
->>>>>>> upstream/master
 
 Limita la velocidad del intercambio de datos a través de la red en bytes por segundo. Esta configuración se aplica a todas las consultas que se ejecutan simultáneamente realizadas por un único usuario.
 
@@ -1009,11 +975,7 @@
 
 Valor predeterminado: 0.
 
-<<<<<<< HEAD
-## Todos los derechos reservados. {#settings-max-network-bandwidth-for-all-users}
-=======
 ## Todos los derechos reservados {#settings-max-network-bandwidth-for-all-users}
->>>>>>> upstream/master
 
 Limita la velocidad a la que se intercambian datos a través de la red en bytes por segundo. Esta configuración se aplica a todas las consultas que se ejecutan simultáneamente en el servidor.
 
@@ -1026,15 +988,15 @@
 
 ## count\_distinct\_implementation {#settings-count_distinct_implementation}
 
-Especifica cuál de las `uniq*` se deben utilizar para realizar el [COUNT(DISTINCT …)](../../sql_reference/aggregate_functions/reference.md#agg_function-count) construcción.
-
-Valores posibles:
-
--   [uniq](../../sql_reference/aggregate_functions/reference.md#agg_function-uniq)
--   [uniqCombined](../../sql_reference/aggregate_functions/reference.md#agg_function-uniqcombined)
--   [UniqCombined64](../../sql_reference/aggregate_functions/reference.md#agg_function-uniqcombined64)
--   [uniqHLL12](../../sql_reference/aggregate_functions/reference.md#agg_function-uniqhll12)
--   [uniqExact](../../sql_reference/aggregate_functions/reference.md#agg_function-uniqexact)
+Especifica cuál de las `uniq*` se deben utilizar para realizar el [COUNT(DISTINCT …)](../../sql-reference/aggregate-functions/reference.md#agg_function-count) construcción.
+
+Valores posibles:
+
+-   [uniq](../../sql-reference/aggregate-functions/reference.md#agg_function-uniq)
+-   [uniqCombined](../../sql-reference/aggregate-functions/reference.md#agg_function-uniqcombined)
+-   [UniqCombined64](../../sql-reference/aggregate-functions/reference.md#agg_function-uniqcombined64)
+-   [uniqHLL12](../../sql-reference/aggregate-functions/reference.md#agg_function-uniqhll12)
+-   [uniqExact](../../sql-reference/aggregate-functions/reference.md#agg_function-uniqexact)
 
 Valor predeterminado: `uniqExact`.
 
@@ -1088,7 +1050,7 @@
 
 ## Optize\_throw\_if\_noop {#setting-optimize_throw_if_noop}
 
-Habilita o deshabilita el lanzamiento de una excepción [OPTIMIZE](../../sql_reference/statements/misc.md#misc_operations-optimize) la consulta no realizó una fusión.
+Habilita o deshabilita el lanzamiento de una excepción [OPTIMIZE](../../sql-reference/statements/misc.md#misc_operations-optimize) la consulta no realizó una fusión.
 
 Predeterminada, `OPTIMIZE` devuelve con éxito incluso si no hizo nada. Esta configuración le permite diferenciar estas situaciones y obtener el motivo en un mensaje de excepción.
 
@@ -1108,7 +1070,7 @@
 
 Ver también:
 
--   [Motor de tabla distribuido](../../engines/table_engines/special/distributed.md)
+-   [Motor de tabla distribuido](../../engines/table-engines/special/distributed.md)
 -   [distributed\_replica\_error\_cap](#settings-distributed_replica_error_cap)
 
 ## distributed\_replica\_error\_cap {#settings-distributed_replica_error_cap}
@@ -1120,12 +1082,12 @@
 
 Ver también:
 
--   [Motor de tabla distribuido](../../engines/table_engines/special/distributed.md)
+-   [Motor de tabla distribuido](../../engines/table-engines/special/distributed.md)
 -   [distributed\_replica\_error\_half\_life](#settings-distributed_replica_error_half_life)
 
 ## Distributed\_directory\_monitor\_sleep\_time\_ms {#distributed_directory_monitor_sleep_time_ms}
 
-Intervalo base para el [Distribuido](../../engines/table_engines/special/distributed.md) motor de tabla para enviar datos. El intervalo real crece exponencialmente en caso de errores.
+Intervalo base para el [Distribuido](../../engines/table-engines/special/distributed.md) motor de tabla para enviar datos. El intervalo real crece exponencialmente en caso de errores.
 
 Valores posibles:
 
@@ -1135,7 +1097,7 @@
 
 ## Distributed\_directory\_monitor\_max\_sleep\_time\_ms {#distributed_directory_monitor_max_sleep_time_ms}
 
-Intervalo máximo para el [Distribuido](../../engines/table_engines/special/distributed.md) motor de tabla para enviar datos. Limita el crecimiento exponencial del intervalo establecido en el [Distributed\_directory\_monitor\_sleep\_time\_ms](#distributed_directory_monitor_sleep_time_ms) configuración.
+Intervalo máximo para el [Distribuido](../../engines/table-engines/special/distributed.md) motor de tabla para enviar datos. Limita el crecimiento exponencial del intervalo establecido en el [Distributed\_directory\_monitor\_sleep\_time\_ms](#distributed_directory_monitor_sleep_time_ms) configuración.
 
 Valores posibles:
 
@@ -1147,7 +1109,7 @@
 
 Habilita/deshabilita el envío de datos insertados en lotes.
 
-Cuando el envío por lotes está habilitado, el [Distribuido](../../engines/table_engines/special/distributed.md) El motor de tabla intenta enviar varios archivos de datos insertados en una operación en lugar de enviarlos por separado. El envío por lotes mejora el rendimiento del clúster al utilizar mejor los recursos del servidor y de la red.
+Cuando el envío por lotes está habilitado, el [Distribuido](../../engines/table-engines/special/distributed.md) El motor de tabla intenta enviar varios archivos de datos insertados en una operación en lugar de enviarlos por separado. El envío por lotes mejora el rendimiento del clúster al utilizar mejor los recursos del servidor y de la red.
 
 Valores posibles:
 
@@ -1173,7 +1135,7 @@
 
 ## query\_profiler\_real\_time\_period\_ns {#query_profiler_real_time_period_ns}
 
-Establece el período para un temporizador de reloj real del [perfilador de consultas](../../operations/optimizing_performance/sampling_query_profiler.md). El temporizador de reloj real cuenta el tiempo del reloj de pared.
+Establece el período para un temporizador de reloj real del [perfilador de consultas](../../operations/optimizing-performance/sampling-query-profiler.md). El temporizador de reloj real cuenta el tiempo del reloj de pared.
 
 Valores posibles:
 
@@ -1186,17 +1148,17 @@
 
 -   0 para apagar el temporizador.
 
-Tipo: [UInt64](../../sql_reference/data_types/int_uint.md).
+Tipo: [UInt64](../../sql-reference/data-types/int-uint.md).
 
 Valor predeterminado: 1000000000 nanosegundos (una vez por segundo).
 
 Ver también:
 
--   Tabla del sistema [trace\_log](../../operations/system_tables.md#system_tables-trace_log)
+-   Tabla del sistema [trace\_log](../../operations/system-tables.md#system_tables-trace_log)
 
 ## Los resultados de la prueba {#query_profiler_cpu_time_period_ns}
 
-Establece el período para un temporizador de reloj de CPU [perfilador de consultas](../../operations/optimizing_performance/sampling_query_profiler.md). Este temporizador solo cuenta el tiempo de CPU.
+Establece el período para un temporizador de reloj de CPU [perfilador de consultas](../../operations/optimizing-performance/sampling-query-profiler.md). Este temporizador solo cuenta el tiempo de CPU.
 
 Valores posibles:
 
@@ -1209,17 +1171,17 @@
 
 -   0 para apagar el temporizador.
 
-Tipo: [UInt64](../../sql_reference/data_types/int_uint.md).
+Tipo: [UInt64](../../sql-reference/data-types/int-uint.md).
 
 Valor predeterminado: 1000000000 nanosegundos.
 
 Ver también:
 
--   Tabla del sistema [trace\_log](../../operations/system_tables.md#system_tables-trace_log)
+-   Tabla del sistema [trace\_log](../../operations/system-tables.md#system_tables-trace_log)
 
 ## allow\_introspection\_functions {#settings-allow_introspection_functions}
 
-Habilita deshabilita [funciones de introspecciones](../../sql_reference/functions/introspection.md) para la creación de perfiles de consultas.
+Habilita deshabilita [funciones de introspecciones](../../sql-reference/functions/introspection.md) para la creación de perfiles de consultas.
 
 Valores posibles:
 
@@ -1230,8 +1192,8 @@
 
 **Ver también**
 
--   [Analizador de consultas de muestreo](../optimizing_performance/sampling_query_profiler.md)
--   Tabla del sistema [trace\_log](../../operations/system_tables.md#system_tables-trace_log)
+-   [Analizador de consultas de muestreo](../optimizing-performance/sampling-query-profiler.md)
+-   Tabla del sistema [trace\_log](../../operations/system-tables.md#system_tables-trace_log)
 
 ## input\_format\_parallel\_parsing {#input-format-parallel-parsing}
 
@@ -1247,11 +1209,7 @@
 
 El tamaño mínimo de fragmento en bytes, que cada subproceso analizará en paralelo.
 
-<<<<<<< HEAD
-## Sistema abierto. {#settings-output_format_avro_codec}
-=======
 ## Sistema abierto {#settings-output_format_avro_codec}
->>>>>>> upstream/master
 
 Establece el códec de compresión utilizado para el archivo Avro de salida.
 
@@ -1265,11 +1223,7 @@
 
 Valor predeterminado: `snappy` (si está disponible) o `deflate`.
 
-<<<<<<< HEAD
-## Sistema abierto. {#settings-output_format_avro_sync_interval}
-=======
 ## Sistema abierto {#settings-output_format_avro_sync_interval}
->>>>>>> upstream/master
 
 Establece el tamaño mínimo de datos (en bytes) entre los marcadores de sincronización para el archivo Avro de salida.
 
@@ -1279,11 +1233,7 @@
 
 Valor predeterminado: 32768 (32 KiB)
 
-<<<<<<< HEAD
-## Todos los derechos reservados. {#settings-format_avro_schema_registry_url}
-=======
 ## Todos los derechos reservados {#settings-format_avro_schema_registry_url}
->>>>>>> upstream/master
 
 Establece la URL del Registro de esquemas confluentes para usar con [AvroConfluent](../../interfaces/formats.md#data-format-avro-confluent) formato
 
