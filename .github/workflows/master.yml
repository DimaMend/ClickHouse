# yamllint disable rule:comments-indentation
name: MasterCI

env:
  # Force the stdout and stderr streams to be unbuffered
  PYTHONUNBUFFERED: 1

on: # yamllint disable-line rule:truthy
  push:
    branches:
      - 'master'
jobs:
  RunConfig:
    runs-on: [self-hosted, style-checker]
    outputs:
      data: ${{ steps.runconfig.outputs.CI_DATA }}
    steps:
      - name: Check out repository code
        uses: ClickHouse/checkout@v1
        with:
          clear-repository: true # to ensure correct digests
          fetch-depth: 0 # to get version
          filter: tree:0
      - name: Python unit tests
        run: |
          cd "$GITHUB_WORKSPACE/tests/ci"
          echo "Testing the main ci directory"
          python3 -m unittest discover -s . -p 'test_*.py'
          for dir in *_lambda/; do
            echo "Testing $dir"
            python3 -m unittest discover -s "$dir" -p 'test_*.py'
          done
      - name: PrepareRunConfig
        id: runconfig
        run: |
            echo "::group::configure CI run"
            python3 "$GITHUB_WORKSPACE/tests/ci/ci.py" --configure --rebuild-all-binaries --outfile ${{ runner.temp }}/ci_run_data.json
            echo "::endgroup::"

            echo "::group::CI run configure results"
            python3 -m json.tool ${{ runner.temp }}/ci_run_data.json
            echo "::endgroup::"

            {
              echo 'CI_DATA<<EOF'
              cat  ${{ runner.temp }}/ci_run_data.json
              echo 'EOF'
            } >> "$GITHUB_OUTPUT"
      - name: Re-create GH statuses for skipped jobs if any
        run: |
            python3 "$GITHUB_WORKSPACE/tests/ci/ci.py" --infile ${{ runner.temp }}/ci_run_data.json --update-gh-statuses
  BuildDockers:
    needs: [RunConfig]
    if: ${{ !failure() && !cancelled() }}
    uses: ./.github/workflows/reusable_docker.yml
    with:
      data: ${{ needs.RunConfig.outputs.data }}
      set_latest: true
  StyleCheck:
    needs: [RunConfig, BuildDockers]
    if: ${{ !failure() && !cancelled() }}
    uses: ./.github/workflows/reusable_test.yml
    with:
      test_name: Style check
      runner_type: style-checker
      data: ${{ needs.RunConfig.outputs.data }}
      run_command: |
          python3 style_check.py --no-push
  CompatibilityCheckX86:
    needs: [RunConfig, BuilderDebRelease]
    if: ${{ !failure() && !cancelled() }}
    uses: ./.github/workflows/reusable_test.yml
    with:
      test_name: Compatibility check (amd64)
      runner_type: style-checker
      data: ${{ needs.RunConfig.outputs.data }}
      run_command: |
        python3 compatibility_check.py --check-name "Compatibility check (amd64)" --check-glibc --check-distributions
  CompatibilityCheckAarch64:
    needs: [RunConfig, BuilderDebAarch64]
    if: ${{ !failure() && !cancelled() }}
    uses: ./.github/workflows/reusable_test.yml
    with:
      test_name: Compatibility check (aarch64)
      runner_type: style-checker
      data: ${{ needs.RunConfig.outputs.data }}
      run_command: |
        python3 compatibility_check.py --check-name "Compatibility check (aarch64)" --check-glibc
#########################################################################################
#################################### ORDINARY BUILDS ####################################
#########################################################################################
# TODO: never skip builds!
  BuilderDebRelease:
    needs: [RunConfig, BuildDockers]
    if: ${{ !failure() && !cancelled() }}
    uses: ./.github/workflows/reusable_build.yml
    with:
      build_name: package_release
      checkout_depth: 0
      data: ${{ needs.RunConfig.outputs.data }}
  BuilderDebAarch64:
    needs: [RunConfig, BuildDockers]
    if: ${{ !failure() && !cancelled() }}
    uses: ./.github/workflows/reusable_build.yml
    with:
      build_name: package_aarch64
      checkout_depth: 0
      data: ${{ needs.RunConfig.outputs.data }}
  BuilderBinRelease:
    needs: [RunConfig, BuildDockers]
    if: ${{ !failure() && !cancelled() }}
    uses: ./.github/workflows/reusable_build.yml
    with:
      build_name: binary_release
      checkout_depth: 0 # otherwise we will have no info about contributors
      data: ${{ needs.RunConfig.outputs.data }}
  BuilderDebAsan:
    needs: [RunConfig, BuildDockers]
    if: ${{ !failure() && !cancelled() }}
    uses: ./.github/workflows/reusable_build.yml
    with:
      build_name: package_asan
      data: ${{ needs.RunConfig.outputs.data }}
  BuilderDebUBsan:
    needs: [RunConfig, BuildDockers]
    if: ${{ !failure() && !cancelled() }}
    uses: ./.github/workflows/reusable_build.yml
    with:
      build_name: package_ubsan
      data: ${{ needs.RunConfig.outputs.data }}
  BuilderDebTsan:
    needs: [RunConfig, BuildDockers]
    if: ${{ !failure() && !cancelled() }}
    uses: ./.github/workflows/reusable_build.yml
    with:
      build_name: package_tsan
      data: ${{ needs.RunConfig.outputs.data }}
  BuilderDebMsan:
    needs: [RunConfig, BuildDockers]
    if: ${{ !failure() && !cancelled() }}
    uses: ./.github/workflows/reusable_build.yml
    with:
      build_name: package_msan
      data: ${{ needs.RunConfig.outputs.data }}
  BuilderDebDebug:
    needs: [RunConfig, BuildDockers]
    if: ${{ !failure() && !cancelled() }}
    uses: ./.github/workflows/reusable_build.yml
    with:
      build_name: package_debug
      data: ${{ needs.RunConfig.outputs.data }}
##########################################################################################
##################################### SPECIAL BUILDS #####################################
##########################################################################################
  BuilderBinClangTidy:
    needs: [RunConfig, BuilderDebRelease]
    if: ${{ !failure() && !cancelled() }}
    uses: ./.github/workflows/reusable_build.yml
    with:
      build_name: binary_tidy
      data: ${{ needs.RunConfig.outputs.data }}
  BuilderBinDarwin:
    needs: [RunConfig, BuilderDebRelease]
    if: ${{ !failure() && !cancelled() }}
    uses: ./.github/workflows/reusable_build.yml
    with:
      build_name: binary_darwin
      data: ${{ needs.RunConfig.outputs.data }}
      checkout_depth: 0
  BuilderBinAarch64:
    needs: [RunConfig, BuilderDebRelease]
    if: ${{ !failure() && !cancelled() }}
    uses: ./.github/workflows/reusable_build.yml
    with:
      build_name: binary_aarch64
      data: ${{ needs.RunConfig.outputs.data }}
      checkout_depth: 0
  BuilderBinFreeBSD:
    needs: [RunConfig, BuilderDebRelease]
    if: ${{ !failure() && !cancelled() }}
    uses: ./.github/workflows/reusable_build.yml
    with:
      build_name: binary_freebsd
      data: ${{ needs.RunConfig.outputs.data }}
      checkout_depth: 0
  BuilderBinDarwinAarch64:
    needs: [RunConfig, BuilderDebRelease]
    if: ${{ !failure() && !cancelled() }}
    uses: ./.github/workflows/reusable_build.yml
    with:
      build_name: binary_darwin_aarch64
      data: ${{ needs.RunConfig.outputs.data }}
      checkout_depth: 0
  BuilderBinPPC64:
    needs: [RunConfig, BuilderDebRelease]
    if: ${{ !failure() && !cancelled() }}
    uses: ./.github/workflows/reusable_build.yml
    with:
      build_name: binary_ppc64le
      data: ${{ needs.RunConfig.outputs.data }}
      checkout_depth: 0
  BuilderBinAmd64Compat:
    needs: [RunConfig, BuilderDebRelease]
    if: ${{ !failure() && !cancelled() }}
    uses: ./.github/workflows/reusable_build.yml
    with:
      build_name: binary_amd64_compat
      data: ${{ needs.RunConfig.outputs.data }}
      checkout_depth: 0
  BuilderBinAmd64Musl:
    needs: [RunConfig, BuilderDebRelease]
    if: ${{ !failure() && !cancelled() }}
    uses: ./.github/workflows/reusable_build.yml
    with:
      build_name: binary_amd64_musl
      data: ${{ needs.RunConfig.outputs.data }}
      checkout_depth: 0
  BuilderBinAarch64V80Compat:
    needs: [RunConfig, BuilderDebRelease]
    if: ${{ !failure() && !cancelled() }}
    uses: ./.github/workflows/reusable_build.yml
    with:
      build_name: binary_aarch64_v80compat
      data: ${{ needs.RunConfig.outputs.data }}
      checkout_depth: 0
  BuilderBinRISCV64:
    needs: [RunConfig, BuilderDebRelease]
    if: ${{ !failure() && !cancelled() }}
    uses: ./.github/workflows/reusable_build.yml
    with:
      build_name: binary_riscv64
      data: ${{ needs.RunConfig.outputs.data }}
      checkout_depth: 0
  BuilderBinS390X:
    needs: [RunConfig, BuilderDebRelease]
    if: ${{ !failure() && !cancelled() }}
    uses: ./.github/workflows/reusable_build.yml
    with:
      build_name: binary_s390x
      data: ${{ needs.RunConfig.outputs.data }}
      checkout_depth: 0
############################################################################################
##################################### Docker images  #######################################
############################################################################################
  DockerServerImages:
    needs: [RunConfig, BuilderDebRelease, BuilderDebAarch64]
    if: ${{ !failure() && !cancelled() }}
    uses: ./.github/workflows/reusable_test.yml
    with:
      test_name: Docker server and keeper images
      runner_type: style-checker
      data: ${{ needs.RunConfig.outputs.data }}
      # FIXME: avoid using 0 checkout
      checkout_depth: 0  # It MUST BE THE SAME for all dependencies and the job itself
      run_command: |
        cd "$GITHUB_WORKSPACE/tests/ci"
        python3 docker_server.py --release-type head \
          --image-repo clickhouse/clickhouse-server --image-path docker/server
        python3 docker_server.py --release-type head \
          --image-repo clickhouse/clickhouse-keeper --image-path docker/keeper
############################################################################################
##################################### BUILD REPORTER #######################################
############################################################################################
  BuilderReport:
    # run report check for failed builds to indicate the CI error
    if: ${{ !cancelled() }}
    needs:
      - RunConfig
      - BuilderBinRelease
      - BuilderDebAarch64
      - BuilderDebAsan
      - BuilderDebDebug
      - BuilderDebMsan
      - BuilderDebRelease
      - BuilderDebTsan
      - BuilderDebUBsan
    uses: ./.github/workflows/reusable_test.yml
    with:
      test_name: ClickHouse build check
      runner_type: style-checker
      data: ${{ needs.RunConfig.outputs.data }}
      additional_envs: |
        NEEDS_DATA<<NDENV
        ${{ toJSON(needs) }}
        NDENV
      run_command: |
        python3 build_report_check.py "$CHECK_NAME"
  BuilderSpecialReport:
    # run report check for failed builds to indicate the CI error
    if: ${{ !cancelled() }}
    needs:
      - RunConfig
      - BuilderBinAarch64
      - BuilderBinDarwin
      - BuilderBinDarwinAarch64
      - BuilderBinFreeBSD
      - BuilderBinPPC64
      - BuilderBinRISCV64
      - BuilderBinS390X
      - BuilderBinAmd64Compat
      - BuilderBinAarch64V80Compat
      - BuilderBinClangTidy
      - BuilderBinAmd64Musl
    uses: ./.github/workflows/reusable_test.yml
    with:
      test_name: ClickHouse special build check
      runner_type: style-checker
      data: ${{ needs.RunConfig.outputs.data }}
      additional_envs: |
        NEEDS_DATA<<NDENV
        ${{ toJSON(needs) }}
        NDENV
      run_command: |
        python3 build_report_check.py "$CHECK_NAME"
  MarkReleaseReady:
<<<<<<< HEAD
=======
    if: ${{ !failure() && !cancelled() }}
>>>>>>> 85e1abc1
    needs:
      - BuilderBinDarwin
      - BuilderBinDarwinAarch64
      - BuilderDebRelease
      - BuilderDebAarch64
    runs-on: [self-hosted, style-checker]
    steps:
      - name: Check out repository code
        uses: ClickHouse/checkout@v1
<<<<<<< HEAD
=======
        with:
          clear-repository: true
>>>>>>> 85e1abc1
      - name: Mark Commit Release Ready
        run: |
          cd "$GITHUB_WORKSPACE/tests/ci"
          python3 mark_release_ready.py
############################################################################################
#################################### INSTALL PACKAGES ######################################
############################################################################################
  InstallPackagesTestRelease:
    needs: [RunConfig, BuilderDebRelease]
    if: ${{ !failure() && !cancelled() }}
    uses: ./.github/workflows/reusable_test.yml
    with:
      test_name: Install packages (amd64)
      runner_type: style-checker
      data: ${{ needs.RunConfig.outputs.data }}
      run_command: |
        python3 install_check.py "$CHECK_NAME"
  InstallPackagesTestAarch64:
    needs: [RunConfig, BuilderDebAarch64]
    if: ${{ !failure() && !cancelled() }}
    uses: ./.github/workflows/reusable_test.yml
    with:
      test_name: Install packages (arm64)
      runner_type: style-checker-aarch64
      data: ${{ needs.RunConfig.outputs.data }}
      run_command: |
        python3 install_check.py "$CHECK_NAME"
##############################################################################################
########################### FUNCTIONAl STATELESS TESTS #######################################
##############################################################################################
  FunctionalStatelessTestRelease:
    needs: [RunConfig, BuilderDebRelease]
    if: ${{ !failure() && !cancelled() }}
    uses: ./.github/workflows/reusable_test.yml
    with:
      test_name: Stateless tests (release)
      runner_type: func-tester
      data: ${{ needs.RunConfig.outputs.data }}
  FunctionalStatelessTestReleaseDatabaseOrdinary:
    needs: [RunConfig, BuilderDebRelease]
    if: ${{ !failure() && !cancelled() }}
    uses: ./.github/workflows/reusable_test.yml
    with:
      test_name: Stateless tests (release, DatabaseOrdinary)
      runner_type: func-tester
      data: ${{ needs.RunConfig.outputs.data }}
  FunctionalStatelessTestReleaseDatabaseReplicated:
    needs: [RunConfig, BuilderDebRelease]
    if: ${{ !failure() && !cancelled() }}
    uses: ./.github/workflows/reusable_test.yml
    with:
      test_name: Stateless tests (release, DatabaseReplicated)
      runner_type: func-tester
      data: ${{ needs.RunConfig.outputs.data }}
  FunctionalStatelessTestReleaseAnalyzer:
    needs: [RunConfig, BuilderDebRelease]
    if: ${{ !failure() && !cancelled() }}
    uses: ./.github/workflows/reusable_test.yml
    with:
      test_name: Stateless tests (release, analyzer)
      runner_type: func-tester
      data: ${{ needs.RunConfig.outputs.data }}
  FunctionalStatelessTestReleaseS3:
    needs: [RunConfig, BuilderDebRelease]
    if: ${{ !failure() && !cancelled() }}
    uses: ./.github/workflows/reusable_test.yml
    with:
      test_name: Stateless tests (release, s3 storage)
      runner_type: func-tester
      data: ${{ needs.RunConfig.outputs.data }}
  FunctionalStatelessTestAarch64:
    needs: [RunConfig, BuilderDebAarch64]
    if: ${{ !failure() && !cancelled() }}
    uses: ./.github/workflows/reusable_test.yml
    with:
      test_name: Stateless tests (aarch64)
      runner_type: func-tester-aarch64
      data: ${{ needs.RunConfig.outputs.data }}
  FunctionalStatelessTestAsan:
    needs: [RunConfig, BuilderDebAsan]
    if: ${{ !failure() && !cancelled() }}
    uses: ./.github/workflows/reusable_test.yml
    with:
      test_name: Stateless tests (asan)
      runner_type: func-tester
      data: ${{ needs.RunConfig.outputs.data }}

  FunctionalStatelessTestTsan:
    needs: [RunConfig, BuilderDebTsan]
    if: ${{ !failure() && !cancelled() }}
    uses: ./.github/workflows/reusable_test.yml
    with:
      test_name: Stateless tests (tsan)
      runner_type: func-tester
      data: ${{ needs.RunConfig.outputs.data }}
  FunctionalStatelessTestMsan:
    needs: [RunConfig, BuilderDebMsan]
    if: ${{ !failure() && !cancelled() }}
    uses: ./.github/workflows/reusable_test.yml
    with:
      test_name: Stateless tests (msan)
      runner_type: func-tester
      data: ${{ needs.RunConfig.outputs.data }}
  FunctionalStatelessTestUBsan:
    needs: [RunConfig, BuilderDebUBsan]
    if: ${{ !failure() && !cancelled() }}
    uses: ./.github/workflows/reusable_test.yml
    with:
      test_name: Stateless tests (ubsan)
      runner_type: func-tester
      data: ${{ needs.RunConfig.outputs.data }}
  FunctionalStatelessTestDebug:
    needs: [RunConfig, BuilderDebDebug]
    if: ${{ !failure() && !cancelled() }}
    uses: ./.github/workflows/reusable_test.yml
    with:
      test_name: Stateless tests (debug)
      runner_type: func-tester
      data: ${{ needs.RunConfig.outputs.data }}
##############################################################################################
############################ FUNCTIONAl STATEFUL TESTS #######################################
##############################################################################################
  FunctionalStatefulTestRelease:
    needs: [RunConfig, BuilderDebRelease]
    if: ${{ !failure() && !cancelled() }}
    uses: ./.github/workflows/reusable_test.yml
    with:
      test_name: Stateful tests (release)
      runner_type: func-tester
      data: ${{ needs.RunConfig.outputs.data }}
  FunctionalStatefulTestAarch64:
    needs: [RunConfig, BuilderDebAarch64]
    if: ${{ !failure() && !cancelled() }}
    uses: ./.github/workflows/reusable_test.yml
    with:
      test_name: Stateful tests (aarch64)
      runner_type: func-tester-aarch64
      data: ${{ needs.RunConfig.outputs.data }}
  FunctionalStatefulTestAsan:
    needs: [RunConfig, BuilderDebAsan]
    if: ${{ !failure() && !cancelled() }}
    uses: ./.github/workflows/reusable_test.yml
    with:
      test_name: Stateful tests (asan)
      runner_type: func-tester
      data: ${{ needs.RunConfig.outputs.data }}
  FunctionalStatefulTestTsan:
    needs: [RunConfig, BuilderDebTsan]
    if: ${{ !failure() && !cancelled() }}
    uses: ./.github/workflows/reusable_test.yml
    with:
      test_name: Stateful tests (tsan)
      runner_type: func-tester
      data: ${{ needs.RunConfig.outputs.data }}
  FunctionalStatefulTestMsan:
    needs: [RunConfig, BuilderDebMsan]
    if: ${{ !failure() && !cancelled() }}
    uses: ./.github/workflows/reusable_test.yml
    with:
      test_name: Stateful tests (msan)
      runner_type: func-tester
      data: ${{ needs.RunConfig.outputs.data }}
  FunctionalStatefulTestUBsan:
    needs: [RunConfig, BuilderDebUBsan]
    if: ${{ !failure() && !cancelled() }}
    uses: ./.github/workflows/reusable_test.yml
    with:
      test_name: Stateful tests (ubsan)
      runner_type: func-tester
      data: ${{ needs.RunConfig.outputs.data }}
  FunctionalStatefulTestDebug:
    needs: [RunConfig, BuilderDebDebug]
    if: ${{ !failure() && !cancelled() }}
    uses: ./.github/workflows/reusable_test.yml
    with:
      test_name: Stateful tests (debug)
      runner_type: func-tester
      data: ${{ needs.RunConfig.outputs.data }}
##############################################################################################
########################### ClickBench #######################################################
##############################################################################################
  ClickBenchAMD64:
    needs: [RunConfig, BuilderDebRelease]
    if: ${{ !failure() && !cancelled() }}
    uses: ./.github/workflows/reusable_test.yml
    with:
      test_name: ClickBench (amd64)
      runner_type: func-tester
      data: ${{ needs.RunConfig.outputs.data }}
      run_command: |
        python3 clickbench.py "$CHECK_NAME"
  ClickBenchAarch64:
    needs: [RunConfig, BuilderDebAarch64]
    if: ${{ !failure() && !cancelled() }}
    uses: ./.github/workflows/reusable_test.yml
    with:
      test_name: ClickBench (aarch64)
      runner_type: func-tester-aarch64
      data: ${{ needs.RunConfig.outputs.data }}
      run_command: |
        python3 clickbench.py "$CHECK_NAME"
##############################################################################################
######################################### STRESS TESTS #######################################
##############################################################################################
  StressTestAsan:
    needs: [RunConfig, BuilderDebAsan]
    if: ${{ !failure() && !cancelled() }}
    uses: ./.github/workflows/reusable_test.yml
    with:
      test_name: Stress test (asan)
      runner_type: stress-tester
      data: ${{ needs.RunConfig.outputs.data }}
  StressTestTsan:
    needs: [RunConfig, BuilderDebTsan]
    if: ${{ !failure() && !cancelled() }}
    uses: ./.github/workflows/reusable_test.yml
    with:
      test_name: Stress test (tsan)
      runner_type: stress-tester
      data: ${{ needs.RunConfig.outputs.data }}
  StressTestMsan:
    needs: [RunConfig, BuilderDebMsan]
    if: ${{ !failure() && !cancelled() }}
    uses: ./.github/workflows/reusable_test.yml
    with:
      test_name: Stress test (msan)
      runner_type: stress-tester
      data: ${{ needs.RunConfig.outputs.data }}
  StressTestUBsan:
    needs: [RunConfig, BuilderDebUBsan]
    if: ${{ !failure() && !cancelled() }}
    uses: ./.github/workflows/reusable_test.yml
    with:
      test_name: Stress test (ubsan)
      runner_type: stress-tester
      data: ${{ needs.RunConfig.outputs.data }}
  StressTestDebug:
    needs: [RunConfig, BuilderDebDebug]
    if: ${{ !failure() && !cancelled() }}
    uses: ./.github/workflows/reusable_test.yml
    with:
      test_name: Stress test (debug)
      runner_type: stress-tester
      data: ${{ needs.RunConfig.outputs.data }}
#############################################################################################
############################# INTEGRATION TESTS #############################################
#############################################################################################
  IntegrationTestsAsan:
    needs: [RunConfig, BuilderDebAsan]
    if: ${{ !failure() && !cancelled() }}
    uses: ./.github/workflows/reusable_test.yml
    with:
      test_name: Integration tests (asan)
      runner_type: stress-tester
      data: ${{ needs.RunConfig.outputs.data }}
  IntegrationTestsAnalyzerAsan:
    needs: [RunConfig, BuilderDebAsan]
    if: ${{ !failure() && !cancelled() }}
    uses: ./.github/workflows/reusable_test.yml
    with:
      test_name: Integration tests (asan, analyzer)
      runner_type: stress-tester
      data: ${{ needs.RunConfig.outputs.data }}
  IntegrationTestsTsan:
    needs: [RunConfig, BuilderDebTsan]
    if: ${{ !failure() && !cancelled() }}
    uses: ./.github/workflows/reusable_test.yml
    with:
      test_name: Integration tests (tsan)
      runner_type: stress-tester
      data: ${{ needs.RunConfig.outputs.data }}
  IntegrationTestsRelease:
    needs: [RunConfig, BuilderDebRelease]
    if: ${{ !failure() && !cancelled() }}
    uses: ./.github/workflows/reusable_test.yml
    with:
      test_name: Integration tests (release)
      runner_type: stress-tester
      data: ${{ needs.RunConfig.outputs.data }}
##############################################################################################
##################################### AST FUZZERS ############################################
##############################################################################################
  ASTFuzzerTestAsan:
    needs: [RunConfig, BuilderDebAsan]
    if: ${{ !failure() && !cancelled() }}
    uses: ./.github/workflows/reusable_test.yml
    with:
      test_name: AST fuzzer (asan)
      runner_type: fuzzer-unit-tester
      data: ${{ needs.RunConfig.outputs.data }}
  ASTFuzzerTestTsan:
    needs: [RunConfig, BuilderDebTsan]
    if: ${{ !failure() && !cancelled() }}
    uses: ./.github/workflows/reusable_test.yml
    with:
      test_name: AST fuzzer (tsan)
      runner_type: fuzzer-unit-tester
      data: ${{ needs.RunConfig.outputs.data }}
  ASTFuzzerTestUBSan:
    needs: [RunConfig, BuilderDebUBsan]
    if: ${{ !failure() && !cancelled() }}
    uses: ./.github/workflows/reusable_test.yml
    with:
      test_name: AST fuzzer (ubsan)
      runner_type: fuzzer-unit-tester
      data: ${{ needs.RunConfig.outputs.data }}
  ASTFuzzerTestMSan:
    needs: [RunConfig, BuilderDebMsan]
    if: ${{ !failure() && !cancelled() }}
    uses: ./.github/workflows/reusable_test.yml
    with:
      test_name: AST fuzzer (msan)
      runner_type: fuzzer-unit-tester
      data: ${{ needs.RunConfig.outputs.data }}
  ASTFuzzerTestDebug:
    needs: [RunConfig, BuilderDebDebug]
    if: ${{ !failure() && !cancelled() }}
    uses: ./.github/workflows/reusable_test.yml
    with:
      test_name: AST fuzzer (debug)
      runner_type: fuzzer-unit-tester
      data: ${{ needs.RunConfig.outputs.data }}
#############################################################################################
#################################### UNIT TESTS #############################################
#############################################################################################
  UnitTestsAsan:
    needs: [RunConfig, BuilderDebAsan]
    if: ${{ !failure() && !cancelled() }}
    uses: ./.github/workflows/reusable_test.yml
    with:
      test_name: Unit tests (asan)
      runner_type: fuzzer-unit-tester
      data: ${{ needs.RunConfig.outputs.data }}
  UnitTestsReleaseClang:
    needs: [RunConfig, BuilderBinRelease]
    if: ${{ !failure() && !cancelled() }}
    uses: ./.github/workflows/reusable_test.yml
    with:
      test_name: Unit tests (release)
      runner_type: fuzzer-unit-tester
      data: ${{ needs.RunConfig.outputs.data }}
  UnitTestsTsan:
    needs: [RunConfig, BuilderDebTsan]
    if: ${{ !failure() && !cancelled() }}
    uses: ./.github/workflows/reusable_test.yml
    with:
      test_name: Unit tests (tsan)
      runner_type: fuzzer-unit-tester
      data: ${{ needs.RunConfig.outputs.data }}
  UnitTestsMsan:
    needs: [RunConfig, BuilderDebMsan]
    if: ${{ !failure() && !cancelled() }}
    uses: ./.github/workflows/reusable_test.yml
    with:
      test_name: Unit tests (msan)
      runner_type: fuzzer-unit-tester
      data: ${{ needs.RunConfig.outputs.data }}
  UnitTestsUBsan:
    needs: [RunConfig, BuilderDebUBsan]
    if: ${{ !failure() && !cancelled() }}
    uses: ./.github/workflows/reusable_test.yml
    with:
      test_name: Unit tests (ubsan)
      runner_type: fuzzer-unit-tester
      data: ${{ needs.RunConfig.outputs.data }}
#############################################################################################
#################################### PERFORMANCE TESTS ######################################
#############################################################################################
  PerformanceComparisonX86:
    needs: [RunConfig, BuilderDebRelease]
    if: ${{ !failure() && !cancelled() }}
    uses: ./.github/workflows/reusable_test.yml
    with:
      test_name: Performance Comparison
      runner_type: stress-tester
      data: ${{ needs.RunConfig.outputs.data }}
  PerformanceComparisonAarch:
    needs: [RunConfig, BuilderDebAarch64]
    if: ${{ !failure() && !cancelled() }}
    uses: ./.github/workflows/reusable_test.yml
    with:
      test_name: Performance Comparison Aarch64
      runner_type: func-tester-aarch64
      data: ${{ needs.RunConfig.outputs.data }}
##############################################################################################
###################################### SQLANCER FUZZERS ######################################
##############################################################################################
  SQLancerTestRelease:
    needs: [RunConfig, BuilderDebRelease]
    if: ${{ !failure() && !cancelled() }}
    uses: ./.github/workflows/reusable_test.yml
    with:
      test_name: SQLancer (release)
      runner_type: fuzzer-unit-tester
      data: ${{ needs.RunConfig.outputs.data }}
  SQLancerTestDebug:
    needs: [RunConfig, BuilderDebDebug]
    if: ${{ !failure() && !cancelled() }}
    uses: ./.github/workflows/reusable_test.yml
    with:
      test_name: SQLancer (debug)
      runner_type: fuzzer-unit-tester
      data: ${{ needs.RunConfig.outputs.data }}
  FinishCheck:
    if: ${{ !failure() && !cancelled() }}
    needs:
      - MarkReleaseReady
      - FunctionalStatelessTestDebug
      - FunctionalStatelessTestRelease
      - FunctionalStatelessTestReleaseDatabaseOrdinary
      - FunctionalStatelessTestReleaseDatabaseReplicated
      - FunctionalStatelessTestReleaseAnalyzer
      - FunctionalStatelessTestReleaseS3
      - FunctionalStatelessTestAarch64
      - FunctionalStatelessTestAsan
      - FunctionalStatelessTestTsan
      - FunctionalStatelessTestMsan
      - FunctionalStatelessTestUBsan
      - FunctionalStatefulTestDebug
      - FunctionalStatefulTestRelease
      - FunctionalStatefulTestAarch64
      - FunctionalStatefulTestAsan
      - FunctionalStatefulTestTsan
      - FunctionalStatefulTestMsan
      - FunctionalStatefulTestUBsan
      - StressTestDebug
      - StressTestAsan
      - StressTestTsan
      - StressTestMsan
      - StressTestUBsan
      - IntegrationTestsAsan
      - IntegrationTestsAnalyzerAsan
      - IntegrationTestsTsan
      - IntegrationTestsRelease
      - PerformanceComparisonX86
      - PerformanceComparisonAarch
      - CompatibilityCheckX86
      - CompatibilityCheckAarch64
      - ASTFuzzerTestDebug
      - ASTFuzzerTestAsan
      - ASTFuzzerTestTsan
      - ASTFuzzerTestMSan
      - ASTFuzzerTestUBSan
      - UnitTestsAsan
      - UnitTestsTsan
      - UnitTestsMsan
      - UnitTestsUBsan
      - UnitTestsReleaseClang
      - SQLancerTestRelease
      - SQLancerTestDebug
    runs-on: [self-hosted, style-checker]
    steps:
      - name: Check out repository code
        uses: ClickHouse/checkout@v1
        with:
          clear-repository: true
      - name: Finish label
        run: |
          cd "$GITHUB_WORKSPACE/tests/ci"
          python3 finish_check.py<|MERGE_RESOLUTION|>--- conflicted
+++ resolved
@@ -313,10 +313,6 @@
       run_command: |
         python3 build_report_check.py "$CHECK_NAME"
   MarkReleaseReady:
-<<<<<<< HEAD
-=======
-    if: ${{ !failure() && !cancelled() }}
->>>>>>> 85e1abc1
     needs:
       - BuilderBinDarwin
       - BuilderBinDarwinAarch64
@@ -326,11 +322,6 @@
     steps:
       - name: Check out repository code
         uses: ClickHouse/checkout@v1
-<<<<<<< HEAD
-=======
-        with:
-          clear-repository: true
->>>>>>> 85e1abc1
       - name: Mark Commit Release Ready
         run: |
           cd "$GITHUB_WORKSPACE/tests/ci"
