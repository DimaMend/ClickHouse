--- conflicted
+++ resolved
@@ -24,7 +24,6 @@
       run: |
         git fetch --tags
         ./utils/list-versions/list-versions.sh > ./utils/list-versions/version_date.tsv
-<<<<<<< HEAD
         GID=$(id -g "${UID}")
         docker run -u "${UID}:${GID}" -e PYTHONUNBUFFERED=1 \
             --volume="${GITHUB_WORKSPACE}:/ClickHouse" clickhouse/style-test \
@@ -33,8 +32,6 @@
                 --output="/ClickHouse/docs/changelogs/${GITHUB_TAG}.md" "${GITHUB_TAG}"
         git add "./docs/changelogs/${GITHUB_TAG}.md"
         git diff HEAD
-=======
->>>>>>> 83b234bb
     - name: Create Pull Request
       uses: peter-evans/create-pull-request@v3
       with:
