name: PullRequestCI

env:
  # Force the stdout and stderr streams to be unbuffered
  PYTHONUNBUFFERED: 1

on:  # yamllint disable-line rule:truthy
  pull_request:
    types:
      - synchronize
      - reopened
      - opened
    branches:
      - master
    paths-ignore:
      - 'docker/docs/**'
      - 'docs/**'
      - 'website/**'
##########################################################################################
##################################### SMALL CHECKS #######################################
##########################################################################################
jobs:
  CheckLabels:
    runs-on: [self-hosted, style-checker]
    steps:
      - name: Check out repository code
        uses: ClickHouse/checkout@v1
        with:
          clear-repository: true
      - name: Labels check
        run: |
          cd "$GITHUB_WORKSPACE/tests/ci"
          python3 run_check.py
  PythonUnitTests:
    needs: CheckLabels
    runs-on: [self-hosted, style-checker]
    steps:
      - name: Check out repository code
        uses: ClickHouse/checkout@v1
        with:
          clear-repository: true
      - name: Python unit tests
        run: |
          cd "$GITHUB_WORKSPACE/tests/ci"
          python3 -m unittest discover -s . -p '*_test.py'
  DockerHubPushAarch64:
    needs: CheckLabels
    runs-on: [self-hosted, style-checker-aarch64]
    steps:
      - name: Check out repository code
        uses: ClickHouse/checkout@v1
        with:
          clear-repository: true
      - name: Images check
        run: |
          cd "$GITHUB_WORKSPACE/tests/ci"
          python3 docker_images_check.py --suffix aarch64
      - name: Upload images files to artifacts
        uses: actions/upload-artifact@v3
        with:
          name: changed_images_aarch64
          path: ${{ runner.temp }}/docker_images_check/changed_images_aarch64.json
  DockerHubPushAmd64:
    needs: CheckLabels
    runs-on: [self-hosted, style-checker]
    steps:
      - name: Check out repository code
        uses: ClickHouse/checkout@v1
        with:
          clear-repository: true
      - name: Images check
        run: |
          cd "$GITHUB_WORKSPACE/tests/ci"
          python3 docker_images_check.py --suffix amd64
      - name: Upload images files to artifacts
        uses: actions/upload-artifact@v3
        with:
          name: changed_images_amd64
          path: ${{ runner.temp }}/docker_images_check/changed_images_amd64.json
  DockerHubPush:
    needs: [DockerHubPushAmd64, DockerHubPushAarch64, PythonUnitTests]
    runs-on: [self-hosted, style-checker]
    steps:
      - name: Check out repository code
        uses: ClickHouse/checkout@v1
        with:
          clear-repository: true
      - name: Download changed aarch64 images
        uses: actions/download-artifact@v3
        with:
          name: changed_images_aarch64
          path: ${{ runner.temp }}
      - name: Download changed amd64 images
        uses: actions/download-artifact@v3
        with:
          name: changed_images_amd64
          path: ${{ runner.temp }}
      - name: Images check
        run: |
          cd "$GITHUB_WORKSPACE/tests/ci"
          python3 docker_manifests_merge.py --suffix amd64 --suffix aarch64
      - name: Upload images files to artifacts
        uses: actions/upload-artifact@v3
        with:
          name: changed_images
          path: ${{ runner.temp }}/changed_images.json
  StyleCheck:
    needs: DockerHubPush
    runs-on: [self-hosted, style-checker]
    if: ${{ success() || failure() || always() }}
    steps:
      - name: Set envs
        run: |
          cat >> "$GITHUB_ENV" << 'EOF'
          TEMP_PATH=${{ runner.temp }}/style_check
          ROBOT_CLICKHOUSE_SSH_KEY<<RCSK
          ${{secrets.ROBOT_CLICKHOUSE_SSH_KEY}}
          RCSK
          EOF
      - name: Download changed images
        # even if artifact does not exist, e.g. on `do not test` label or failed Docker job
        continue-on-error: true
        uses: actions/download-artifact@v3
        with:
          name: changed_images
          path: ${{ env.TEMP_PATH }}
      - name: Check out repository code
        uses: ClickHouse/checkout@v1
        with:
          clear-repository: true
      - name: Style Check
        run: |
          cd "$GITHUB_WORKSPACE/tests/ci"
          python3 style_check.py
      - name: Cleanup
        if: always()
        run: |
          docker ps --quiet | xargs --no-run-if-empty docker kill ||:
          docker ps --all --quiet | xargs --no-run-if-empty docker rm -f ||:
          sudo rm -fr "$TEMP_PATH"
  FastTest:
    needs: DockerHubPush
    runs-on: [self-hosted, builder]
    steps:
      - name: Set envs
        run: |
          cat >> "$GITHUB_ENV" << 'EOF'
          TEMP_PATH=${{runner.temp}}/fasttest
          REPO_COPY=${{runner.temp}}/fasttest/ClickHouse
          CACHES_PATH=${{runner.temp}}/../ccaches
          EOF
      - name: Check out repository code
        uses: ClickHouse/checkout@v1
        with:
          clear-repository: true
      - name: Download changed images
        uses: actions/download-artifact@v3
        with:
          name: changed_images
          path: ${{ env.TEMP_PATH }}
      - name: Fast Test
        run: |
          cp -r "$GITHUB_WORKSPACE" "$TEMP_PATH"
          cd "$REPO_COPY/tests/ci" && python3 fast_test_check.py
      - name: Cleanup
        if: always()
        run: |
          docker ps --quiet | xargs --no-run-if-empty docker kill ||:
          docker ps --all --quiet | xargs --no-run-if-empty docker rm -f ||:
          sudo rm -fr "$TEMP_PATH" "$CACHES_PATH"
  CompatibilityCheck:
    needs: [BuilderDebRelease]
    runs-on: [self-hosted, style-checker]
    steps:
      - name: Set envs
        run: |
          cat >> "$GITHUB_ENV" << 'EOF'
          TEMP_PATH=${{runner.temp}}/compatibility_check
          REPO_COPY=${{runner.temp}}/compatibility_check/ClickHouse
          REPORTS_PATH=${{runner.temp}}/reports_dir
          EOF
      - name: Check out repository code
        uses: ClickHouse/checkout@v1
        with:
          clear-repository: true
      - name: Download json reports
        uses: actions/download-artifact@v3
        with:
          path: ${{ env.REPORTS_PATH }}
      - name: CompatibilityCheck
        run: |
          sudo rm -fr "$TEMP_PATH"
          mkdir -p "$TEMP_PATH"
          cp -r "$GITHUB_WORKSPACE" "$TEMP_PATH"
          cd "$REPO_COPY/tests/ci" && python3 compatibility_check.py
      - name: Cleanup
        if: always()
        run: |
          docker ps --quiet | xargs --no-run-if-empty docker kill ||:
          docker ps --all --quiet | xargs --no-run-if-empty docker rm -f ||:
          sudo rm -fr "$TEMP_PATH"
  SharedBuildSmokeTest:
    needs: [BuilderDebShared]
    runs-on: [self-hosted, style-checker]
    steps:
      - name: Set envs
        run: |
          cat >> "$GITHUB_ENV" << 'EOF'
          TEMP_PATH=${{runner.temp}}/split_build_check
          REPO_COPY=${{runner.temp}}/split_build_check/ClickHouse
          REPORTS_PATH=${{runner.temp}}/reports_dir
          EOF
      - name: Check out repository code
        uses: ClickHouse/checkout@v1
        with:
          clear-repository: true
      - name: Download json reports
        uses: actions/download-artifact@v3
        with:
          path: ${{ env.REPORTS_PATH }}
      - name: Shared build check
        run: |
          sudo rm -fr "$TEMP_PATH"
          mkdir -p "$TEMP_PATH"
          cp -r "$GITHUB_WORKSPACE" "$TEMP_PATH"
          cd "$REPO_COPY/tests/ci" && python3 split_build_smoke_check.py
      - name: Cleanup
        if: always()
        run: |
          docker ps --quiet | xargs --no-run-if-empty docker kill ||:
          docker ps --all --quiet | xargs --no-run-if-empty docker rm -f ||:
          sudo rm -fr "$TEMP_PATH"
#########################################################################################
#################################### ORDINARY BUILDS ####################################
#########################################################################################
  BuilderDebRelease:
    needs: [DockerHubPush, FastTest, StyleCheck]
    runs-on: [self-hosted, builder]
    steps:
      - name: Set envs
        run: |
          cat >> "$GITHUB_ENV" << 'EOF'
          TEMP_PATH=${{runner.temp}}/build_check
          IMAGES_PATH=${{runner.temp}}/images_path
          REPO_COPY=${{runner.temp}}/build_check/ClickHouse
          CACHES_PATH=${{runner.temp}}/../ccaches
          BUILD_NAME=package_release
          EOF
      - name: Download changed images
        uses: actions/download-artifact@v3
        with:
          name: changed_images
          path: ${{ env.IMAGES_PATH }}
      - name: Check out repository code
        uses: ClickHouse/checkout@v1
        with:
          clear-repository: true
          fetch-depth: 0  # for performance artifact
          submodules: true
      - name: Build
        run: |
          sudo rm -fr "$TEMP_PATH"
          mkdir -p "$TEMP_PATH"
          cp -r "$GITHUB_WORKSPACE" "$TEMP_PATH"
          cd "$REPO_COPY/tests/ci" && python3 build_check.py "$BUILD_NAME"
      - name: Upload build URLs to artifacts
        if: ${{ success() || failure() }}
        uses: actions/upload-artifact@v3
        with:
          name: ${{ env.BUILD_URLS }}
          path: ${{ env.TEMP_PATH }}/${{ env.BUILD_URLS }}.json
      - name: Cleanup
        if: always()
        run: |
          docker ps --quiet | xargs --no-run-if-empty docker kill ||:
          docker ps --all --quiet | xargs --no-run-if-empty docker rm -f ||:
          sudo rm -fr "$TEMP_PATH"
  BuilderBinRelease:
    needs: [DockerHubPush, FastTest, StyleCheck]
    runs-on: [self-hosted, builder]
    steps:
      - name: Set envs
        run: |
          cat >> "$GITHUB_ENV" << 'EOF'
          TEMP_PATH=${{runner.temp}}/build_check
          IMAGES_PATH=${{runner.temp}}/images_path
          REPO_COPY=${{runner.temp}}/build_check/ClickHouse
          CACHES_PATH=${{runner.temp}}/../ccaches
          BUILD_NAME=binary_release
          EOF
      - name: Download changed images
        uses: actions/download-artifact@v3
        with:
          name: changed_images
          path: ${{ env.IMAGES_PATH }}
      - name: Check out repository code
        uses: ClickHouse/checkout@v1
        with:
          clear-repository: true
          submodules: true
      - name: Build
        run: |
          sudo rm -fr "$TEMP_PATH"
          mkdir -p "$TEMP_PATH"
          cp -r "$GITHUB_WORKSPACE" "$TEMP_PATH"
          cd "$REPO_COPY/tests/ci" && python3 build_check.py "$BUILD_NAME"
      - name: Upload build URLs to artifacts
        if: ${{ success() || failure() }}
        uses: actions/upload-artifact@v3
        with:
          name: ${{ env.BUILD_URLS }}
          path: ${{ env.TEMP_PATH }}/${{ env.BUILD_URLS }}.json
      - name: Cleanup
        if: always()
        run: |
          docker ps --quiet | xargs --no-run-if-empty docker kill ||:
          docker ps --all --quiet | xargs --no-run-if-empty docker rm -f ||:
          sudo rm -fr "$TEMP_PATH" "$CACHES_PATH"
  BuilderDebAarch64:
    needs: [DockerHubPush, FastTest, StyleCheck]
    runs-on: [self-hosted, builder]
    steps:
      - name: Set envs
        run: |
          cat >> "$GITHUB_ENV" << 'EOF'
          TEMP_PATH=${{runner.temp}}/build_check
          IMAGES_PATH=${{runner.temp}}/images_path
          REPO_COPY=${{runner.temp}}/build_check/ClickHouse
          CACHES_PATH=${{runner.temp}}/../ccaches
          BUILD_NAME=package_aarch64
          EOF
      - name: Download changed images
        uses: actions/download-artifact@v3
        with:
          name: changed_images
          path: ${{ runner.temp }}/images_path
      - name: Check out repository code
        uses: ClickHouse/checkout@v1
        with:
          clear-repository: true
          submodules: true
          fetch-depth: 0  # for performance artifact
      - name: Build
        run: |
          sudo rm -fr "$TEMP_PATH"
          mkdir -p "$TEMP_PATH"
          cp -r "$GITHUB_WORKSPACE" "$TEMP_PATH"
          cd "$REPO_COPY/tests/ci" && python3 build_check.py "$BUILD_NAME"
      - name: Upload build URLs to artifacts
        if: ${{ success() || failure() }}
        uses: actions/upload-artifact@v3
        with:
          name: ${{ env.BUILD_URLS }}
          path: ${{ env.TEMP_PATH }}/${{ env.BUILD_URLS }}.json
      - name: Cleanup
        if: always()
        run: |
          docker ps --quiet | xargs --no-run-if-empty docker kill ||:
          docker ps --all --quiet | xargs --no-run-if-empty docker rm -f ||:
          sudo rm -fr "$TEMP_PATH" "$CACHES_PATH"
  BuilderDebAsan:
    needs: [DockerHubPush, FastTest, StyleCheck]
    runs-on: [self-hosted, builder]
    steps:
      - name: Set envs
        run: |
          cat >> "$GITHUB_ENV" << 'EOF'
          TEMP_PATH=${{runner.temp}}/build_check
          IMAGES_PATH=${{runner.temp}}/images_path
          REPO_COPY=${{runner.temp}}/build_check/ClickHouse
          CACHES_PATH=${{runner.temp}}/../ccaches
          BUILD_NAME=package_asan
          EOF
      - name: Download changed images
        uses: actions/download-artifact@v3
        with:
          name: changed_images
          path: ${{ env.IMAGES_PATH }}
      - name: Check out repository code
        uses: ClickHouse/checkout@v1
        with:
          clear-repository: true
          submodules: true
      - name: Build
        run: |
          sudo rm -fr "$TEMP_PATH"
          mkdir -p "$TEMP_PATH"
          cp -r "$GITHUB_WORKSPACE" "$TEMP_PATH"
          cd "$REPO_COPY/tests/ci" && python3 build_check.py "$BUILD_NAME"
      - name: Upload build URLs to artifacts
        if: ${{ success() || failure() }}
        uses: actions/upload-artifact@v3
        with:
          name: ${{ env.BUILD_URLS }}
          path: ${{ env.TEMP_PATH }}/${{ env.BUILD_URLS }}.json
      - name: Cleanup
        if: always()
        run: |
          docker ps --quiet | xargs --no-run-if-empty docker kill ||:
          docker ps --all --quiet | xargs --no-run-if-empty docker rm -f ||:
          sudo rm -fr "$TEMP_PATH" "$CACHES_PATH"
  BuilderDebUBsan:
    needs: [DockerHubPush, FastTest, StyleCheck]
    runs-on: [self-hosted, builder]
    steps:
      - name: Set envs
        run: |
          cat >> "$GITHUB_ENV" << 'EOF'
          TEMP_PATH=${{runner.temp}}/build_check
          IMAGES_PATH=${{runner.temp}}/images_path
          REPO_COPY=${{runner.temp}}/build_check/ClickHouse
          CACHES_PATH=${{runner.temp}}/../ccaches
          BUILD_NAME=package_ubsan
          EOF
      - name: Download changed images
        uses: actions/download-artifact@v3
        with:
          name: changed_images
          path: ${{ env.IMAGES_PATH }}
      - name: Check out repository code
        uses: ClickHouse/checkout@v1
        with:
          clear-repository: true
          submodules: true
      - name: Build
        run: |
          sudo rm -fr "$TEMP_PATH"
          mkdir -p "$TEMP_PATH"
          cp -r "$GITHUB_WORKSPACE" "$TEMP_PATH"
          cd "$REPO_COPY/tests/ci" && python3 build_check.py "$BUILD_NAME"
      - name: Upload build URLs to artifacts
        if: ${{ success() || failure() }}
        uses: actions/upload-artifact@v3
        with:
          name: ${{ env.BUILD_URLS }}
          path: ${{ env.TEMP_PATH }}/${{ env.BUILD_URLS }}.json
      - name: Cleanup
        if: always()
        run: |
          docker ps --quiet | xargs --no-run-if-empty docker kill ||:
          docker ps --all --quiet | xargs --no-run-if-empty docker rm -f ||:
          sudo rm -fr "$TEMP_PATH" "$CACHES_PATH"
  BuilderDebTsan:
    needs: [DockerHubPush, FastTest, StyleCheck]
    runs-on: [self-hosted, builder]
    steps:
      - name: Set envs
        run: |
          cat >> "$GITHUB_ENV" << 'EOF'
          TEMP_PATH=${{runner.temp}}/build_check
          IMAGES_PATH=${{runner.temp}}/images_path
          REPO_COPY=${{runner.temp}}/build_check/ClickHouse
          CACHES_PATH=${{runner.temp}}/../ccaches
          BUILD_NAME=package_tsan
          EOF
      - name: Download changed images
        uses: actions/download-artifact@v3
        with:
          name: changed_images
          path: ${{ env.IMAGES_PATH }}
      - name: Check out repository code
        uses: ClickHouse/checkout@v1
        with:
          clear-repository: true
          submodules: true
      - name: Build
        run: |
          sudo rm -fr "$TEMP_PATH"
          mkdir -p "$TEMP_PATH"
          cp -r "$GITHUB_WORKSPACE" "$TEMP_PATH"
          cd "$REPO_COPY/tests/ci" && python3 build_check.py "$BUILD_NAME"
      - name: Upload build URLs to artifacts
        if: ${{ success() || failure() }}
        uses: actions/upload-artifact@v3
        with:
          name: ${{ env.BUILD_URLS }}
          path: ${{ env.TEMP_PATH }}/${{ env.BUILD_URLS }}.json
      - name: Cleanup
        if: always()
        run: |
          docker ps --quiet | xargs --no-run-if-empty docker kill ||:
          docker ps --all --quiet | xargs --no-run-if-empty docker rm -f ||:
          sudo rm -fr "$TEMP_PATH" "$CACHES_PATH"
  BuilderDebMsan:
    needs: [DockerHubPush, FastTest, StyleCheck]
    runs-on: [self-hosted, builder]
    steps:
      - name: Set envs
        run: |
          cat >> "$GITHUB_ENV" << 'EOF'
          TEMP_PATH=${{runner.temp}}/build_check
          IMAGES_PATH=${{runner.temp}}/images_path
          REPO_COPY=${{runner.temp}}/build_check/ClickHouse
          CACHES_PATH=${{runner.temp}}/../ccaches
          BUILD_NAME=package_msan
          EOF
      - name: Download changed images
        uses: actions/download-artifact@v3
        with:
          name: changed_images
          path: ${{ env.IMAGES_PATH }}
      - name: Check out repository code
        uses: ClickHouse/checkout@v1
        with:
          clear-repository: true
          submodules: true
      - name: Build
        run: |
          sudo rm -fr "$TEMP_PATH"
          mkdir -p "$TEMP_PATH"
          cp -r "$GITHUB_WORKSPACE" "$TEMP_PATH"
          cd "$REPO_COPY/tests/ci" && python3 build_check.py "$BUILD_NAME"
      - name: Upload build URLs to artifacts
        if: ${{ success() || failure() }}
        uses: actions/upload-artifact@v3
        with:
          name: ${{ env.BUILD_URLS }}
          path: ${{ env.TEMP_PATH }}/${{ env.BUILD_URLS }}.json
      - name: Cleanup
        if: always()
        run: |
          docker ps --quiet | xargs --no-run-if-empty docker kill ||:
          docker ps --all --quiet | xargs --no-run-if-empty docker rm -f ||:
          sudo rm -fr "$TEMP_PATH" "$CACHES_PATH"
  BuilderDebDebug:
    needs: [DockerHubPush, FastTest, StyleCheck]
    runs-on: [self-hosted, builder]
    steps:
      - name: Set envs
        run: |
          cat >> "$GITHUB_ENV" << 'EOF'
          TEMP_PATH=${{runner.temp}}/build_check
          IMAGES_PATH=${{runner.temp}}/images_path
          REPO_COPY=${{runner.temp}}/build_check/ClickHouse
          CACHES_PATH=${{runner.temp}}/../ccaches
          BUILD_NAME=package_debug
          EOF
      - name: Download changed images
        uses: actions/download-artifact@v3
        with:
          name: changed_images
          path: ${{ env.IMAGES_PATH }}
      - name: Check out repository code
        uses: ClickHouse/checkout@v1
        with:
          clear-repository: true
          submodules: true
      - name: Build
        run: |
          sudo rm -fr "$TEMP_PATH"
          mkdir -p "$TEMP_PATH"
          cp -r "$GITHUB_WORKSPACE" "$TEMP_PATH"
          cd "$REPO_COPY/tests/ci" && python3 build_check.py "$BUILD_NAME"
      - name: Upload build URLs to artifacts
        if: ${{ success() || failure() }}
        uses: actions/upload-artifact@v3
        with:
          name: ${{ env.BUILD_URLS }}
          path: ${{ env.TEMP_PATH }}/${{ env.BUILD_URLS }}.json
      - name: Cleanup
        if: always()
        run: |
          docker ps --quiet | xargs --no-run-if-empty docker kill ||:
          docker ps --all --quiet | xargs --no-run-if-empty docker rm -f ||:
          sudo rm -fr "$TEMP_PATH" "$CACHES_PATH"
##########################################################################################
##################################### SPECIAL BUILDS #####################################
##########################################################################################
  BuilderDebShared:
    needs: [DockerHubPush, FastTest, StyleCheck]
    runs-on: [self-hosted, builder]
    steps:
      - name: Set envs
        run: |
          cat >> "$GITHUB_ENV" << 'EOF'
          TEMP_PATH=${{runner.temp}}/build_check
          IMAGES_PATH=${{runner.temp}}/images_path
          REPO_COPY=${{runner.temp}}/build_check/ClickHouse
          CACHES_PATH=${{runner.temp}}/../ccaches
          BUILD_NAME=binary_shared
          EOF
      - name: Download changed images
        uses: actions/download-artifact@v3
        with:
          name: changed_images
          path: ${{ env.IMAGES_PATH }}
      - name: Check out repository code
        uses: ClickHouse/checkout@v1
        with:
          clear-repository: true
          submodules: true
      - name: Build
        run: |
          sudo rm -fr "$TEMP_PATH"
          mkdir -p "$TEMP_PATH"
          cp -r "$GITHUB_WORKSPACE" "$TEMP_PATH"
          cd "$REPO_COPY/tests/ci" && python3 build_check.py "$BUILD_NAME"
      - name: Upload build URLs to artifacts
        if: ${{ success() || failure() }}
        uses: actions/upload-artifact@v3
        with:
          name: ${{ env.BUILD_URLS }}
          path: ${{ env.TEMP_PATH }}/${{ env.BUILD_URLS }}.json
      - name: Cleanup
        if: always()
        run: |
          docker ps --quiet | xargs --no-run-if-empty docker kill ||:
          docker ps --all --quiet | xargs --no-run-if-empty docker rm -f ||:
          sudo rm -fr "$TEMP_PATH" "$CACHES_PATH"
  BuilderBinClangTidy:
    needs: [DockerHubPush, FastTest, StyleCheck]
    runs-on: [self-hosted, builder]
    steps:
      - name: Set envs
        run: |
          cat >> "$GITHUB_ENV" << 'EOF'
          TEMP_PATH=${{runner.temp}}/build_check
          IMAGES_PATH=${{runner.temp}}/images_path
          REPO_COPY=${{runner.temp}}/build_check/ClickHouse
          CACHES_PATH=${{runner.temp}}/../ccaches
          BUILD_NAME=binary_tidy
          EOF
      - name: Download changed images
        uses: actions/download-artifact@v3
        with:
          name: changed_images
          path: ${{ env.IMAGES_PATH }}
      - name: Check out repository code
        uses: ClickHouse/checkout@v1
        with:
          clear-repository: true
          submodules: true
      - name: Build
        run: |
          sudo rm -fr "$TEMP_PATH"
          mkdir -p "$TEMP_PATH"
          cp -r "$GITHUB_WORKSPACE" "$TEMP_PATH"
          cd "$REPO_COPY/tests/ci" && python3 build_check.py "$BUILD_NAME"
      - name: Upload build URLs to artifacts
        if: ${{ success() || failure() }}
        uses: actions/upload-artifact@v3
        with:
          name: ${{ env.BUILD_URLS }}
          path: ${{ env.TEMP_PATH }}/${{ env.BUILD_URLS }}.json
      - name: Cleanup
        if: always()
        run: |
          docker ps --quiet | xargs --no-run-if-empty docker kill ||:
          docker ps --all --quiet | xargs --no-run-if-empty docker rm -f ||:
          sudo rm -fr "$TEMP_PATH" "$CACHES_PATH"
  BuilderBinDarwin:
    needs: [DockerHubPush, FastTest, StyleCheck]
    runs-on: [self-hosted, builder]
    steps:
      - name: Set envs
        run: |
          cat >> "$GITHUB_ENV" << 'EOF'
          TEMP_PATH=${{runner.temp}}/build_check
          IMAGES_PATH=${{runner.temp}}/images_path
          REPO_COPY=${{runner.temp}}/build_check/ClickHouse
          CACHES_PATH=${{runner.temp}}/../ccaches
          BUILD_NAME=binary_darwin
          EOF
      - name: Download changed images
        uses: actions/download-artifact@v3
        with:
          name: changed_images
          path: ${{ env.IMAGES_PATH }}
      - name: Check out repository code
        uses: ClickHouse/checkout@v1
        with:
          clear-repository: true
          submodules: true
      - name: Build
        run: |
          sudo rm -fr "$TEMP_PATH"
          mkdir -p "$TEMP_PATH"
          cp -r "$GITHUB_WORKSPACE" "$TEMP_PATH"
          cd "$REPO_COPY/tests/ci" && python3 build_check.py "$BUILD_NAME"
      - name: Upload build URLs to artifacts
        if: ${{ success() || failure() }}
        uses: actions/upload-artifact@v3
        with:
          name: ${{ env.BUILD_URLS }}
          path: ${{ env.TEMP_PATH }}/${{ env.BUILD_URLS }}.json
      - name: Cleanup
        if: always()
        run: |
          docker ps --quiet | xargs --no-run-if-empty docker kill ||:
          docker ps --all --quiet | xargs --no-run-if-empty docker rm -f ||:
          sudo rm -fr "$TEMP_PATH" "$CACHES_PATH"
  BuilderBinAarch64:
    needs: [DockerHubPush, FastTest, StyleCheck]
    runs-on: [self-hosted, builder]
    steps:
      - name: Set envs
        run: |
          cat >> "$GITHUB_ENV" << 'EOF'
          TEMP_PATH=${{runner.temp}}/build_check
          IMAGES_PATH=${{runner.temp}}/images_path
          REPO_COPY=${{runner.temp}}/build_check/ClickHouse
          CACHES_PATH=${{runner.temp}}/../ccaches
          BUILD_NAME=binary_aarch64
          EOF
      - name: Download changed images
        uses: actions/download-artifact@v3
        with:
          name: changed_images
          path: ${{ env.IMAGES_PATH }}
      - name: Check out repository code
        uses: ClickHouse/checkout@v1
        with:
          clear-repository: true
          submodules: true
      - name: Build
        run: |
          sudo rm -fr "$TEMP_PATH"
          mkdir -p "$TEMP_PATH"
          cp -r "$GITHUB_WORKSPACE" "$TEMP_PATH"
          cd "$REPO_COPY/tests/ci" && python3 build_check.py "$BUILD_NAME"
      - name: Upload build URLs to artifacts
        if: ${{ success() || failure() }}
        uses: actions/upload-artifact@v3
        with:
          name: ${{ env.BUILD_URLS }}
          path: ${{ env.TEMP_PATH }}/${{ env.BUILD_URLS }}.json
      - name: Cleanup
        if: always()
        run: |
          docker ps --quiet | xargs --no-run-if-empty docker kill ||:
          docker ps --all --quiet | xargs --no-run-if-empty docker rm -f ||:
          sudo rm -fr "$TEMP_PATH" "$CACHES_PATH"
  BuilderBinFreeBSD:
    needs: [DockerHubPush, FastTest, StyleCheck]
    runs-on: [self-hosted, builder]
    steps:
      - name: Set envs
        run: |
          cat >> "$GITHUB_ENV" << 'EOF'
          TEMP_PATH=${{runner.temp}}/build_check
          IMAGES_PATH=${{runner.temp}}/images_path
          REPO_COPY=${{runner.temp}}/build_check/ClickHouse
          CACHES_PATH=${{runner.temp}}/../ccaches
          BUILD_NAME=binary_freebsd
          EOF
      - name: Download changed images
        uses: actions/download-artifact@v3
        with:
          name: changed_images
          path: ${{ env.IMAGES_PATH }}
      - name: Check out repository code
        uses: ClickHouse/checkout@v1
        with:
          clear-repository: true
          submodules: true
      - name: Build
        run: |
          sudo rm -fr "$TEMP_PATH"
          mkdir -p "$TEMP_PATH"
          cp -r "$GITHUB_WORKSPACE" "$TEMP_PATH"
          cd "$REPO_COPY/tests/ci" && python3 build_check.py "$BUILD_NAME"
      - name: Upload build URLs to artifacts
        if: ${{ success() || failure() }}
        uses: actions/upload-artifact@v3
        with:
          name: ${{ env.BUILD_URLS }}
          path: ${{ env.TEMP_PATH }}/${{ env.BUILD_URLS }}.json
      - name: Cleanup
        if: always()
        run: |
          docker ps --quiet | xargs --no-run-if-empty docker kill ||:
          docker ps --all --quiet | xargs --no-run-if-empty docker rm -f ||:
          sudo rm -fr "$TEMP_PATH" "$CACHES_PATH"
  BuilderBinDarwinAarch64:
    needs: [DockerHubPush, FastTest, StyleCheck]
    runs-on: [self-hosted, builder]
    steps:
      - name: Set envs
        run: |
          cat >> "$GITHUB_ENV" << 'EOF'
          TEMP_PATH=${{runner.temp}}/build_check
          IMAGES_PATH=${{runner.temp}}/images_path
          REPO_COPY=${{runner.temp}}/build_check/ClickHouse
          CACHES_PATH=${{runner.temp}}/../ccaches
          BUILD_NAME=binary_darwin_aarch64
          EOF
      - name: Download changed images
        uses: actions/download-artifact@v3
        with:
          name: changed_images
          path: ${{ env.IMAGES_PATH }}
      - name: Check out repository code
        uses: ClickHouse/checkout@v1
        with:
          clear-repository: true
          submodules: true
      - name: Build
        run: |
          sudo rm -fr "$TEMP_PATH"
          mkdir -p "$TEMP_PATH"
          cp -r "$GITHUB_WORKSPACE" "$TEMP_PATH"
          cd "$REPO_COPY/tests/ci" && python3 build_check.py "$BUILD_NAME"
      - name: Upload build URLs to artifacts
        if: ${{ success() || failure() }}
        uses: actions/upload-artifact@v3
        with:
          name: ${{ env.BUILD_URLS }}
          path: ${{ env.TEMP_PATH }}/${{ env.BUILD_URLS }}.json
      - name: Cleanup
        if: always()
        run: |
          docker ps --quiet | xargs --no-run-if-empty docker kill ||:
          docker ps --all --quiet | xargs --no-run-if-empty docker rm -f ||:
          sudo rm -fr "$TEMP_PATH" "$CACHES_PATH"
  BuilderBinPPC64:
    needs: [DockerHubPush, FastTest, StyleCheck]
    runs-on: [self-hosted, builder]
    steps:
      - name: Set envs
        run: |
          cat >> "$GITHUB_ENV" << 'EOF'
          TEMP_PATH=${{runner.temp}}/build_check
          IMAGES_PATH=${{runner.temp}}/images_path
          REPO_COPY=${{runner.temp}}/build_check/ClickHouse
          CACHES_PATH=${{runner.temp}}/../ccaches
          BUILD_NAME=binary_ppc64le
          EOF
      - name: Download changed images
        uses: actions/download-artifact@v3
        with:
          name: changed_images
          path: ${{ env.IMAGES_PATH }}
      - name: Check out repository code
        uses: ClickHouse/checkout@v1
        with:
          clear-repository: true
          submodules: true
      - name: Build
        run: |
          sudo rm -fr "$TEMP_PATH"
          mkdir -p "$TEMP_PATH"
          cp -r "$GITHUB_WORKSPACE" "$TEMP_PATH"
          cd "$REPO_COPY/tests/ci" && python3 build_check.py "$BUILD_NAME"
      - name: Upload build URLs to artifacts
        if: ${{ success() || failure() }}
        uses: actions/upload-artifact@v3
        with:
          name: ${{ env.BUILD_URLS }}
          path: ${{ env.TEMP_PATH }}/${{ env.BUILD_URLS }}.json
      - name: Cleanup
        if: always()
        run: |
          docker ps --quiet | xargs --no-run-if-empty docker kill ||:
          docker ps --all --quiet | xargs --no-run-if-empty docker rm -f ||:
          sudo rm -fr "$TEMP_PATH" "$CACHES_PATH"
  BuilderBinAmd64SSE2:
    needs: [DockerHubPush, FastTest, StyleCheck]
    runs-on: [self-hosted, builder]
    steps:
      - name: Set envs
        run: |
          cat >> "$GITHUB_ENV" << 'EOF'
          TEMP_PATH=${{runner.temp}}/build_check
          IMAGES_PATH=${{runner.temp}}/images_path
          REPO_COPY=${{runner.temp}}/build_check/ClickHouse
          CACHES_PATH=${{runner.temp}}/../ccaches
          BUILD_NAME=binary_amd64sse2
          EOF
      - name: Download changed images
        uses: actions/download-artifact@v3
        with:
          name: changed_images
          path: ${{ env.IMAGES_PATH }}
      - name: Check out repository code
        uses: ClickHouse/checkout@v1
        with:
          clear-repository: true
          submodules: true
      - name: Build
        run: |
          sudo rm -fr "$TEMP_PATH"
          mkdir -p "$TEMP_PATH"
          cp -r "$GITHUB_WORKSPACE" "$TEMP_PATH"
          cd "$REPO_COPY/tests/ci" && python3 build_check.py "$BUILD_NAME"
      - name: Upload build URLs to artifacts
        if: ${{ success() || failure() }}
        uses: actions/upload-artifact@v3
        with:
          name: ${{ env.BUILD_URLS }}
          path: ${{ env.TEMP_PATH }}/${{ env.BUILD_URLS }}.json
      - name: Cleanup
        if: always()
        run: |
          docker ps --quiet | xargs --no-run-if-empty docker kill ||:
          docker ps --all --quiet | xargs --no-run-if-empty docker rm -f ||:
          sudo rm -fr "$TEMP_PATH" "$CACHES_PATH"
  BuilderBinAarch64V80Compat:
    needs: [DockerHubPush, FastTest, StyleCheck]
    runs-on: [self-hosted, builder]
    steps:
      - name: Set envs
        run: |
          cat >> "$GITHUB_ENV" << 'EOF'
          TEMP_PATH=${{runner.temp}}/build_check
          IMAGES_PATH=${{runner.temp}}/images_path
          REPO_COPY=${{runner.temp}}/build_check/ClickHouse
          CACHES_PATH=${{runner.temp}}/../ccaches
          BUILD_NAME=binary_aarch64_v80compat
          EOF
      - name: Download changed images
        uses: actions/download-artifact@v3
        with:
          name: changed_images
          path: ${{ env.IMAGES_PATH }}
      - name: Check out repository code
        uses: ClickHouse/checkout@v1
        with:
          clear-repository: true
          submodules: true
      - name: Build
        run: |
          sudo rm -fr "$TEMP_PATH"
          mkdir -p "$TEMP_PATH"
          cp -r "$GITHUB_WORKSPACE" "$TEMP_PATH"
          cd "$REPO_COPY/tests/ci" && python3 build_check.py "$BUILD_NAME"
      - name: Upload build URLs to artifacts
        if: ${{ success() || failure() }}
        uses: actions/upload-artifact@v3
        with:
          name: ${{ env.BUILD_URLS }}
          path: ${{ env.TEMP_PATH }}/${{ env.BUILD_URLS }}.json
      - name: Cleanup
        if: always()
        run: |
          docker ps --quiet | xargs --no-run-if-empty docker kill ||:
          docker ps --all --quiet | xargs --no-run-if-empty docker rm -f ||:
          sudo rm -fr "$TEMP_PATH" "$CACHES_PATH"
############################################################################################
##################################### Docker images  #######################################
############################################################################################
  DockerServerImages:
    needs:
      - BuilderDebRelease
      - BuilderDebAarch64
    runs-on: [self-hosted, style-checker]
    steps:
      - name: Check out repository code
        uses: ClickHouse/checkout@v1
        with:
          clear-repository: true
          fetch-depth: 0  # It MUST BE THE SAME for all dependencies and the job itself
      - name: Check docker clickhouse/clickhouse-server building
        run: |
          cd "$GITHUB_WORKSPACE/tests/ci"
          python3 docker_server.py --release-type head --no-push
          python3 docker_server.py --release-type head --no-push --no-ubuntu \
            --image-repo clickhouse/clickhouse-keeper --image-path docker/keeper
      - name: Cleanup
        if: always()
        run: |
          docker ps --quiet | xargs --no-run-if-empty docker kill ||:
          docker ps --all --quiet | xargs --no-run-if-empty docker rm -f ||:
          sudo rm -fr "$TEMP_PATH"
############################################################################################
##################################### BUILD REPORTER #######################################
############################################################################################
  BuilderReport:
    needs:
      - BuilderBinRelease
      - BuilderDebAarch64
      - BuilderDebAsan
      - BuilderDebDebug
      - BuilderDebMsan
      - BuilderDebRelease
      - BuilderDebTsan
      - BuilderDebUBsan
    runs-on: [self-hosted, style-checker]
    if: ${{ success() || failure() }}
    steps:
      - name: Set envs
        run: |
          cat >> "$GITHUB_ENV" << 'EOF'
          CHECK_NAME=ClickHouse build check
          REPORTS_PATH=${{runner.temp}}/reports_dir
          TEMP_PATH=${{runner.temp}}/report_check
          NEEDS_DATA_PATH=${{runner.temp}}/needs.json
          EOF
      - name: Download json reports
        uses: actions/download-artifact@v3
        with:
          path: ${{ env.REPORTS_PATH }}
      - name: Check out repository code
        uses: ClickHouse/checkout@v1
        with:
          clear-repository: true
      - name: Report Builder
        run: |
          sudo rm -fr "$TEMP_PATH"
          mkdir -p "$TEMP_PATH"
          cat > "$NEEDS_DATA_PATH" << 'EOF'
          ${{ toJSON(needs) }}
          EOF
          cd "$GITHUB_WORKSPACE/tests/ci"
          python3 build_report_check.py "$CHECK_NAME"
      - name: Cleanup
        if: always()
        run: |
          docker ps --quiet | xargs --no-run-if-empty docker kill ||:
          docker ps --all --quiet | xargs --no-run-if-empty docker rm -f ||:
          sudo rm -fr "$TEMP_PATH"
  BuilderSpecialReport:
    needs:
      - BuilderBinAarch64
      - BuilderBinDarwin
      - BuilderBinDarwinAarch64
      - BuilderBinFreeBSD
      # - BuilderBinGCC
      - BuilderBinPPC64
      - BuilderBinAmd64SSE2
      - BuilderBinAarch64V80Compat
      - BuilderBinClangTidy
      - BuilderDebShared
    runs-on: [self-hosted, style-checker]
    if: ${{ success() || failure() }}
    steps:
      - name: Set envs
        run: |
          cat >> "$GITHUB_ENV" << 'EOF'
          TEMP_PATH=${{runner.temp}}/report_check
          REPORTS_PATH=${{runner.temp}}/reports_dir
          CHECK_NAME=ClickHouse special build check
          NEEDS_DATA_PATH=${{runner.temp}}/needs.json
          EOF
      - name: Download json reports
        uses: actions/download-artifact@v3
        with:
          path: ${{ env.REPORTS_PATH }}
      - name: Check out repository code
        uses: ClickHouse/checkout@v1
        with:
          clear-repository: true
      - name: Report Builder
        run: |
          sudo rm -fr "$TEMP_PATH"
          mkdir -p "$TEMP_PATH"
          cat > "$NEEDS_DATA_PATH" << 'EOF'
          ${{ toJSON(needs) }}
          EOF
          cd "$GITHUB_WORKSPACE/tests/ci"
          python3 build_report_check.py "$CHECK_NAME"
      - name: Cleanup
        if: always()
        run: |
          docker ps --quiet | xargs --no-run-if-empty docker kill ||:
          docker ps --all --quiet | xargs --no-run-if-empty docker rm -f ||:
          sudo rm -fr "$TEMP_PATH"
##############################################################################################
########################### FUNCTIONAl STATELESS TESTS #######################################
##############################################################################################
  FunctionalStatelessTestRelease:
    needs: [BuilderDebRelease]
    runs-on: [self-hosted, func-tester]
    steps:
      - name: Set envs
        run: |
          cat >> "$GITHUB_ENV" << 'EOF'
          TEMP_PATH=${{runner.temp}}/stateless_release
          REPORTS_PATH=${{runner.temp}}/reports_dir
          CHECK_NAME=Stateless tests (release)
          REPO_COPY=${{runner.temp}}/stateless_release/ClickHouse
          KILL_TIMEOUT=10800
          EOF
      - name: Download json reports
        uses: actions/download-artifact@v3
        with:
          path: ${{ env.REPORTS_PATH }}
      - name: Check out repository code
        uses: ClickHouse/checkout@v1
        with:
          clear-repository: true
      - name: Functional test
        run: |
          sudo rm -fr "$TEMP_PATH"
          mkdir -p "$TEMP_PATH"
          cp -r "$GITHUB_WORKSPACE" "$TEMP_PATH"
          cd "$REPO_COPY/tests/ci"
          python3 functional_test_check.py "$CHECK_NAME" "$KILL_TIMEOUT"
      - name: Cleanup
        if: always()
        run: |
          docker ps --quiet | xargs --no-run-if-empty docker kill ||:
          docker ps --all --quiet | xargs --no-run-if-empty docker rm -f ||:
          sudo rm -fr "$TEMP_PATH"
  FunctionalStatelessTestReleaseDatabaseReplicated0:
    needs: [BuilderDebRelease]
    runs-on: [self-hosted, func-tester]
    steps:
      - name: Set envs
        run: |
          cat >> "$GITHUB_ENV" << 'EOF'
          TEMP_PATH=${{runner.temp}}/stateless_database_replicated
          REPORTS_PATH=${{runner.temp}}/reports_dir
          CHECK_NAME=Stateless tests (release, DatabaseReplicated)
          REPO_COPY=${{runner.temp}}/stateless_database_replicated/ClickHouse
          KILL_TIMEOUT=10800
          RUN_BY_HASH_NUM=0
          RUN_BY_HASH_TOTAL=2
          EOF
      - name: Download json reports
        uses: actions/download-artifact@v3
        with:
          path: ${{ env.REPORTS_PATH }}
      - name: Check out repository code
        uses: ClickHouse/checkout@v1
        with:
          clear-repository: true
      - name: Functional test
        run: |
          sudo rm -fr "$TEMP_PATH"
          mkdir -p "$TEMP_PATH"
          cp -r "$GITHUB_WORKSPACE" "$TEMP_PATH"
          cd "$REPO_COPY/tests/ci"
          python3 functional_test_check.py "$CHECK_NAME" "$KILL_TIMEOUT"
      - name: Cleanup
        if: always()
        run: |
          docker ps --quiet | xargs --no-run-if-empty docker kill ||:
          docker ps --all --quiet | xargs --no-run-if-empty docker rm -f ||:
          sudo rm -fr "$TEMP_PATH"
  FunctionalStatelessTestReleaseDatabaseReplicated1:
    needs: [BuilderDebRelease]
    runs-on: [self-hosted, func-tester]
    steps:
      - name: Set envs
        run: |
          cat >> "$GITHUB_ENV" << 'EOF'
          TEMP_PATH=${{runner.temp}}/stateless_database_replicated
          REPORTS_PATH=${{runner.temp}}/reports_dir
          CHECK_NAME=Stateless tests (release, DatabaseReplicated)
          REPO_COPY=${{runner.temp}}/stateless_database_replicated/ClickHouse
          KILL_TIMEOUT=10800
          RUN_BY_HASH_NUM=1
          RUN_BY_HASH_TOTAL=2
          EOF
      - name: Download json reports
        uses: actions/download-artifact@v3
        with:
          path: ${{ env.REPORTS_PATH }}
      - name: Check out repository code
        uses: ClickHouse/checkout@v1
        with:
          clear-repository: true
      - name: Functional test
        run: |
          sudo rm -fr "$TEMP_PATH"
          mkdir -p "$TEMP_PATH"
          cp -r "$GITHUB_WORKSPACE" "$TEMP_PATH"
          cd "$REPO_COPY/tests/ci"
          python3 functional_test_check.py "$CHECK_NAME" "$KILL_TIMEOUT"
      - name: Cleanup
        if: always()
        run: |
          docker ps --quiet | xargs --no-run-if-empty docker kill ||:
          docker ps --all --quiet | xargs --no-run-if-empty docker rm -f ||:
          sudo rm -fr "$TEMP_PATH"
  FunctionalStatelessTestReleaseWideParts:
    needs: [BuilderDebRelease]
    runs-on: [self-hosted, func-tester]
    steps:
      - name: Set envs
        run: |
          cat >> "$GITHUB_ENV" << 'EOF'
          TEMP_PATH=${{runner.temp}}/stateless_wide_parts
          REPORTS_PATH=${{runner.temp}}/reports_dir
          CHECK_NAME=Stateless tests (release, wide parts enabled)
          REPO_COPY=${{runner.temp}}/stateless_wide_parts/ClickHouse
          KILL_TIMEOUT=10800
          EOF
      - name: Download json reports
        uses: actions/download-artifact@v3
        with:
          path: ${{ env.REPORTS_PATH }}
      - name: Check out repository code
        uses: ClickHouse/checkout@v1
        with:
          clear-repository: true
      - name: Functional test
        run: |
          sudo rm -fr "$TEMP_PATH"
          mkdir -p "$TEMP_PATH"
          cp -r "$GITHUB_WORKSPACE" "$TEMP_PATH"
          cd "$REPO_COPY/tests/ci"
          python3 functional_test_check.py "$CHECK_NAME" "$KILL_TIMEOUT"
      - name: Cleanup
        if: always()
        run: |
          docker ps --quiet | xargs --no-run-if-empty docker kill ||:
          docker ps --all --quiet | xargs --no-run-if-empty docker rm -f ||:
          sudo rm -fr "$TEMP_PATH"
  FunctionalStatelessTestReleaseS3:
    needs: [BuilderDebRelease]
    runs-on: [self-hosted, func-tester]
    steps:
      - name: Set envs
        run: |
          cat >> "$GITHUB_ENV" << 'EOF'
          TEMP_PATH=${{runner.temp}}/stateless_s3_storage
          REPORTS_PATH=${{runner.temp}}/reports_dir
          CHECK_NAME=Stateless tests (release, s3 storage)
          REPO_COPY=${{runner.temp}}/stateless_s3_storage/ClickHouse
          KILL_TIMEOUT=10800
          EOF
      - name: Download json reports
        uses: actions/download-artifact@v3
        with:
          path: ${{ env.REPORTS_PATH }}
      - name: Check out repository code
        uses: ClickHouse/checkout@v1
        with:
          clear-repository: true
      - name: Functional test
        run: |
          sudo rm -fr "$TEMP_PATH"
          mkdir -p "$TEMP_PATH"
          cp -r "$GITHUB_WORKSPACE" "$TEMP_PATH"
          cd "$REPO_COPY/tests/ci"
          python3 functional_test_check.py "$CHECK_NAME" "$KILL_TIMEOUT"
      - name: Cleanup
        if: always()
        run: |
          docker ps --quiet | xargs --no-run-if-empty docker kill ||:
          docker ps --all --quiet | xargs --no-run-if-empty docker rm -f ||:
          sudo rm -fr "$TEMP_PATH"
  FunctionalStatelessTestS3Debug0:
    needs: [BuilderDebDebug]
    runs-on: [self-hosted, func-tester]
    steps:
      - name: Set envs
        run: |
          cat >> "$GITHUB_ENV" << 'EOF'
          TEMP_PATH=${{runner.temp}}/stateless_s3_storage_debug
          REPORTS_PATH=${{runner.temp}}/reports_dir
          CHECK_NAME=Stateless tests (debug, s3 storage)
          REPO_COPY=${{runner.temp}}/stateless_s3_storage_debug/ClickHouse
          KILL_TIMEOUT=10800
          RUN_BY_HASH_NUM=0
          RUN_BY_HASH_TOTAL=3
          EOF
      - name: Download json reports
        uses: actions/download-artifact@v3
        with:
          path: ${{ env.REPORTS_PATH }}
      - name: Check out repository code
        uses: ClickHouse/checkout@v1
        with:
          clear-repository: true
      - name: Functional test
        run: |
          sudo rm -fr "$TEMP_PATH"
          mkdir -p "$TEMP_PATH"
          cp -r "$GITHUB_WORKSPACE" "$TEMP_PATH"
          cd "$REPO_COPY/tests/ci"
          python3 functional_test_check.py "$CHECK_NAME" "$KILL_TIMEOUT"
      - name: Cleanup
        if: always()
        run: |
          docker ps --quiet | xargs --no-run-if-empty docker kill ||:
          docker ps --all --quiet | xargs --no-run-if-empty docker rm -f ||:
          sudo rm -fr "$TEMP_PATH"
  FunctionalStatelessTestS3Debug1:
    needs: [BuilderDebDebug]
    runs-on: [self-hosted, func-tester]
    steps:
      - name: Set envs
        run: |
          cat >> "$GITHUB_ENV" << 'EOF'
          TEMP_PATH=${{runner.temp}}/stateless_s3_storage_debug
          REPORTS_PATH=${{runner.temp}}/reports_dir
          CHECK_NAME=Stateless tests (debug, s3 storage)
          REPO_COPY=${{runner.temp}}/stateless_s3_storage_debug/ClickHouse
          KILL_TIMEOUT=10800
          RUN_BY_HASH_NUM=1
          RUN_BY_HASH_TOTAL=3
          EOF
      - name: Download json reports
        uses: actions/download-artifact@v3
        with:
          path: ${{ env.REPORTS_PATH }}
      - name: Check out repository code
        uses: ClickHouse/checkout@v1
        with:
          clear-repository: true
      - name: Functional test
        run: |
          sudo rm -fr "$TEMP_PATH"
          mkdir -p "$TEMP_PATH"
          cp -r "$GITHUB_WORKSPACE" "$TEMP_PATH"
          cd "$REPO_COPY/tests/ci"
          python3 functional_test_check.py "$CHECK_NAME" "$KILL_TIMEOUT"
      - name: Cleanup
        if: always()
        run: |
          docker ps --quiet | xargs --no-run-if-empty docker kill ||:
          docker ps --all --quiet | xargs --no-run-if-empty docker rm -f ||:
          sudo rm -fr "$TEMP_PATH"
  FunctionalStatelessTestS3Debug2:
    needs: [BuilderDebDebug]
    runs-on: [self-hosted, func-tester]
    steps:
      - name: Set envs
        run: |
          cat >> "$GITHUB_ENV" << 'EOF'
          TEMP_PATH=${{runner.temp}}/stateless_s3_storage_debug
          REPORTS_PATH=${{runner.temp}}/reports_dir
          CHECK_NAME=Stateless tests (debug, s3 storage)
          REPO_COPY=${{runner.temp}}/stateless_s3_storage_debug/ClickHouse
          KILL_TIMEOUT=10800
          RUN_BY_HASH_NUM=2
          RUN_BY_HASH_TOTAL=3
          EOF
      - name: Download json reports
        uses: actions/download-artifact@v3
        with:
          path: ${{ env.REPORTS_PATH }}
      - name: Check out repository code
        uses: ClickHouse/checkout@v1
        with:
          clear-repository: true
      - name: Functional test
        run: |
          sudo rm -fr "$TEMP_PATH"
          mkdir -p "$TEMP_PATH"
          cp -r "$GITHUB_WORKSPACE" "$TEMP_PATH"
          cd "$REPO_COPY/tests/ci"
          python3 functional_test_check.py "$CHECK_NAME" "$KILL_TIMEOUT"
      - name: Cleanup
        if: always()
        run: |
          docker ps --quiet | xargs --no-run-if-empty docker kill ||:
          docker ps --all --quiet | xargs --no-run-if-empty docker rm -f ||:
          sudo rm -fr "$TEMP_PATH"
  FunctionalStatelessTestS3Tsan0:
    needs: [BuilderDebTsan]
    runs-on: [self-hosted, func-tester]
    steps:
      - name: Set envs
        run: |
          cat >> "$GITHUB_ENV" << 'EOF'
          TEMP_PATH=${{runner.temp}}/stateless_s3_storage_tsan
          REPORTS_PATH=${{runner.temp}}/reports_dir
          CHECK_NAME=Stateless tests (tsan, s3 storage)
          REPO_COPY=${{runner.temp}}/stateless_s3_storage_tsan/ClickHouse
          KILL_TIMEOUT=10800
          RUN_BY_HASH_NUM=0
          RUN_BY_HASH_TOTAL=3
          EOF
      - name: Download json reports
        uses: actions/download-artifact@v3
        with:
          path: ${{ env.REPORTS_PATH }}
      - name: Check out repository code
        uses: ClickHouse/checkout@v1
        with:
          clear-repository: true
      - name: Functional test
        run: |
          sudo rm -fr "$TEMP_PATH"
          mkdir -p "$TEMP_PATH"
          cp -r "$GITHUB_WORKSPACE" "$TEMP_PATH"
          cd "$REPO_COPY/tests/ci"
          python3 functional_test_check.py "$CHECK_NAME" "$KILL_TIMEOUT"
      - name: Cleanup
        if: always()
        run: |
          docker ps --quiet | xargs --no-run-if-empty docker kill ||:
          docker ps --all --quiet | xargs --no-run-if-empty docker rm -f ||:
          sudo rm -fr "$TEMP_PATH"
  FunctionalStatelessTestS3Tsan1:
    needs: [BuilderDebTsan]
    runs-on: [self-hosted, func-tester]
    steps:
      - name: Set envs
        run: |
          cat >> "$GITHUB_ENV" << 'EOF'
          TEMP_PATH=${{runner.temp}}/stateless_s3_storage_tsan
          REPORTS_PATH=${{runner.temp}}/reports_dir
          CHECK_NAME=Stateless tests (tsan, s3 storage)
          REPO_COPY=${{runner.temp}}/stateless_s3_storage_tsan/ClickHouse
          KILL_TIMEOUT=10800
          RUN_BY_HASH_NUM=1
          RUN_BY_HASH_TOTAL=3
          EOF
      - name: Download json reports
        uses: actions/download-artifact@v3
        with:
          path: ${{ env.REPORTS_PATH }}
      - name: Check out repository code
        uses: ClickHouse/checkout@v1
        with:
          clear-repository: true
      - name: Functional test
        run: |
          sudo rm -fr "$TEMP_PATH"
          mkdir -p "$TEMP_PATH"
          cp -r "$GITHUB_WORKSPACE" "$TEMP_PATH"
          cd "$REPO_COPY/tests/ci"
          python3 functional_test_check.py "$CHECK_NAME" "$KILL_TIMEOUT"
      - name: Cleanup
        if: always()
        run: |
          docker ps --quiet | xargs --no-run-if-empty docker kill ||:
          docker ps --all --quiet | xargs --no-run-if-empty docker rm -f ||:
          sudo rm -fr "$TEMP_PATH"
  FunctionalStatelessTestS3Tsan2:
    needs: [BuilderDebTsan]
    runs-on: [self-hosted, func-tester]
    steps:
      - name: Set envs
        run: |
          cat >> "$GITHUB_ENV" << 'EOF'
          TEMP_PATH=${{runner.temp}}/stateless_s3_storage_tsan
          REPORTS_PATH=${{runner.temp}}/reports_dir
          CHECK_NAME=Stateless tests (tsan, s3 storage)
          REPO_COPY=${{runner.temp}}/stateless_s3_storage_tsan/ClickHouse
          KILL_TIMEOUT=10800
          RUN_BY_HASH_NUM=2
          RUN_BY_HASH_TOTAL=3
          EOF
      - name: Download json reports
        uses: actions/download-artifact@v3
        with:
          path: ${{ env.REPORTS_PATH }}
      - name: Check out repository code
        uses: ClickHouse/checkout@v1
        with:
          clear-repository: true
      - name: Functional test
        run: |
          sudo rm -fr "$TEMP_PATH"
          mkdir -p "$TEMP_PATH"
          cp -r "$GITHUB_WORKSPACE" "$TEMP_PATH"
          cd "$REPO_COPY/tests/ci"
          python3 functional_test_check.py "$CHECK_NAME" "$KILL_TIMEOUT"
      - name: Cleanup
        if: always()
        run: |
          docker ps --quiet | xargs --no-run-if-empty docker kill ||:
          docker ps --all --quiet | xargs --no-run-if-empty docker rm -f ||:
          sudo rm -fr "$TEMP_PATH"
  FunctionalStatelessTestAarch64:
    needs: [BuilderDebAarch64]
    runs-on: [self-hosted, func-tester-aarch64]
    steps:
      - name: Set envs
        run: |
          cat >> "$GITHUB_ENV" << 'EOF'
          TEMP_PATH=${{runner.temp}}/stateless_release
          REPORTS_PATH=${{runner.temp}}/reports_dir
          CHECK_NAME=Stateless tests (aarch64)
          REPO_COPY=${{runner.temp}}/stateless_release/ClickHouse
          KILL_TIMEOUT=10800
          EOF
      - name: Download json reports
        uses: actions/download-artifact@v3
        with:
          path: ${{ env.REPORTS_PATH }}
      - name: Check out repository code
        uses: ClickHouse/checkout@v1
        with:
          clear-repository: true
      - name: Functional test
        run: |
          sudo rm -fr "$TEMP_PATH"
          mkdir -p "$TEMP_PATH"
          cp -r "$GITHUB_WORKSPACE" "$TEMP_PATH"
          cd "$REPO_COPY/tests/ci"
          python3 functional_test_check.py "$CHECK_NAME" "$KILL_TIMEOUT"
      - name: Cleanup
        if: always()
        run: |
          docker ps --quiet | xargs --no-run-if-empty docker kill ||:
          docker ps --all --quiet | xargs --no-run-if-empty docker rm -f ||:
          sudo rm -fr "$TEMP_PATH"
  FunctionalStatelessTestAsan0:
    needs: [BuilderDebAsan]
    runs-on: [self-hosted, func-tester]
    steps:
      - name: Set envs
        run: |
          cat >> "$GITHUB_ENV" << 'EOF'
          TEMP_PATH=${{runner.temp}}/stateless_debug
          REPORTS_PATH=${{runner.temp}}/reports_dir
          CHECK_NAME=Stateless tests (asan)
          REPO_COPY=${{runner.temp}}/stateless_debug/ClickHouse
          KILL_TIMEOUT=10800
          RUN_BY_HASH_NUM=0
          RUN_BY_HASH_TOTAL=2
          EOF
      - name: Download json reports
        uses: actions/download-artifact@v3
        with:
          path: ${{ env.REPORTS_PATH }}
      - name: Check out repository code
        uses: ClickHouse/checkout@v1
        with:
          clear-repository: true
      - name: Functional test
        run: |
          sudo rm -fr "$TEMP_PATH"
          mkdir -p "$TEMP_PATH"
          cp -r "$GITHUB_WORKSPACE" "$TEMP_PATH"
          cd "$REPO_COPY/tests/ci"
          python3 functional_test_check.py "$CHECK_NAME" "$KILL_TIMEOUT"
      - name: Cleanup
        if: always()
        run: |
          docker ps --quiet | xargs --no-run-if-empty docker kill ||:
          docker ps --all --quiet | xargs --no-run-if-empty docker rm -f ||:
          sudo rm -fr "$TEMP_PATH"
  FunctionalStatelessTestAsan1:
    needs: [BuilderDebAsan]
    runs-on: [self-hosted, func-tester]
    steps:
      - name: Set envs
        run: |
          cat >> "$GITHUB_ENV" << 'EOF'
          TEMP_PATH=${{runner.temp}}/stateless_debug
          REPORTS_PATH=${{runner.temp}}/reports_dir
          CHECK_NAME=Stateless tests (asan)
          REPO_COPY=${{runner.temp}}/stateless_debug/ClickHouse
          KILL_TIMEOUT=10800
          RUN_BY_HASH_NUM=1
          RUN_BY_HASH_TOTAL=2
          EOF
      - name: Download json reports
        uses: actions/download-artifact@v3
        with:
          path: ${{ env.REPORTS_PATH }}
      - name: Check out repository code
        uses: ClickHouse/checkout@v1
        with:
          clear-repository: true
      - name: Functional test
        run: |
          sudo rm -fr "$TEMP_PATH"
          mkdir -p "$TEMP_PATH"
          cp -r "$GITHUB_WORKSPACE" "$TEMP_PATH"
          cd "$REPO_COPY/tests/ci"
          python3 functional_test_check.py "$CHECK_NAME" "$KILL_TIMEOUT"
      - name: Cleanup
        if: always()
        run: |
          docker ps --quiet | xargs --no-run-if-empty docker kill ||:
          docker ps --all --quiet | xargs --no-run-if-empty docker rm -f ||:
          sudo rm -fr "$TEMP_PATH"
  FunctionalStatelessTestTsan0:
    needs: [BuilderDebTsan]
    runs-on: [self-hosted, func-tester]
    steps:
      - name: Set envs
        run: |
          cat >> "$GITHUB_ENV" << 'EOF'
          TEMP_PATH=${{runner.temp}}/stateless_tsan
          REPORTS_PATH=${{runner.temp}}/reports_dir
          CHECK_NAME=Stateless tests (tsan)
          REPO_COPY=${{runner.temp}}/stateless_tsan/ClickHouse
          KILL_TIMEOUT=10800
          RUN_BY_HASH_NUM=0
          RUN_BY_HASH_TOTAL=3
          EOF
      - name: Download json reports
        uses: actions/download-artifact@v3
        with:
          path: ${{ env.REPORTS_PATH }}
      - name: Check out repository code
        uses: ClickHouse/checkout@v1
        with:
          clear-repository: true
      - name: Functional test
        run: |
          sudo rm -fr "$TEMP_PATH"
          mkdir -p "$TEMP_PATH"
          cp -r "$GITHUB_WORKSPACE" "$TEMP_PATH"
          cd "$REPO_COPY/tests/ci"
          python3 functional_test_check.py "$CHECK_NAME" "$KILL_TIMEOUT"
      - name: Cleanup
        if: always()
        run: |
          docker ps --quiet | xargs --no-run-if-empty docker kill ||:
          docker ps --all --quiet | xargs --no-run-if-empty docker rm -f ||:
          sudo rm -fr "$TEMP_PATH"
  FunctionalStatelessTestTsan1:
    needs: [BuilderDebTsan]
    runs-on: [self-hosted, func-tester]
    steps:
      - name: Set envs
        run: |
          cat >> "$GITHUB_ENV" << 'EOF'
          TEMP_PATH=${{runner.temp}}/stateless_tsan
          REPORTS_PATH=${{runner.temp}}/reports_dir
          CHECK_NAME=Stateless tests (tsan)
          REPO_COPY=${{runner.temp}}/stateless_tsan/ClickHouse
          KILL_TIMEOUT=10800
          RUN_BY_HASH_NUM=1
          RUN_BY_HASH_TOTAL=3
          EOF
      - name: Download json reports
        uses: actions/download-artifact@v3
        with:
          path: ${{ env.REPORTS_PATH }}
      - name: Check out repository code
        uses: ClickHouse/checkout@v1
        with:
          clear-repository: true
      - name: Functional test
        run: |
          sudo rm -fr "$TEMP_PATH"
          mkdir -p "$TEMP_PATH"
          cp -r "$GITHUB_WORKSPACE" "$TEMP_PATH"
          cd "$REPO_COPY/tests/ci"
          python3 functional_test_check.py "$CHECK_NAME" "$KILL_TIMEOUT"
      - name: Cleanup
        if: always()
        run: |
          docker ps --quiet | xargs --no-run-if-empty docker kill ||:
          docker ps --all --quiet | xargs --no-run-if-empty docker rm -f ||:
          sudo rm -fr "$TEMP_PATH"
  FunctionalStatelessTestTsan2:
    needs: [BuilderDebTsan]
    runs-on: [self-hosted, func-tester]
    steps:
      - name: Set envs
        run: |
          cat >> "$GITHUB_ENV" << 'EOF'
          TEMP_PATH=${{runner.temp}}/stateless_tsan
          REPORTS_PATH=${{runner.temp}}/reports_dir
          CHECK_NAME=Stateless tests (tsan)
          REPO_COPY=${{runner.temp}}/stateless_tsan/ClickHouse
          KILL_TIMEOUT=10800
          RUN_BY_HASH_NUM=2
          RUN_BY_HASH_TOTAL=3
          EOF
      - name: Download json reports
        uses: actions/download-artifact@v3
        with:
          path: ${{ env.REPORTS_PATH }}
      - name: Check out repository code
        uses: ClickHouse/checkout@v1
        with:
          clear-repository: true
      - name: Functional test
        run: |
          sudo rm -fr "$TEMP_PATH"
          mkdir -p "$TEMP_PATH"
          cp -r "$GITHUB_WORKSPACE" "$TEMP_PATH"
          cd "$REPO_COPY/tests/ci"
          python3 functional_test_check.py "$CHECK_NAME" "$KILL_TIMEOUT"
      - name: Cleanup
        if: always()
        run: |
          docker ps --quiet | xargs --no-run-if-empty docker kill ||:
          docker ps --all --quiet | xargs --no-run-if-empty docker rm -f ||:
          sudo rm -fr "$TEMP_PATH"
  FunctionalStatelessTestUBsan:
    needs: [BuilderDebUBsan]
    runs-on: [self-hosted, func-tester]
    steps:
      - name: Set envs
        run: |
          cat >> "$GITHUB_ENV" << 'EOF'
          TEMP_PATH=${{runner.temp}}/stateless_ubsan
          REPORTS_PATH=${{runner.temp}}/reports_dir
          CHECK_NAME=Stateless tests (ubsan)
          REPO_COPY=${{runner.temp}}/stateless_ubsan/ClickHouse
          KILL_TIMEOUT=10800
          EOF
      - name: Download json reports
        uses: actions/download-artifact@v3
        with:
          path: ${{ env.REPORTS_PATH }}
      - name: Check out repository code
        uses: ClickHouse/checkout@v1
        with:
          clear-repository: true
      - name: Functional test
        run: |
          sudo rm -fr "$TEMP_PATH"
          mkdir -p "$TEMP_PATH"
          cp -r "$GITHUB_WORKSPACE" "$TEMP_PATH"
          cd "$REPO_COPY/tests/ci"
          python3 functional_test_check.py "$CHECK_NAME" "$KILL_TIMEOUT"
      - name: Cleanup
        if: always()
        run: |
          docker ps --quiet | xargs --no-run-if-empty docker kill ||:
          docker ps --all --quiet | xargs --no-run-if-empty docker rm -f ||:
          sudo rm -fr "$TEMP_PATH"
  FunctionalStatelessTestMsan0:
    needs: [BuilderDebMsan]
    runs-on: [self-hosted, func-tester]
    steps:
      - name: Set envs
        run: |
          cat >> "$GITHUB_ENV" << 'EOF'
          TEMP_PATH=${{runner.temp}}/stateless_memory
          REPORTS_PATH=${{runner.temp}}/reports_dir
          CHECK_NAME=Stateless tests (msan)
          REPO_COPY=${{runner.temp}}/stateless_memory/ClickHouse
          KILL_TIMEOUT=10800
          RUN_BY_HASH_NUM=0
          RUN_BY_HASH_TOTAL=3
          EOF
      - name: Download json reports
        uses: actions/download-artifact@v3
        with:
          path: ${{ env.REPORTS_PATH }}
      - name: Check out repository code
        uses: ClickHouse/checkout@v1
        with:
          clear-repository: true
      - name: Functional test
        run: |
          sudo rm -fr "$TEMP_PATH"
          mkdir -p "$TEMP_PATH"
          cp -r "$GITHUB_WORKSPACE" "$TEMP_PATH"
          cd "$REPO_COPY/tests/ci"
          python3 functional_test_check.py "$CHECK_NAME" "$KILL_TIMEOUT"
      - name: Cleanup
        if: always()
        run: |
          docker ps --quiet | xargs --no-run-if-empty docker kill ||:
          docker ps --all --quiet | xargs --no-run-if-empty docker rm -f ||:
          sudo rm -fr "$TEMP_PATH"
  FunctionalStatelessTestMsan1:
    needs: [BuilderDebMsan]
    runs-on: [self-hosted, func-tester]
    steps:
      - name: Set envs
        run: |
          cat >> "$GITHUB_ENV" << 'EOF'
          TEMP_PATH=${{runner.temp}}/stateless_memory
          REPORTS_PATH=${{runner.temp}}/reports_dir
          CHECK_NAME=Stateless tests (msan)
          REPO_COPY=${{runner.temp}}/stateless_memory/ClickHouse
          KILL_TIMEOUT=10800
          RUN_BY_HASH_NUM=1
          RUN_BY_HASH_TOTAL=3
          EOF
      - name: Download json reports
        uses: actions/download-artifact@v3
        with:
          path: ${{ env.REPORTS_PATH }}
      - name: Check out repository code
        uses: ClickHouse/checkout@v1
        with:
          clear-repository: true
      - name: Functional test
        run: |
          sudo rm -fr "$TEMP_PATH"
          mkdir -p "$TEMP_PATH"
          cp -r "$GITHUB_WORKSPACE" "$TEMP_PATH"
          cd "$REPO_COPY/tests/ci"
          python3 functional_test_check.py "$CHECK_NAME" "$KILL_TIMEOUT"
      - name: Cleanup
        if: always()
        run: |
          docker ps --quiet | xargs --no-run-if-empty docker kill ||:
          docker ps --all --quiet | xargs --no-run-if-empty docker rm -f ||:
          sudo rm -fr "$TEMP_PATH"
  FunctionalStatelessTestMsan2:
    needs: [BuilderDebMsan]
    runs-on: [self-hosted, func-tester]
    steps:
      - name: Set envs
        run: |
          cat >> "$GITHUB_ENV" << 'EOF'
          TEMP_PATH=${{runner.temp}}/stateless_memory
          REPORTS_PATH=${{runner.temp}}/reports_dir
          CHECK_NAME=Stateless tests (msan)
          REPO_COPY=${{runner.temp}}/stateless_memory/ClickHouse
          KILL_TIMEOUT=10800
          RUN_BY_HASH_NUM=2
          RUN_BY_HASH_TOTAL=3
          EOF
      - name: Download json reports
        uses: actions/download-artifact@v3
        with:
          path: ${{ env.REPORTS_PATH }}
      - name: Check out repository code
        uses: ClickHouse/checkout@v1
        with:
          clear-repository: true
      - name: Functional test
        run: |
          sudo rm -fr "$TEMP_PATH"
          mkdir -p "$TEMP_PATH"
          cp -r "$GITHUB_WORKSPACE" "$TEMP_PATH"
          cd "$REPO_COPY/tests/ci"
          python3 functional_test_check.py "$CHECK_NAME" "$KILL_TIMEOUT"
      - name: Cleanup
        if: always()
        run: |
          docker ps --quiet | xargs --no-run-if-empty docker kill ||:
          docker ps --all --quiet | xargs --no-run-if-empty docker rm -f ||:
          sudo rm -fr "$TEMP_PATH"
  FunctionalStatelessTestDebug0:
    needs: [BuilderDebDebug]
    runs-on: [self-hosted, func-tester]
    steps:
      - name: Set envs
        run: |
          cat >> "$GITHUB_ENV" << 'EOF'
          TEMP_PATH=${{runner.temp}}/stateless_debug
          REPORTS_PATH=${{runner.temp}}/reports_dir
          CHECK_NAME=Stateless tests (debug)
          REPO_COPY=${{runner.temp}}/stateless_debug/ClickHouse
          KILL_TIMEOUT=10800
          RUN_BY_HASH_NUM=0
          RUN_BY_HASH_TOTAL=3
          EOF
      - name: Download json reports
        uses: actions/download-artifact@v3
        with:
          path: ${{ env.REPORTS_PATH }}
      - name: Check out repository code
        uses: ClickHouse/checkout@v1
        with:
          clear-repository: true
      - name: Functional test
        run: |
          sudo rm -fr "$TEMP_PATH"
          mkdir -p "$TEMP_PATH"
          cp -r "$GITHUB_WORKSPACE" "$TEMP_PATH"
          cd "$REPO_COPY/tests/ci"
          python3 functional_test_check.py "$CHECK_NAME" "$KILL_TIMEOUT"
      - name: Cleanup
        if: always()
        run: |
          docker ps --quiet | xargs --no-run-if-empty docker kill ||:
          docker ps --all --quiet | xargs --no-run-if-empty docker rm -f ||:
          sudo rm -fr "$TEMP_PATH"
  FunctionalStatelessTestDebug1:
    needs: [BuilderDebDebug]
    runs-on: [self-hosted, func-tester]
    steps:
      - name: Set envs
        run: |
          cat >> "$GITHUB_ENV" << 'EOF'
          TEMP_PATH=${{runner.temp}}/stateless_debug
          REPORTS_PATH=${{runner.temp}}/reports_dir
          CHECK_NAME=Stateless tests (debug)
          REPO_COPY=${{runner.temp}}/stateless_debug/ClickHouse
          KILL_TIMEOUT=10800
          RUN_BY_HASH_NUM=1
          RUN_BY_HASH_TOTAL=3
          EOF
      - name: Download json reports
        uses: actions/download-artifact@v3
        with:
          path: ${{ env.REPORTS_PATH }}
      - name: Check out repository code
        uses: ClickHouse/checkout@v1
        with:
          clear-repository: true
      - name: Functional test
        run: |
          sudo rm -fr "$TEMP_PATH"
          mkdir -p "$TEMP_PATH"
          cp -r "$GITHUB_WORKSPACE" "$TEMP_PATH"
          cd "$REPO_COPY/tests/ci"
          python3 functional_test_check.py "$CHECK_NAME" "$KILL_TIMEOUT"
      - name: Cleanup
        if: always()
        run: |
          docker ps --quiet | xargs --no-run-if-empty docker kill ||:
          docker ps --all --quiet | xargs --no-run-if-empty docker rm -f ||:
          sudo rm -fr "$TEMP_PATH"
  FunctionalStatelessTestDebug2:
    needs: [BuilderDebDebug]
    runs-on: [self-hosted, func-tester]
    steps:
      - name: Set envs
        run: |
          cat >> "$GITHUB_ENV" << 'EOF'
          TEMP_PATH=${{runner.temp}}/stateless_debug
          REPORTS_PATH=${{runner.temp}}/reports_dir
          CHECK_NAME=Stateless tests (debug)
          REPO_COPY=${{runner.temp}}/stateless_debug/ClickHouse
          KILL_TIMEOUT=10800
          RUN_BY_HASH_NUM=2
          RUN_BY_HASH_TOTAL=3
          EOF
      - name: Download json reports
        uses: actions/download-artifact@v3
        with:
          path: ${{ env.REPORTS_PATH }}
      - name: Check out repository code
        uses: ClickHouse/checkout@v1
        with:
          clear-repository: true
      - name: Functional test
        run: |
          sudo rm -fr "$TEMP_PATH"
          mkdir -p "$TEMP_PATH"
          cp -r "$GITHUB_WORKSPACE" "$TEMP_PATH"
          cd "$REPO_COPY/tests/ci"
          python3 functional_test_check.py "$CHECK_NAME" "$KILL_TIMEOUT"
      - name: Cleanup
        if: always()
        run: |
          docker ps --quiet | xargs --no-run-if-empty docker kill ||:
          docker ps --all --quiet | xargs --no-run-if-empty docker rm -f ||:
          sudo rm -fr "$TEMP_PATH"
  FunctionalStatelessTestFlakyCheck:
    needs: [BuilderDebAsan]
    runs-on: [self-hosted, func-tester]
    steps:
      - name: Set envs
        run: |
          cat >> "$GITHUB_ENV" << 'EOF'
          TEMP_PATH=${{runner.temp}}/stateless_flaky_asan
          REPORTS_PATH=${{runner.temp}}/reports_dir
          CHECK_NAME=Stateless tests flaky check (asan)
          REPO_COPY=${{runner.temp}}/stateless_flaky_asan/ClickHouse
          KILL_TIMEOUT=3600
          EOF
      - name: Download json reports
        uses: actions/download-artifact@v3
        with:
          path: ${{ env.REPORTS_PATH }}
      - name: Check out repository code
        uses: ClickHouse/checkout@v1
        with:
          clear-repository: true
      - name: Functional test
        run: |
          sudo rm -fr "$TEMP_PATH"
          mkdir -p "$TEMP_PATH"
          cp -r "$GITHUB_WORKSPACE" "$TEMP_PATH"
          cd "$REPO_COPY/tests/ci"
          python3 functional_test_check.py "$CHECK_NAME" "$KILL_TIMEOUT"
      - name: Cleanup
        if: always()
        run: |
          docker ps --quiet | xargs --no-run-if-empty docker kill ||:
          docker ps --all --quiet | xargs --no-run-if-empty docker rm -f ||:
          sudo rm -fr "$TEMP_PATH"
  TestsBugfixCheck:
    runs-on: [self-hosted, stress-tester]
    steps:
      - name: Set envs
        run: |
          cat >> "$GITHUB_ENV" << 'EOF'
          TEMP_PATH=${{runner.temp}}/tests_bugfix_check
          REPORTS_PATH=${{runner.temp}}/reports_dir
          CHECK_NAME=tests bugfix validate check
          KILL_TIMEOUT=3600
          REPO_COPY=${{runner.temp}}/tests_bugfix_check/ClickHouse
          EOF
      - name: Download json reports
        uses: actions/download-artifact@v3
        with:
          path: ${{ env.REPORTS_PATH }}
      - name: Check out repository code
<<<<<<< HEAD
        uses: ClickHouse/checkout@v1
        with:
          clear-repository: true
      - name: Functional test
=======
        uses: actions/checkout@v2
      - name: Bugfix test
>>>>>>> 154dac81
        run: |
          sudo rm -fr "$TEMP_PATH"
          mkdir -p "$TEMP_PATH"
          cp -r "$GITHUB_WORKSPACE" "$TEMP_PATH"
          cd "$REPO_COPY/tests/ci"
<<<<<<< HEAD
          python3 functional_test_check.py "$CHECK_NAME" "$KILL_TIMEOUT"
      - name: Cleanup
        if: always()
        run: |
          docker ps --quiet | xargs --no-run-if-empty docker kill ||:
          docker ps --all --quiet | xargs --no-run-if-empty docker rm -f ||:
          sudo rm -fr "$TEMP_PATH"
  FunctionalStatelessTestTsan2:
    needs: [BuilderDebTsan]
    runs-on: [self-hosted, func-tester]
    steps:
      - name: Set envs
        run: |
          cat >> "$GITHUB_ENV" << 'EOF'
          TEMP_PATH=${{runner.temp}}/stateless_tsan
          REPORTS_PATH=${{runner.temp}}/reports_dir
          CHECK_NAME=Stateless tests (tsan)
          REPO_COPY=${{runner.temp}}/stateless_tsan/ClickHouse
          KILL_TIMEOUT=10800
          RUN_BY_HASH_NUM=2
          RUN_BY_HASH_TOTAL=5
          EOF
      - name: Download json reports
        uses: actions/download-artifact@v3
        with:
          path: ${{ env.REPORTS_PATH }}
      - name: Check out repository code
        uses: ClickHouse/checkout@v1
        with:
          clear-repository: true
      - name: Functional test
        run: |
          sudo rm -fr "$TEMP_PATH"
          mkdir -p "$TEMP_PATH"
          cp -r "$GITHUB_WORKSPACE" "$TEMP_PATH"
          cd "$REPO_COPY/tests/ci"
          python3 functional_test_check.py "$CHECK_NAME" "$KILL_TIMEOUT"
      - name: Cleanup
        if: always()
        run: |
          docker ps --quiet | xargs --no-run-if-empty docker kill ||:
          docker ps --all --quiet | xargs --no-run-if-empty docker rm -f ||:
          sudo rm -fr "$TEMP_PATH"
  FunctionalStatelessTestTsan3:
    needs: [BuilderDebTsan]
    runs-on: [self-hosted, func-tester]
    steps:
      - name: Set envs
        run: |
          cat >> "$GITHUB_ENV" << 'EOF'
          TEMP_PATH=${{runner.temp}}/stateless_tsan
          REPORTS_PATH=${{runner.temp}}/reports_dir
          CHECK_NAME=Stateless tests (tsan)
          REPO_COPY=${{runner.temp}}/stateless_tsan/ClickHouse
          KILL_TIMEOUT=10800
          RUN_BY_HASH_NUM=3
          RUN_BY_HASH_TOTAL=5
          EOF
      - name: Download json reports
        uses: actions/download-artifact@v3
        with:
          path: ${{ env.REPORTS_PATH }}
      - name: Check out repository code
        uses: ClickHouse/checkout@v1
        with:
          clear-repository: true
      - name: Functional test
        run: |
          sudo rm -fr "$TEMP_PATH"
          mkdir -p "$TEMP_PATH"
          cp -r "$GITHUB_WORKSPACE" "$TEMP_PATH"
          cd "$REPO_COPY/tests/ci"
          python3 functional_test_check.py "$CHECK_NAME" "$KILL_TIMEOUT"
      - name: Cleanup
        if: always()
        run: |
          docker ps --quiet | xargs --no-run-if-empty docker kill ||:
          docker ps --all --quiet | xargs --no-run-if-empty docker rm -f ||:
          sudo rm -fr "$TEMP_PATH"
  FunctionalStatelessTestTsan4:
    needs: [BuilderDebTsan]
    runs-on: [self-hosted, func-tester]
    steps:
      - name: Set envs
        run: |
          cat >> "$GITHUB_ENV" << 'EOF'
          TEMP_PATH=${{runner.temp}}/stateless_tsan
          REPORTS_PATH=${{runner.temp}}/reports_dir
          CHECK_NAME=Stateless tests (tsan)
          REPO_COPY=${{runner.temp}}/stateless_tsan/ClickHouse
          KILL_TIMEOUT=10800
          RUN_BY_HASH_NUM=4
          RUN_BY_HASH_TOTAL=5
          EOF
      - name: Download json reports
        uses: actions/download-artifact@v3
        with:
          path: ${{ env.REPORTS_PATH }}
      - name: Check out repository code
        uses: ClickHouse/checkout@v1
        with:
          clear-repository: true
      - name: Functional test
        run: |
          sudo rm -fr "$TEMP_PATH"
          mkdir -p "$TEMP_PATH"
          cp -r "$GITHUB_WORKSPACE" "$TEMP_PATH"
          cd "$REPO_COPY/tests/ci"
          python3 functional_test_check.py "$CHECK_NAME" "$KILL_TIMEOUT"
      - name: Cleanup
        if: always()
        run: |
          docker ps --quiet | xargs --no-run-if-empty docker kill ||:
          docker ps --all --quiet | xargs --no-run-if-empty docker rm -f ||:
          sudo rm -fr "$TEMP_PATH"
  FunctionalStatelessTestUBsan0:
    needs: [BuilderDebUBsan]
    runs-on: [self-hosted, func-tester]
    steps:
      - name: Set envs
        run: |
          cat >> "$GITHUB_ENV" << 'EOF'
          TEMP_PATH=${{runner.temp}}/stateless_ubsan
          REPORTS_PATH=${{runner.temp}}/reports_dir
          CHECK_NAME=Stateless tests (ubsan)
          REPO_COPY=${{runner.temp}}/stateless_ubsan/ClickHouse
          KILL_TIMEOUT=10800
          RUN_BY_HASH_NUM=0
          RUN_BY_HASH_TOTAL=2
          EOF
      - name: Download json reports
        uses: actions/download-artifact@v3
        with:
          path: ${{ env.REPORTS_PATH }}
      - name: Check out repository code
        uses: ClickHouse/checkout@v1
        with:
          clear-repository: true
      - name: Functional test
        run: |
          sudo rm -fr "$TEMP_PATH"
          mkdir -p "$TEMP_PATH"
          cp -r "$GITHUB_WORKSPACE" "$TEMP_PATH"
          cd "$REPO_COPY/tests/ci"
          python3 functional_test_check.py "$CHECK_NAME" "$KILL_TIMEOUT"
      - name: Cleanup
        if: always()
        run: |
          docker ps --quiet | xargs --no-run-if-empty docker kill ||:
          docker ps --all --quiet | xargs --no-run-if-empty docker rm -f ||:
          sudo rm -fr "$TEMP_PATH"
  FunctionalStatelessTestUBsan1:
    needs: [BuilderDebUBsan]
    runs-on: [self-hosted, func-tester]
    steps:
      - name: Set envs
        run: |
          cat >> "$GITHUB_ENV" << 'EOF'
          TEMP_PATH=${{runner.temp}}/stateless_ubsan
          REPORTS_PATH=${{runner.temp}}/reports_dir
          CHECK_NAME=Stateless tests (ubsan)
          REPO_COPY=${{runner.temp}}/stateless_ubsan/ClickHouse
          KILL_TIMEOUT=10800
          RUN_BY_HASH_NUM=1
          RUN_BY_HASH_TOTAL=2
          EOF
      - name: Download json reports
        uses: actions/download-artifact@v3
        with:
          path: ${{ env.REPORTS_PATH }}
      - name: Check out repository code
        uses: ClickHouse/checkout@v1
        with:
          clear-repository: true
      - name: Functional test
        run: |
          sudo rm -fr "$TEMP_PATH"
          mkdir -p "$TEMP_PATH"
          cp -r "$GITHUB_WORKSPACE" "$TEMP_PATH"
          cd "$REPO_COPY/tests/ci"
          python3 functional_test_check.py "$CHECK_NAME" "$KILL_TIMEOUT"
      - name: Cleanup
        if: always()
        run: |
          docker ps --quiet | xargs --no-run-if-empty docker kill ||:
          docker ps --all --quiet | xargs --no-run-if-empty docker rm -f ||:
          sudo rm -fr "$TEMP_PATH"
  FunctionalStatelessTestMsan0:
    needs: [BuilderDebMsan]
    runs-on: [self-hosted, func-tester]
    steps:
      - name: Set envs
        run: |
          cat >> "$GITHUB_ENV" << 'EOF'
          TEMP_PATH=${{runner.temp}}/stateless_memory
          REPORTS_PATH=${{runner.temp}}/reports_dir
          CHECK_NAME=Stateless tests (msan)
          REPO_COPY=${{runner.temp}}/stateless_memory/ClickHouse
          KILL_TIMEOUT=10800
          RUN_BY_HASH_NUM=0
          RUN_BY_HASH_TOTAL=6
          EOF
      - name: Download json reports
        uses: actions/download-artifact@v3
        with:
          path: ${{ env.REPORTS_PATH }}
      - name: Check out repository code
        uses: ClickHouse/checkout@v1
        with:
          clear-repository: true
      - name: Functional test
        run: |
          sudo rm -fr "$TEMP_PATH"
          mkdir -p "$TEMP_PATH"
          cp -r "$GITHUB_WORKSPACE" "$TEMP_PATH"
          cd "$REPO_COPY/tests/ci"
          python3 functional_test_check.py "$CHECK_NAME" "$KILL_TIMEOUT"
      - name: Cleanup
        if: always()
        run: |
          docker ps --quiet | xargs --no-run-if-empty docker kill ||:
          docker ps --all --quiet | xargs --no-run-if-empty docker rm -f ||:
          sudo rm -fr "$TEMP_PATH"
  FunctionalStatelessTestMsan1:
    needs: [BuilderDebMsan]
    runs-on: [self-hosted, func-tester]
    steps:
      - name: Set envs
        run: |
          cat >> "$GITHUB_ENV" << 'EOF'
          TEMP_PATH=${{runner.temp}}/stateless_memory
          REPORTS_PATH=${{runner.temp}}/reports_dir
          CHECK_NAME=Stateless tests (msan)
          REPO_COPY=${{runner.temp}}/stateless_memory/ClickHouse
          KILL_TIMEOUT=10800
          RUN_BY_HASH_NUM=1
          RUN_BY_HASH_TOTAL=6
          EOF
      - name: Download json reports
        uses: actions/download-artifact@v3
        with:
          path: ${{ env.REPORTS_PATH }}
      - name: Check out repository code
        uses: ClickHouse/checkout@v1
        with:
          clear-repository: true
      - name: Functional test
        run: |
          sudo rm -fr "$TEMP_PATH"
          mkdir -p "$TEMP_PATH"
          cp -r "$GITHUB_WORKSPACE" "$TEMP_PATH"
          cd "$REPO_COPY/tests/ci"
          python3 functional_test_check.py "$CHECK_NAME" "$KILL_TIMEOUT"
      - name: Cleanup
        if: always()
        run: |
          docker ps --quiet | xargs --no-run-if-empty docker kill ||:
          docker ps --all --quiet | xargs --no-run-if-empty docker rm -f ||:
          sudo rm -fr "$TEMP_PATH"
  FunctionalStatelessTestMsan2:
    needs: [BuilderDebMsan]
    runs-on: [self-hosted, func-tester]
    steps:
      - name: Set envs
        run: |
          cat >> "$GITHUB_ENV" << 'EOF'
          TEMP_PATH=${{runner.temp}}/stateless_memory
          REPORTS_PATH=${{runner.temp}}/reports_dir
          CHECK_NAME=Stateless tests (msan)
          REPO_COPY=${{runner.temp}}/stateless_memory/ClickHouse
          KILL_TIMEOUT=10800
          RUN_BY_HASH_NUM=2
          RUN_BY_HASH_TOTAL=6
          EOF
      - name: Download json reports
        uses: actions/download-artifact@v3
        with:
          path: ${{ env.REPORTS_PATH }}
      - name: Check out repository code
        uses: ClickHouse/checkout@v1
        with:
          clear-repository: true
      - name: Functional test
        run: |
          sudo rm -fr "$TEMP_PATH"
          mkdir -p "$TEMP_PATH"
          cp -r "$GITHUB_WORKSPACE" "$TEMP_PATH"
          cd "$REPO_COPY/tests/ci"
          python3 functional_test_check.py "$CHECK_NAME" "$KILL_TIMEOUT"
      - name: Cleanup
        if: always()
        run: |
          docker ps --quiet | xargs --no-run-if-empty docker kill ||:
          docker ps --all --quiet | xargs --no-run-if-empty docker rm -f ||:
          sudo rm -fr "$TEMP_PATH"
  FunctionalStatelessTestMsan3:
    needs: [BuilderDebMsan]
    runs-on: [self-hosted, func-tester]
    steps:
      - name: Set envs
        run: |
          cat >> "$GITHUB_ENV" << 'EOF'
          TEMP_PATH=${{runner.temp}}/stateless_memory
          REPORTS_PATH=${{runner.temp}}/reports_dir
          CHECK_NAME=Stateless tests (msan)
          REPO_COPY=${{runner.temp}}/stateless_memory/ClickHouse
          KILL_TIMEOUT=10800
          RUN_BY_HASH_NUM=3
          RUN_BY_HASH_TOTAL=6
          EOF
      - name: Download json reports
        uses: actions/download-artifact@v3
        with:
          path: ${{ env.REPORTS_PATH }}
      - name: Check out repository code
        uses: ClickHouse/checkout@v1
        with:
          clear-repository: true
      - name: Functional test
        run: |
          sudo rm -fr "$TEMP_PATH"
          mkdir -p "$TEMP_PATH"
          cp -r "$GITHUB_WORKSPACE" "$TEMP_PATH"
          cd "$REPO_COPY/tests/ci"
          python3 functional_test_check.py "$CHECK_NAME" "$KILL_TIMEOUT"
      - name: Cleanup
        if: always()
        run: |
          docker ps --quiet | xargs --no-run-if-empty docker kill ||:
          docker ps --all --quiet | xargs --no-run-if-empty docker rm -f ||:
          sudo rm -fr "$TEMP_PATH"
  FunctionalStatelessTestMsan4:
    needs: [BuilderDebMsan]
    runs-on: [self-hosted, func-tester]
    steps:
      - name: Set envs
        run: |
          cat >> "$GITHUB_ENV" << 'EOF'
          TEMP_PATH=${{runner.temp}}/stateless_memory
          REPORTS_PATH=${{runner.temp}}/reports_dir
          CHECK_NAME=Stateless tests (msan)
          REPO_COPY=${{runner.temp}}/stateless_memory/ClickHouse
          KILL_TIMEOUT=10800
          RUN_BY_HASH_NUM=4
          RUN_BY_HASH_TOTAL=6
          EOF
      - name: Download json reports
        uses: actions/download-artifact@v3
        with:
          path: ${{ env.REPORTS_PATH }}
      - name: Check out repository code
        uses: ClickHouse/checkout@v1
        with:
          clear-repository: true
      - name: Functional test
        run: |
          sudo rm -fr "$TEMP_PATH"
          mkdir -p "$TEMP_PATH"
          cp -r "$GITHUB_WORKSPACE" "$TEMP_PATH"
          cd "$REPO_COPY/tests/ci"
          python3 functional_test_check.py "$CHECK_NAME" "$KILL_TIMEOUT"
      - name: Cleanup
        if: always()
        run: |
          docker ps --quiet | xargs --no-run-if-empty docker kill ||:
          docker ps --all --quiet | xargs --no-run-if-empty docker rm -f ||:
          sudo rm -fr "$TEMP_PATH"
  FunctionalStatelessTestMsan5:
    needs: [BuilderDebMsan]
    runs-on: [self-hosted, func-tester]
    steps:
      - name: Set envs
        run: |
          cat >> "$GITHUB_ENV" << 'EOF'
          TEMP_PATH=${{runner.temp}}/stateless_memory
          REPORTS_PATH=${{runner.temp}}/reports_dir
          CHECK_NAME=Stateless tests (msan)
          REPO_COPY=${{runner.temp}}/stateless_memory/ClickHouse
          KILL_TIMEOUT=10800
          RUN_BY_HASH_NUM=5
          RUN_BY_HASH_TOTAL=6
          EOF
      - name: Download json reports
        uses: actions/download-artifact@v3
        with:
          path: ${{ env.REPORTS_PATH }}
      - name: Check out repository code
        uses: ClickHouse/checkout@v1
        with:
          clear-repository: true
      - name: Functional test
        run: |
          sudo rm -fr "$TEMP_PATH"
          mkdir -p "$TEMP_PATH"
          cp -r "$GITHUB_WORKSPACE" "$TEMP_PATH"
          cd "$REPO_COPY/tests/ci"
          python3 functional_test_check.py "$CHECK_NAME" "$KILL_TIMEOUT"
      - name: Cleanup
        if: always()
        run: |
          docker ps --quiet | xargs --no-run-if-empty docker kill ||:
          docker ps --all --quiet | xargs --no-run-if-empty docker rm -f ||:
          sudo rm -fr "$TEMP_PATH"
  FunctionalStatelessTestDebug0:
    needs: [BuilderDebDebug]
    runs-on: [self-hosted, func-tester]
    steps:
      - name: Set envs
        run: |
          cat >> "$GITHUB_ENV" << 'EOF'
          TEMP_PATH=${{runner.temp}}/stateless_debug
          REPORTS_PATH=${{runner.temp}}/reports_dir
          CHECK_NAME=Stateless tests (debug)
          REPO_COPY=${{runner.temp}}/stateless_debug/ClickHouse
          KILL_TIMEOUT=10800
          RUN_BY_HASH_NUM=0
          RUN_BY_HASH_TOTAL=5
          EOF
      - name: Download json reports
        uses: actions/download-artifact@v3
        with:
          path: ${{ env.REPORTS_PATH }}
      - name: Check out repository code
        uses: ClickHouse/checkout@v1
        with:
          clear-repository: true
      - name: Functional test
        run: |
          sudo rm -fr "$TEMP_PATH"
          mkdir -p "$TEMP_PATH"
          cp -r "$GITHUB_WORKSPACE" "$TEMP_PATH"
          cd "$REPO_COPY/tests/ci"
          python3 functional_test_check.py "$CHECK_NAME" "$KILL_TIMEOUT"
      - name: Cleanup
        if: always()
        run: |
          docker ps --quiet | xargs --no-run-if-empty docker kill ||:
          docker ps --all --quiet | xargs --no-run-if-empty docker rm -f ||:
          sudo rm -fr "$TEMP_PATH"
  FunctionalStatelessTestDebug1:
    needs: [BuilderDebDebug]
    runs-on: [self-hosted, func-tester]
    steps:
      - name: Set envs
        run: |
          cat >> "$GITHUB_ENV" << 'EOF'
          TEMP_PATH=${{runner.temp}}/stateless_debug
          REPORTS_PATH=${{runner.temp}}/reports_dir
          CHECK_NAME=Stateless tests (debug)
          REPO_COPY=${{runner.temp}}/stateless_debug/ClickHouse
          KILL_TIMEOUT=10800
          RUN_BY_HASH_NUM=1
          RUN_BY_HASH_TOTAL=5
          EOF
      - name: Download json reports
        uses: actions/download-artifact@v3
        with:
          path: ${{ env.REPORTS_PATH }}
      - name: Check out repository code
        uses: ClickHouse/checkout@v1
        with:
          clear-repository: true
      - name: Functional test
        run: |
          sudo rm -fr "$TEMP_PATH"
          mkdir -p "$TEMP_PATH"
          cp -r "$GITHUB_WORKSPACE" "$TEMP_PATH"
          cd "$REPO_COPY/tests/ci"
          python3 functional_test_check.py "$CHECK_NAME" "$KILL_TIMEOUT"
      - name: Cleanup
        if: always()
        run: |
          docker ps --quiet | xargs --no-run-if-empty docker kill ||:
          docker ps --all --quiet | xargs --no-run-if-empty docker rm -f ||:
          sudo rm -fr "$TEMP_PATH"
  FunctionalStatelessTestDebug2:
    needs: [BuilderDebDebug]
    runs-on: [self-hosted, func-tester]
    steps:
      - name: Set envs
        run: |
          cat >> "$GITHUB_ENV" << 'EOF'
          TEMP_PATH=${{runner.temp}}/stateless_debug
          REPORTS_PATH=${{runner.temp}}/reports_dir
          CHECK_NAME=Stateless tests (debug)
          REPO_COPY=${{runner.temp}}/stateless_debug/ClickHouse
          KILL_TIMEOUT=10800
          RUN_BY_HASH_NUM=2
          RUN_BY_HASH_TOTAL=5
          EOF
      - name: Download json reports
        uses: actions/download-artifact@v3
        with:
          path: ${{ env.REPORTS_PATH }}
      - name: Check out repository code
        uses: ClickHouse/checkout@v1
        with:
          clear-repository: true
      - name: Functional test
        run: |
          sudo rm -fr "$TEMP_PATH"
          mkdir -p "$TEMP_PATH"
          cp -r "$GITHUB_WORKSPACE" "$TEMP_PATH"
          cd "$REPO_COPY/tests/ci"
          python3 functional_test_check.py "$CHECK_NAME" "$KILL_TIMEOUT"
      - name: Cleanup
        if: always()
        run: |
          docker ps --quiet | xargs --no-run-if-empty docker kill ||:
          docker ps --all --quiet | xargs --no-run-if-empty docker rm -f ||:
          sudo rm -fr "$TEMP_PATH"
  FunctionalStatelessTestDebug3:
    needs: [BuilderDebDebug]
    runs-on: [self-hosted, func-tester]
    steps:
      - name: Set envs
        run: |
          cat >> "$GITHUB_ENV" << 'EOF'
          TEMP_PATH=${{runner.temp}}/stateless_debug
          REPORTS_PATH=${{runner.temp}}/reports_dir
          CHECK_NAME=Stateless tests (debug)
          REPO_COPY=${{runner.temp}}/stateless_debug/ClickHouse
          KILL_TIMEOUT=10800
          RUN_BY_HASH_NUM=3
          RUN_BY_HASH_TOTAL=5
          EOF
      - name: Download json reports
        uses: actions/download-artifact@v3
        with:
          path: ${{ env.REPORTS_PATH }}
      - name: Check out repository code
        uses: ClickHouse/checkout@v1
        with:
          clear-repository: true
      - name: Functional test
        run: |
          sudo rm -fr "$TEMP_PATH"
          mkdir -p "$TEMP_PATH"
          cp -r "$GITHUB_WORKSPACE" "$TEMP_PATH"
          cd "$REPO_COPY/tests/ci"
          python3 functional_test_check.py "$CHECK_NAME" "$KILL_TIMEOUT"
      - name: Cleanup
        if: always()
        run: |
          docker ps --quiet | xargs --no-run-if-empty docker kill ||:
          docker ps --all --quiet | xargs --no-run-if-empty docker rm -f ||:
          sudo rm -fr "$TEMP_PATH"
  FunctionalStatelessTestDebug4:
    needs: [BuilderDebDebug]
    runs-on: [self-hosted, func-tester]
    steps:
      - name: Set envs
        run: |
          cat >> "$GITHUB_ENV" << 'EOF'
          TEMP_PATH=${{runner.temp}}/stateless_debug
          REPORTS_PATH=${{runner.temp}}/reports_dir
          CHECK_NAME=Stateless tests (debug)
          REPO_COPY=${{runner.temp}}/stateless_debug/ClickHouse
          KILL_TIMEOUT=10800
          RUN_BY_HASH_NUM=4
          RUN_BY_HASH_TOTAL=5
          EOF
      - name: Download json reports
        uses: actions/download-artifact@v3
        with:
          path: ${{ env.REPORTS_PATH }}
      - name: Check out repository code
        uses: ClickHouse/checkout@v1
        with:
          clear-repository: true
      - name: Functional test
        run: |
          sudo rm -fr "$TEMP_PATH"
          mkdir -p "$TEMP_PATH"
          cp -r "$GITHUB_WORKSPACE" "$TEMP_PATH"
          cd "$REPO_COPY/tests/ci"
          python3 functional_test_check.py "$CHECK_NAME" "$KILL_TIMEOUT"
      - name: Cleanup
        if: always()
        run: |
          docker ps --quiet | xargs --no-run-if-empty docker kill ||:
          docker ps --all --quiet | xargs --no-run-if-empty docker rm -f ||:
          sudo rm -fr "$TEMP_PATH"
  FunctionalStatelessTestFlakyCheck:
    needs: [BuilderDebAsan]
    runs-on: [self-hosted, func-tester]
    steps:
      - name: Set envs
        run: |
          cat >> "$GITHUB_ENV" << 'EOF'
          TEMP_PATH=${{runner.temp}}/stateless_flaky_asan
          REPORTS_PATH=${{runner.temp}}/reports_dir
          CHECK_NAME=Stateless tests flaky check (asan)
          REPO_COPY=${{runner.temp}}/stateless_flaky_asan/ClickHouse
          KILL_TIMEOUT=3600
          EOF
      - name: Download json reports
        uses: actions/download-artifact@v3
        with:
          path: ${{ env.REPORTS_PATH }}
      - name: Check out repository code
        uses: ClickHouse/checkout@v1
        with:
          clear-repository: true
      - name: Functional test
        run: |
          sudo rm -fr "$TEMP_PATH"
          mkdir -p "$TEMP_PATH"
          cp -r "$GITHUB_WORKSPACE" "$TEMP_PATH"
          cd "$REPO_COPY/tests/ci"
          python3 functional_test_check.py "$CHECK_NAME" "$KILL_TIMEOUT"
      - name: Cleanup
        if: always()
        run: |
          docker ps --quiet | xargs --no-run-if-empty docker kill ||:
          docker ps --all --quiet | xargs --no-run-if-empty docker rm -f ||:
          sudo rm -fr "$TEMP_PATH"
  TestsBugfixCheck:
    needs: [CheckLabels, StyleCheck]
    runs-on: [self-hosted, stress-tester]
    steps:
      - name: Set envs
        run: |
          cat >> "$GITHUB_ENV" << 'EOF'
          TEMP_PATH=${{runner.temp}}/tests_bugfix_check
          REPORTS_PATH=${{runner.temp}}/reports_dir
          CHECK_NAME=tests bugfix validate check
          KILL_TIMEOUT=3600
          REPO_COPY=${{runner.temp}}/tests_bugfix_check/ClickHouse
          EOF
      - name: Download json reports
        uses: actions/download-artifact@v3
        with:
          path: ${{ env.REPORTS_PATH }}
      - name: Check out repository code
        uses: ClickHouse/checkout@v1
        with:
          clear-repository: true
      - name: Bugfix test
        run: |
          sudo rm -fr "$TEMP_PATH"
          mkdir -p "$TEMP_PATH"
          cp -r "$GITHUB_WORKSPACE" "$TEMP_PATH"
          cd "$REPO_COPY/tests/ci"
=======
>>>>>>> 154dac81

          TEMP_PATH="${TEMP_PATH}/integration" \
            REPORTS_PATH="${REPORTS_PATH}/integration" \
            python3 integration_test_check.py "Integration $CHECK_NAME" \
              --validate-bugfix --post-commit-status=file || echo 'ignore exit code'

          TEMP_PATH="${TEMP_PATH}/stateless" \
            REPORTS_PATH="${REPORTS_PATH}/stateless" \
            python3 functional_test_check.py "Stateless $CHECK_NAME" "$KILL_TIMEOUT" \
              --validate-bugfix --post-commit-status=file || echo 'ignore exit code'

          python3 bugfix_validate_check.py "${TEMP_PATH}/stateless/post_commit_status.tsv" "${TEMP_PATH}/integration/post_commit_status.tsv"
      - name: Cleanup
        if: always()
        run: |
          docker ps --quiet | xargs --no-run-if-empty docker kill ||:
          docker ps --all --quiet | xargs --no-run-if-empty docker rm -f ||:
          sudo rm -fr "$TEMP_PATH"
##############################################################################################
############################ FUNCTIONAl STATEFUL TESTS #######################################
##############################################################################################
  FunctionalStatefulTestRelease:
    needs: [BuilderDebRelease]
    runs-on: [self-hosted, func-tester]
    steps:
      - name: Set envs
        run: |
          cat >> "$GITHUB_ENV" << 'EOF'
          TEMP_PATH=${{runner.temp}}/stateful_release
          REPORTS_PATH=${{runner.temp}}/reports_dir
          CHECK_NAME=Stateful tests (release)
          REPO_COPY=${{runner.temp}}/stateful_release/ClickHouse
          KILL_TIMEOUT=3600
          EOF
      - name: Download json reports
        uses: actions/download-artifact@v3
        with:
          path: ${{ env.REPORTS_PATH }}
      - name: Check out repository code
        uses: ClickHouse/checkout@v1
        with:
          clear-repository: true
      - name: Functional test
        run: |
          sudo rm -fr "$TEMP_PATH"
          mkdir -p "$TEMP_PATH"
          cp -r "$GITHUB_WORKSPACE" "$TEMP_PATH"
          cd "$REPO_COPY/tests/ci"
          python3 functional_test_check.py "$CHECK_NAME" "$KILL_TIMEOUT"
      - name: Cleanup
        if: always()
        run: |
          docker ps --quiet | xargs --no-run-if-empty docker kill ||:
          docker ps --all --quiet | xargs --no-run-if-empty docker rm -f ||:
          sudo rm -fr "$TEMP_PATH"
  FunctionalStatefulTestAarch64:
    needs: [BuilderDebAarch64]
    runs-on: [self-hosted, func-tester-aarch64]
    steps:
      - name: Set envs
        run: |
          cat >> "$GITHUB_ENV" << 'EOF'
          TEMP_PATH=${{runner.temp}}/stateful_release
          REPORTS_PATH=${{runner.temp}}/reports_dir
          CHECK_NAME=Stateful tests (aarch64)
          REPO_COPY=${{runner.temp}}/stateful_release/ClickHouse
          KILL_TIMEOUT=3600
          EOF
      - name: Download json reports
        uses: actions/download-artifact@v3
        with:
          path: ${{ env.REPORTS_PATH }}
      - name: Check out repository code
        uses: ClickHouse/checkout@v1
        with:
          clear-repository: true
      - name: Functional test
        run: |
          sudo rm -fr "$TEMP_PATH"
          mkdir -p "$TEMP_PATH"
          cp -r "$GITHUB_WORKSPACE" "$TEMP_PATH"
          cd "$REPO_COPY/tests/ci"
          python3 functional_test_check.py "$CHECK_NAME" "$KILL_TIMEOUT"
      - name: Cleanup
        if: always()
        run: |
          docker ps --quiet | xargs --no-run-if-empty docker kill ||:
          docker ps --all --quiet | xargs --no-run-if-empty docker rm -f ||:
          sudo rm -fr "$TEMP_PATH"
  FunctionalStatefulTestAsan:
    needs: [BuilderDebAsan]
    runs-on: [self-hosted, func-tester]
    steps:
      - name: Set envs
        run: |
          cat >> "$GITHUB_ENV" << 'EOF'
          TEMP_PATH=${{runner.temp}}/stateful_debug
          REPORTS_PATH=${{runner.temp}}/reports_dir
          CHECK_NAME=Stateful tests (asan)
          REPO_COPY=${{runner.temp}}/stateful_debug/ClickHouse
          KILL_TIMEOUT=3600
          EOF
      - name: Download json reports
        uses: actions/download-artifact@v3
        with:
          path: ${{ env.REPORTS_PATH }}
      - name: Check out repository code
        uses: ClickHouse/checkout@v1
        with:
          clear-repository: true
      - name: Functional test
        run: |
          sudo rm -fr "$TEMP_PATH"
          mkdir -p "$TEMP_PATH"
          cp -r "$GITHUB_WORKSPACE" "$TEMP_PATH"
          cd "$REPO_COPY/tests/ci"
          python3 functional_test_check.py "$CHECK_NAME" "$KILL_TIMEOUT"
      - name: Cleanup
        if: always()
        run: |
          docker ps --quiet | xargs --no-run-if-empty docker kill ||:
          docker ps --all --quiet | xargs --no-run-if-empty docker rm -f ||:
          sudo rm -fr "$TEMP_PATH"
  FunctionalStatefulTestTsan:
    needs: [BuilderDebTsan]
    runs-on: [self-hosted, func-tester]
    steps:
      - name: Set envs
        run: |
          cat >> "$GITHUB_ENV" << 'EOF'
          TEMP_PATH=${{runner.temp}}/stateful_tsan
          REPORTS_PATH=${{runner.temp}}/reports_dir
          CHECK_NAME=Stateful tests (tsan)
          REPO_COPY=${{runner.temp}}/stateful_tsan/ClickHouse
          KILL_TIMEOUT=3600
          EOF
      - name: Download json reports
        uses: actions/download-artifact@v3
        with:
          path: ${{ env.REPORTS_PATH }}
      - name: Check out repository code
        uses: ClickHouse/checkout@v1
        with:
          clear-repository: true
      - name: Functional test
        run: |
          sudo rm -fr "$TEMP_PATH"
          mkdir -p "$TEMP_PATH"
          cp -r "$GITHUB_WORKSPACE" "$TEMP_PATH"
          cd "$REPO_COPY/tests/ci"
          python3 functional_test_check.py "$CHECK_NAME" "$KILL_TIMEOUT"
      - name: Cleanup
        if: always()
        run: |
          docker ps --quiet | xargs --no-run-if-empty docker kill ||:
          docker ps --all --quiet | xargs --no-run-if-empty docker rm -f ||:
          sudo rm -fr "$TEMP_PATH"
  FunctionalStatefulTestMsan:
    needs: [BuilderDebMsan]
    runs-on: [self-hosted, func-tester]
    steps:
      - name: Set envs
        run: |
          cat >> "$GITHUB_ENV" << 'EOF'
          TEMP_PATH=${{runner.temp}}/stateful_msan
          REPORTS_PATH=${{runner.temp}}/reports_dir
          CHECK_NAME=Stateful tests (msan)
          REPO_COPY=${{runner.temp}}/stateful_msan/ClickHouse
          KILL_TIMEOUT=3600
          EOF
      - name: Download json reports
        uses: actions/download-artifact@v3
        with:
          path: ${{ env.REPORTS_PATH }}
      - name: Check out repository code
        uses: ClickHouse/checkout@v1
        with:
          clear-repository: true
      - name: Functional test
        run: |
          sudo rm -fr "$TEMP_PATH"
          mkdir -p "$TEMP_PATH"
          cp -r "$GITHUB_WORKSPACE" "$TEMP_PATH"
          cd "$REPO_COPY/tests/ci"
          python3 functional_test_check.py "$CHECK_NAME" "$KILL_TIMEOUT"
      - name: Cleanup
        if: always()
        run: |
          docker ps --quiet | xargs --no-run-if-empty docker kill ||:
          docker ps --all --quiet | xargs --no-run-if-empty docker rm -f ||:
          sudo rm -fr "$TEMP_PATH"
  FunctionalStatefulTestUBsan:
    needs: [BuilderDebUBsan]
    runs-on: [self-hosted, func-tester]
    steps:
      - name: Set envs
        run: |
          cat >> "$GITHUB_ENV" << 'EOF'
          TEMP_PATH=${{runner.temp}}/stateful_ubsan
          REPORTS_PATH=${{runner.temp}}/reports_dir
          CHECK_NAME=Stateful tests (ubsan)
          REPO_COPY=${{runner.temp}}/stateful_ubsan/ClickHouse
          KILL_TIMEOUT=3600
          EOF
      - name: Download json reports
        uses: actions/download-artifact@v3
        with:
          path: ${{ env.REPORTS_PATH }}
      - name: Check out repository code
        uses: ClickHouse/checkout@v1
        with:
          clear-repository: true
      - name: Functional test
        run: |
          sudo rm -fr "$TEMP_PATH"
          mkdir -p "$TEMP_PATH"
          cp -r "$GITHUB_WORKSPACE" "$TEMP_PATH"
          cd "$REPO_COPY/tests/ci"
          python3 functional_test_check.py "$CHECK_NAME" "$KILL_TIMEOUT"
      - name: Cleanup
        if: always()
        run: |
          docker ps --quiet | xargs --no-run-if-empty docker kill ||:
          docker ps --all --quiet | xargs --no-run-if-empty docker rm -f ||:
          sudo rm -fr "$TEMP_PATH"
  FunctionalStatefulTestDebug:
    needs: [BuilderDebDebug]
    runs-on: [self-hosted, func-tester]
    steps:
      - name: Set envs
        run: |
          cat >> "$GITHUB_ENV" << 'EOF'
          TEMP_PATH=${{runner.temp}}/stateful_debug
          REPORTS_PATH=${{runner.temp}}/reports_dir
          CHECK_NAME=Stateful tests (debug)
          REPO_COPY=${{runner.temp}}/stateful_debug/ClickHouse
          KILL_TIMEOUT=3600
          EOF
      - name: Download json reports
        uses: actions/download-artifact@v3
        with:
          path: ${{ env.REPORTS_PATH }}
      - name: Check out repository code
        uses: ClickHouse/checkout@v1
        with:
          clear-repository: true
      - name: Functional test
        run: |
          sudo rm -fr "$TEMP_PATH"
          mkdir -p "$TEMP_PATH"
          cp -r "$GITHUB_WORKSPACE" "$TEMP_PATH"
          cd "$REPO_COPY/tests/ci"
          python3 functional_test_check.py "$CHECK_NAME" "$KILL_TIMEOUT"
      - name: Cleanup
        if: always()
        run: |
          docker ps --quiet | xargs --no-run-if-empty docker kill ||:
          docker ps --all --quiet | xargs --no-run-if-empty docker rm -f ||:
          sudo rm -fr "$TEMP_PATH"
##############################################################################################
######################################### STRESS TESTS #######################################
##############################################################################################
  StressTestAsan:
    needs: [BuilderDebAsan]
    runs-on: [self-hosted, stress-tester]
    steps:
      - name: Set envs
        run: |
          cat >> "$GITHUB_ENV" << 'EOF'
          TEMP_PATH=${{runner.temp}}/stress_thread
          REPORTS_PATH=${{runner.temp}}/reports_dir
          CHECK_NAME=Stress test (asan)
          REPO_COPY=${{runner.temp}}/stress_thread/ClickHouse
          EOF
      - name: Download json reports
        uses: actions/download-artifact@v3
        with:
          path: ${{ env.REPORTS_PATH }}
      - name: Check out repository code
        uses: ClickHouse/checkout@v1
        with:
          clear-repository: true
      - name: Stress test
        run: |
          sudo rm -fr "$TEMP_PATH"
          mkdir -p "$TEMP_PATH"
          cp -r "$GITHUB_WORKSPACE" "$TEMP_PATH"
          cd "$REPO_COPY/tests/ci"
          python3 stress_check.py "$CHECK_NAME"
      - name: Cleanup
        if: always()
        run: |
          docker ps --quiet | xargs --no-run-if-empty docker kill ||:
          docker ps --all --quiet | xargs --no-run-if-empty docker rm -f ||:
          sudo rm -fr "$TEMP_PATH"
  StressTestTsan:
    needs: [BuilderDebTsan]
    # func testers have 16 cores + 128 GB memory
    # while stress testers have 36 cores + 72 memory
    # It would be better to have something like 32 + 128,
    # but such servers almost unavailable as spot instances.
    runs-on: [self-hosted, func-tester]
    steps:
      - name: Set envs
        run: |
          cat >> "$GITHUB_ENV" << 'EOF'
          TEMP_PATH=${{runner.temp}}/stress_thread
          REPORTS_PATH=${{runner.temp}}/reports_dir
          CHECK_NAME=Stress test (tsan)
          REPO_COPY=${{runner.temp}}/stress_thread/ClickHouse
          EOF
      - name: Download json reports
        uses: actions/download-artifact@v3
        with:
          path: ${{ env.REPORTS_PATH }}
      - name: Check out repository code
        uses: ClickHouse/checkout@v1
        with:
          clear-repository: true
      - name: Stress test
        run: |
          sudo rm -fr "$TEMP_PATH"
          mkdir -p "$TEMP_PATH"
          cp -r "$GITHUB_WORKSPACE" "$TEMP_PATH"
          cd "$REPO_COPY/tests/ci"
          python3 stress_check.py "$CHECK_NAME"
      - name: Cleanup
        if: always()
        run: |
          docker ps --quiet | xargs --no-run-if-empty docker kill ||:
          docker ps --all --quiet | xargs --no-run-if-empty docker rm -f ||:
          sudo rm -fr "$TEMP_PATH"
  StressTestMsan:
    needs: [BuilderDebMsan]
    runs-on: [self-hosted, stress-tester]
    steps:
      - name: Set envs
        run: |
          cat >> "$GITHUB_ENV" << 'EOF'
          TEMP_PATH=${{runner.temp}}/stress_memory
          REPORTS_PATH=${{runner.temp}}/reports_dir
          CHECK_NAME=Stress test (msan)
          REPO_COPY=${{runner.temp}}/stress_memory/ClickHouse
          EOF
      - name: Download json reports
        uses: actions/download-artifact@v3
        with:
          path: ${{ env.REPORTS_PATH }}
      - name: Check out repository code
<<<<<<< HEAD
        uses: ClickHouse/checkout@v1
        with:
          clear-repository: true
      - name: Stress test
        run: |
          sudo rm -fr "$TEMP_PATH"
          mkdir -p "$TEMP_PATH"
          cp -r "$GITHUB_WORKSPACE" "$TEMP_PATH"
          cd "$REPO_COPY/tests/ci"
          python3 stress_check.py "$CHECK_NAME"
      - name: Cleanup
        if: always()
        run: |
          docker ps --quiet | xargs --no-run-if-empty docker kill ||:
          docker ps --all --quiet | xargs --no-run-if-empty docker rm -f ||:
          sudo rm -fr "$TEMP_PATH"
  StressTestUBsan:
    needs: [BuilderDebUBsan]
    runs-on: [self-hosted, stress-tester]
    steps:
      - name: Set envs
        run: |
          cat >> "$GITHUB_ENV" << 'EOF'
          TEMP_PATH=${{runner.temp}}/stress_undefined
          REPORTS_PATH=${{runner.temp}}/reports_dir
          CHECK_NAME=Stress test (ubsan)
          REPO_COPY=${{runner.temp}}/stress_undefined/ClickHouse
          EOF
      - name: Download json reports
        uses: actions/download-artifact@v3
        with:
          path: ${{ env.REPORTS_PATH }}
      - name: Check out repository code
        uses: ClickHouse/checkout@v1
        with:
          clear-repository: true
      - name: Stress test
        run: |
          sudo rm -fr "$TEMP_PATH"
          mkdir -p "$TEMP_PATH"
          cp -r "$GITHUB_WORKSPACE" "$TEMP_PATH"
          cd "$REPO_COPY/tests/ci"
          python3 stress_check.py "$CHECK_NAME"
      - name: Cleanup
        if: always()
        run: |
          docker ps --quiet | xargs --no-run-if-empty docker kill ||:
          docker ps --all --quiet | xargs --no-run-if-empty docker rm -f ||:
          sudo rm -fr "$TEMP_PATH"
  StressTestDebug:
    needs: [BuilderDebDebug]
    runs-on: [self-hosted, stress-tester]
    steps:
      - name: Set envs
        run: |
          cat >> "$GITHUB_ENV" << 'EOF'
          TEMP_PATH=${{runner.temp}}/stress_debug
          REPORTS_PATH=${{runner.temp}}/reports_dir
          CHECK_NAME=Stress test (debug)
          REPO_COPY=${{runner.temp}}/stress_debug/ClickHouse
          EOF
      - name: Download json reports
        uses: actions/download-artifact@v3
        with:
          path: ${{ env.REPORTS_PATH }}
      - name: Check out repository code
        uses: ClickHouse/checkout@v1
        with:
          clear-repository: true
      - name: Stress test
        run: |
          sudo rm -fr "$TEMP_PATH"
          mkdir -p "$TEMP_PATH"
          cp -r "$GITHUB_WORKSPACE" "$TEMP_PATH"
          cd "$REPO_COPY/tests/ci"
          python3 stress_check.py "$CHECK_NAME"
      - name: Cleanup
        if: always()
        run: |
          docker ps --quiet | xargs --no-run-if-empty docker kill ||:
          docker ps --all --quiet | xargs --no-run-if-empty docker rm -f ||:
          sudo rm -fr "$TEMP_PATH"
##############################################################################################
##################################### AST FUZZERS ############################################
##############################################################################################
  ASTFuzzerTestAsan:
    needs: [BuilderDebAsan]
    runs-on: [self-hosted, fuzzer-unit-tester]
    steps:
      - name: Set envs
        run: |
          cat >> "$GITHUB_ENV" << 'EOF'
          TEMP_PATH=${{runner.temp}}/ast_fuzzer_asan
          REPORTS_PATH=${{runner.temp}}/reports_dir
          CHECK_NAME=AST fuzzer (asan)
          REPO_COPY=${{runner.temp}}/ast_fuzzer_asan/ClickHouse
          EOF
      - name: Download json reports
        uses: actions/download-artifact@v3
        with:
          path: ${{ env.REPORTS_PATH }}
      - name: Check out repository code
        uses: ClickHouse/checkout@v1
        with:
          clear-repository: true
      - name: Fuzzer
        run: |
          sudo rm -fr "$TEMP_PATH"
          mkdir -p "$TEMP_PATH"
          cp -r "$GITHUB_WORKSPACE" "$TEMP_PATH"
          cd "$REPO_COPY/tests/ci"
          python3 ast_fuzzer_check.py "$CHECK_NAME"
      - name: Cleanup
        if: always()
        run: |
          docker ps --quiet | xargs --no-run-if-empty docker kill ||:
          docker ps --all --quiet | xargs --no-run-if-empty docker rm -f ||:
          sudo rm -fr "$TEMP_PATH"
  ASTFuzzerTestTsan:
    needs: [BuilderDebTsan]
    runs-on: [self-hosted, fuzzer-unit-tester]
    steps:
      - name: Set envs
        run: |
          cat >> "$GITHUB_ENV" << 'EOF'
          TEMP_PATH=${{runner.temp}}/ast_fuzzer_tsan
          REPORTS_PATH=${{runner.temp}}/reports_dir
          CHECK_NAME=AST fuzzer (tsan)
          REPO_COPY=${{runner.temp}}/ast_fuzzer_tsan/ClickHouse
          EOF
      - name: Download json reports
        uses: actions/download-artifact@v3
        with:
          path: ${{ env.REPORTS_PATH }}
      - name: Check out repository code
        uses: ClickHouse/checkout@v1
        with:
          clear-repository: true
      - name: Fuzzer
        run: |
          sudo rm -fr "$TEMP_PATH"
          mkdir -p "$TEMP_PATH"
          cp -r "$GITHUB_WORKSPACE" "$TEMP_PATH"
          cd "$REPO_COPY/tests/ci"
          python3 ast_fuzzer_check.py "$CHECK_NAME"
      - name: Cleanup
        if: always()
        run: |
          docker ps --quiet | xargs --no-run-if-empty docker kill ||:
          docker ps --all --quiet | xargs --no-run-if-empty docker rm -f ||:
          sudo rm -fr "$TEMP_PATH"
  ASTFuzzerTestUBSan:
    needs: [BuilderDebUBsan]
    runs-on: [self-hosted, fuzzer-unit-tester]
    steps:
      - name: Set envs
        run: |
          cat >> "$GITHUB_ENV" << 'EOF'
          TEMP_PATH=${{runner.temp}}/ast_fuzzer_ubsan
          REPORTS_PATH=${{runner.temp}}/reports_dir
          CHECK_NAME=AST fuzzer (ubsan)
          REPO_COPY=${{runner.temp}}/ast_fuzzer_ubsan/ClickHouse
          EOF
      - name: Download json reports
        uses: actions/download-artifact@v3
        with:
          path: ${{ env.REPORTS_PATH }}
      - name: Check out repository code
        uses: ClickHouse/checkout@v1
        with:
          clear-repository: true
      - name: Fuzzer
        run: |
          sudo rm -fr "$TEMP_PATH"
          mkdir -p "$TEMP_PATH"
          cp -r "$GITHUB_WORKSPACE" "$TEMP_PATH"
          cd "$REPO_COPY/tests/ci"
          python3 ast_fuzzer_check.py "$CHECK_NAME"
      - name: Cleanup
        if: always()
        run: |
          docker ps --quiet | xargs --no-run-if-empty docker kill ||:
          docker ps --all --quiet | xargs --no-run-if-empty docker rm -f ||:
          sudo rm -fr "$TEMP_PATH"
  ASTFuzzerTestMSan:
    needs: [BuilderDebMsan]
    runs-on: [self-hosted, fuzzer-unit-tester]
    steps:
      - name: Set envs
        run: |
          cat >> "$GITHUB_ENV" << 'EOF'
          TEMP_PATH=${{runner.temp}}/ast_fuzzer_msan
          REPORTS_PATH=${{runner.temp}}/reports_dir
          CHECK_NAME=AST fuzzer (msan)
          REPO_COPY=${{runner.temp}}/ast_fuzzer_msan/ClickHouse
          EOF
      - name: Download json reports
        uses: actions/download-artifact@v3
        with:
          path: ${{ env.REPORTS_PATH }}
      - name: Check out repository code
        uses: ClickHouse/checkout@v1
        with:
          clear-repository: true
      - name: Fuzzer
        run: |
          sudo rm -fr "$TEMP_PATH"
          mkdir -p "$TEMP_PATH"
          cp -r "$GITHUB_WORKSPACE" "$TEMP_PATH"
          cd "$REPO_COPY/tests/ci"
          python3 ast_fuzzer_check.py "$CHECK_NAME"
      - name: Cleanup
        if: always()
        run: |
          docker ps --quiet | xargs --no-run-if-empty docker kill ||:
          docker ps --all --quiet | xargs --no-run-if-empty docker rm -f ||:
          sudo rm -fr "$TEMP_PATH"
  ASTFuzzerTestDebug:
    needs: [BuilderDebDebug]
    runs-on: [self-hosted, fuzzer-unit-tester]
    steps:
      - name: Set envs
        run: |
          cat >> "$GITHUB_ENV" << 'EOF'
          TEMP_PATH=${{runner.temp}}/ast_fuzzer_debug
          REPORTS_PATH=${{runner.temp}}/reports_dir
          CHECK_NAME=AST fuzzer (debug)
          REPO_COPY=${{runner.temp}}/ast_fuzzer_debug/ClickHouse
          EOF
      - name: Download json reports
        uses: actions/download-artifact@v3
        with:
          path: ${{ env.REPORTS_PATH }}
      - name: Check out repository code
        uses: ClickHouse/checkout@v1
        with:
          clear-repository: true
      - name: Fuzzer
=======
        uses: actions/checkout@v2
      - name: Stress test
>>>>>>> 154dac81
        run: |
          sudo rm -fr "$TEMP_PATH"
          mkdir -p "$TEMP_PATH"
          cp -r "$GITHUB_WORKSPACE" "$TEMP_PATH"
          cd "$REPO_COPY/tests/ci"
          python3 stress_check.py "$CHECK_NAME"
      - name: Cleanup
        if: always()
        run: |
          docker ps --quiet | xargs --no-run-if-empty docker kill ||:
          docker ps --all --quiet | xargs --no-run-if-empty docker rm -f ||:
          sudo rm -fr "$TEMP_PATH"
  StressTestUBsan:
    needs: [BuilderDebUBsan]
    runs-on: [self-hosted, stress-tester]
    steps:
      - name: Set envs
        run: |
          cat >> "$GITHUB_ENV" << 'EOF'
          TEMP_PATH=${{runner.temp}}/stress_undefined
          REPORTS_PATH=${{runner.temp}}/reports_dir
          CHECK_NAME=Stress test (ubsan)
          REPO_COPY=${{runner.temp}}/stress_undefined/ClickHouse
          EOF
      - name: Download json reports
        uses: actions/download-artifact@v3
        with:
          path: ${{ env.REPORTS_PATH }}
      - name: Check out repository code
<<<<<<< HEAD
        uses: ClickHouse/checkout@v1
        with:
          clear-repository: true
      - name: Integration test
=======
        uses: actions/checkout@v2
      - name: Stress test
>>>>>>> 154dac81
        run: |
          sudo rm -fr "$TEMP_PATH"
          mkdir -p "$TEMP_PATH"
          cp -r "$GITHUB_WORKSPACE" "$TEMP_PATH"
          cd "$REPO_COPY/tests/ci"
          python3 stress_check.py "$CHECK_NAME"
      - name: Cleanup
        if: always()
        run: |
          docker ps --quiet | xargs --no-run-if-empty docker kill ||:
          docker ps --all --quiet | xargs --no-run-if-empty docker rm -f ||:
          sudo rm -fr "$TEMP_PATH"
  StressTestDebug:
    needs: [BuilderDebDebug]
    runs-on: [self-hosted, stress-tester]
    steps:
      - name: Set envs
        run: |
          cat >> "$GITHUB_ENV" << 'EOF'
          TEMP_PATH=${{runner.temp}}/stress_debug
          REPORTS_PATH=${{runner.temp}}/reports_dir
          CHECK_NAME=Stress test (debug)
          REPO_COPY=${{runner.temp}}/stress_debug/ClickHouse
          EOF
      - name: Download json reports
        uses: actions/download-artifact@v3
        with:
          path: ${{ env.REPORTS_PATH }}
      - name: Check out repository code
<<<<<<< HEAD
        uses: ClickHouse/checkout@v1
        with:
          clear-repository: true
      - name: Integration test
=======
        uses: actions/checkout@v2
      - name: Stress test
>>>>>>> 154dac81
        run: |
          sudo rm -fr "$TEMP_PATH"
          mkdir -p "$TEMP_PATH"
          cp -r "$GITHUB_WORKSPACE" "$TEMP_PATH"
          cd "$REPO_COPY/tests/ci"
          python3 stress_check.py "$CHECK_NAME"
      - name: Cleanup
        if: always()
        run: |
          docker ps --quiet | xargs --no-run-if-empty docker kill ||:
          docker ps --all --quiet | xargs --no-run-if-empty docker rm -f ||:
          sudo rm -fr "$TEMP_PATH"
##############################################################################################
##################################### AST FUZZERS ############################################
##############################################################################################
  ASTFuzzerTestAsan:
    needs: [BuilderDebAsan]
    runs-on: [self-hosted, fuzzer-unit-tester]
    steps:
      - name: Set envs
        run: |
          cat >> "$GITHUB_ENV" << 'EOF'
          TEMP_PATH=${{runner.temp}}/ast_fuzzer_asan
          REPORTS_PATH=${{runner.temp}}/reports_dir
          CHECK_NAME=AST fuzzer (asan)
          REPO_COPY=${{runner.temp}}/ast_fuzzer_asan/ClickHouse
          EOF
      - name: Download json reports
        uses: actions/download-artifact@v3
        with:
          path: ${{ env.REPORTS_PATH }}
      - name: Check out repository code
<<<<<<< HEAD
        uses: ClickHouse/checkout@v1
        with:
          clear-repository: true
      - name: Integration test
=======
        uses: actions/checkout@v2
      - name: Fuzzer
>>>>>>> 154dac81
        run: |
          sudo rm -fr "$TEMP_PATH"
          mkdir -p "$TEMP_PATH"
          cp -r "$GITHUB_WORKSPACE" "$TEMP_PATH"
          cd "$REPO_COPY/tests/ci"
          python3 ast_fuzzer_check.py "$CHECK_NAME"
      - name: Cleanup
        if: always()
        run: |
          docker ps --quiet | xargs --no-run-if-empty docker kill ||:
          docker ps --all --quiet | xargs --no-run-if-empty docker rm -f ||:
          sudo rm -fr "$TEMP_PATH"
  ASTFuzzerTestTsan:
    needs: [BuilderDebTsan]
    runs-on: [self-hosted, fuzzer-unit-tester]
    steps:
      - name: Set envs
        run: |
          cat >> "$GITHUB_ENV" << 'EOF'
          TEMP_PATH=${{runner.temp}}/ast_fuzzer_tsan
          REPORTS_PATH=${{runner.temp}}/reports_dir
          CHECK_NAME=AST fuzzer (tsan)
          REPO_COPY=${{runner.temp}}/ast_fuzzer_tsan/ClickHouse
          EOF
      - name: Download json reports
        uses: actions/download-artifact@v3
        with:
          path: ${{ env.REPORTS_PATH }}
      - name: Check out repository code
<<<<<<< HEAD
        uses: ClickHouse/checkout@v1
        with:
          clear-repository: true
      - name: Integration test
=======
        uses: actions/checkout@v2
      - name: Fuzzer
>>>>>>> 154dac81
        run: |
          sudo rm -fr "$TEMP_PATH"
          mkdir -p "$TEMP_PATH"
          cp -r "$GITHUB_WORKSPACE" "$TEMP_PATH"
          cd "$REPO_COPY/tests/ci"
          python3 ast_fuzzer_check.py "$CHECK_NAME"
      - name: Cleanup
        if: always()
        run: |
          docker ps --quiet | xargs --no-run-if-empty docker kill ||:
          docker ps --all --quiet | xargs --no-run-if-empty docker rm -f ||:
          sudo rm -fr "$TEMP_PATH"
  ASTFuzzerTestUBSan:
    needs: [BuilderDebUBsan]
    runs-on: [self-hosted, fuzzer-unit-tester]
    steps:
      - name: Set envs
        run: |
          cat >> "$GITHUB_ENV" << 'EOF'
          TEMP_PATH=${{runner.temp}}/ast_fuzzer_ubsan
          REPORTS_PATH=${{runner.temp}}/reports_dir
          CHECK_NAME=AST fuzzer (ubsan)
          REPO_COPY=${{runner.temp}}/ast_fuzzer_ubsan/ClickHouse
          EOF
      - name: Download json reports
        uses: actions/download-artifact@v3
        with:
          path: ${{ env.REPORTS_PATH }}
      - name: Check out repository code
<<<<<<< HEAD
        uses: ClickHouse/checkout@v1
        with:
          clear-repository: true
      - name: Integration test
=======
        uses: actions/checkout@v2
      - name: Fuzzer
>>>>>>> 154dac81
        run: |
          sudo rm -fr "$TEMP_PATH"
          mkdir -p "$TEMP_PATH"
          cp -r "$GITHUB_WORKSPACE" "$TEMP_PATH"
          cd "$REPO_COPY/tests/ci"
          python3 ast_fuzzer_check.py "$CHECK_NAME"
      - name: Cleanup
        if: always()
        run: |
          docker ps --quiet | xargs --no-run-if-empty docker kill ||:
          docker ps --all --quiet | xargs --no-run-if-empty docker rm -f ||:
          sudo rm -fr "$TEMP_PATH"
  ASTFuzzerTestMSan:
    needs: [BuilderDebMsan]
    runs-on: [self-hosted, fuzzer-unit-tester]
    steps:
      - name: Set envs
        run: |
          cat >> "$GITHUB_ENV" << 'EOF'
          TEMP_PATH=${{runner.temp}}/ast_fuzzer_msan
          REPORTS_PATH=${{runner.temp}}/reports_dir
          CHECK_NAME=AST fuzzer (msan)
          REPO_COPY=${{runner.temp}}/ast_fuzzer_msan/ClickHouse
          EOF
      - name: Download json reports
        uses: actions/download-artifact@v3
        with:
          path: ${{ env.REPORTS_PATH }}
      - name: Check out repository code
<<<<<<< HEAD
        uses: ClickHouse/checkout@v1
        with:
          clear-repository: true
      - name: Integration test
=======
        uses: actions/checkout@v2
      - name: Fuzzer
>>>>>>> 154dac81
        run: |
          sudo rm -fr "$TEMP_PATH"
          mkdir -p "$TEMP_PATH"
          cp -r "$GITHUB_WORKSPACE" "$TEMP_PATH"
          cd "$REPO_COPY/tests/ci"
          python3 ast_fuzzer_check.py "$CHECK_NAME"
      - name: Cleanup
        if: always()
        run: |
          docker ps --quiet | xargs --no-run-if-empty docker kill ||:
          docker ps --all --quiet | xargs --no-run-if-empty docker rm -f ||:
          sudo rm -fr "$TEMP_PATH"
  ASTFuzzerTestDebug:
    needs: [BuilderDebDebug]
    runs-on: [self-hosted, fuzzer-unit-tester]
    steps:
      - name: Set envs
        run: |
          cat >> "$GITHUB_ENV" << 'EOF'
          TEMP_PATH=${{runner.temp}}/ast_fuzzer_debug
          REPORTS_PATH=${{runner.temp}}/reports_dir
          CHECK_NAME=AST fuzzer (debug)
          REPO_COPY=${{runner.temp}}/ast_fuzzer_debug/ClickHouse
          EOF
      - name: Download json reports
        uses: actions/download-artifact@v3
        with:
          path: ${{ env.REPORTS_PATH }}
      - name: Check out repository code
<<<<<<< HEAD
        uses: ClickHouse/checkout@v1
        with:
          clear-repository: true
      - name: Integration test
=======
        uses: actions/checkout@v2
      - name: Fuzzer
>>>>>>> 154dac81
        run: |
          sudo rm -fr "$TEMP_PATH"
          mkdir -p "$TEMP_PATH"
          cp -r "$GITHUB_WORKSPACE" "$TEMP_PATH"
          cd "$REPO_COPY/tests/ci"
          python3 ast_fuzzer_check.py "$CHECK_NAME"
      - name: Cleanup
        if: always()
        run: |
          docker ps --quiet | xargs --no-run-if-empty docker kill ||:
          docker ps --all --quiet | xargs --no-run-if-empty docker rm -f ||:
          sudo rm -fr "$TEMP_PATH"
#############################################################################################
############################# INTEGRATION TESTS #############################################
#############################################################################################
  IntegrationTestsAsan0:
    needs: [BuilderDebAsan]
    runs-on: [self-hosted, stress-tester]
    steps:
      - name: Set envs
        run: |
          cat >> "$GITHUB_ENV" << 'EOF'
          TEMP_PATH=${{runner.temp}}/integration_tests_asan
          REPORTS_PATH=${{runner.temp}}/reports_dir
          CHECK_NAME=Integration tests (asan)
          REPO_COPY=${{runner.temp}}/integration_tests_asan/ClickHouse
          RUN_BY_HASH_NUM=0
          RUN_BY_HASH_TOTAL=3
          EOF
      - name: Download json reports
        uses: actions/download-artifact@v3
        with:
          path: ${{ env.REPORTS_PATH }}
      - name: Check out repository code
        uses: ClickHouse/checkout@v1
        with:
          clear-repository: true
      - name: Integration test
        run: |
          sudo rm -fr "$TEMP_PATH"
          mkdir -p "$TEMP_PATH"
          cp -r "$GITHUB_WORKSPACE" "$TEMP_PATH"
          cd "$REPO_COPY/tests/ci"
          python3 integration_test_check.py "$CHECK_NAME"
      - name: Cleanup
        if: always()
        run: |
          docker ps --quiet | xargs --no-run-if-empty docker kill ||:
          docker ps --all --quiet | xargs --no-run-if-empty docker rm -f ||:
          sudo rm -fr "$TEMP_PATH"
  IntegrationTestsAsan1:
    needs: [BuilderDebAsan]
    runs-on: [self-hosted, stress-tester]
    steps:
      - name: Set envs
        run: |
          cat >> "$GITHUB_ENV" << 'EOF'
          TEMP_PATH=${{runner.temp}}/integration_tests_asan
          REPORTS_PATH=${{runner.temp}}/reports_dir
          CHECK_NAME=Integration tests (asan)
          REPO_COPY=${{runner.temp}}/integration_tests_asan/ClickHouse
          RUN_BY_HASH_NUM=1
          RUN_BY_HASH_TOTAL=3
          EOF
      - name: Download json reports
        uses: actions/download-artifact@v3
        with:
          path: ${{ env.REPORTS_PATH }}
      - name: Check out repository code
        uses: ClickHouse/checkout@v1
        with:
          clear-repository: true
      - name: Integration test
        run: |
          sudo rm -fr "$TEMP_PATH"
          mkdir -p "$TEMP_PATH"
          cp -r "$GITHUB_WORKSPACE" "$TEMP_PATH"
          cd "$REPO_COPY/tests/ci"
          python3 integration_test_check.py "$CHECK_NAME"
      - name: Cleanup
        if: always()
        run: |
          docker ps --quiet | xargs --no-run-if-empty docker kill ||:
          docker ps --all --quiet | xargs --no-run-if-empty docker rm -f ||:
          sudo rm -fr "$TEMP_PATH"
  IntegrationTestsAsan2:
    needs: [BuilderDebAsan]
    runs-on: [self-hosted, stress-tester]
    steps:
      - name: Set envs
        run: |
          cat >> "$GITHUB_ENV" << 'EOF'
          TEMP_PATH=${{runner.temp}}/integration_tests_asan
          REPORTS_PATH=${{runner.temp}}/reports_dir
          CHECK_NAME=Integration tests (asan)
          REPO_COPY=${{runner.temp}}/integration_tests_asan/ClickHouse
          RUN_BY_HASH_NUM=2
          RUN_BY_HASH_TOTAL=3
          EOF
      - name: Download json reports
        uses: actions/download-artifact@v3
        with:
          path: ${{ env.REPORTS_PATH }}
      - name: Check out repository code
        uses: ClickHouse/checkout@v1
        with:
          clear-repository: true
      - name: Integration test
        run: |
          sudo rm -fr "$TEMP_PATH"
          mkdir -p "$TEMP_PATH"
          cp -r "$GITHUB_WORKSPACE" "$TEMP_PATH"
          cd "$REPO_COPY/tests/ci"
          python3 integration_test_check.py "$CHECK_NAME"
      - name: Cleanup
        if: always()
        run: |
          docker ps --quiet | xargs --no-run-if-empty docker kill ||:
          docker ps --all --quiet | xargs --no-run-if-empty docker rm -f ||:
          sudo rm -fr "$TEMP_PATH"
  IntegrationTestsTsan0:
    needs: [BuilderDebTsan]
    runs-on: [self-hosted, stress-tester]
    steps:
      - name: Set envs
        run: |
          cat >> "$GITHUB_ENV" << 'EOF'
          TEMP_PATH=${{runner.temp}}/integration_tests_tsan
          REPORTS_PATH=${{runner.temp}}/reports_dir
          CHECK_NAME=Integration tests (tsan)
          REPO_COPY=${{runner.temp}}/integration_tests_tsan/ClickHouse
          RUN_BY_HASH_NUM=0
          RUN_BY_HASH_TOTAL=4
          EOF
      - name: Download json reports
        uses: actions/download-artifact@v3
        with:
          path: ${{ env.REPORTS_PATH }}
      - name: Check out repository code
        uses: ClickHouse/checkout@v1
        with:
          clear-repository: true
      - name: Integration test
        run: |
          sudo rm -fr "$TEMP_PATH"
          mkdir -p "$TEMP_PATH"
          cp -r "$GITHUB_WORKSPACE" "$TEMP_PATH"
          cd "$REPO_COPY/tests/ci"
          python3 integration_test_check.py "$CHECK_NAME"
      - name: Cleanup
        if: always()
        run: |
          docker ps --quiet | xargs --no-run-if-empty docker kill ||:
          docker ps --all --quiet | xargs --no-run-if-empty docker rm -f ||:
          sudo rm -fr "$TEMP_PATH"
  IntegrationTestsTsan1:
    needs: [BuilderDebTsan]
    runs-on: [self-hosted, stress-tester]
    steps:
      - name: Set envs
        run: |
          cat >> "$GITHUB_ENV" << 'EOF'
          TEMP_PATH=${{runner.temp}}/integration_tests_tsan
          REPORTS_PATH=${{runner.temp}}/reports_dir
          CHECK_NAME=Integration tests (tsan)
          REPO_COPY=${{runner.temp}}/integration_tests_tsan/ClickHouse
          RUN_BY_HASH_NUM=1
          RUN_BY_HASH_TOTAL=4
          EOF
      - name: Download json reports
        uses: actions/download-artifact@v3
        with:
          path: ${{ env.REPORTS_PATH }}
      - name: Check out repository code
        uses: ClickHouse/checkout@v1
        with:
          clear-repository: true
      - name: Integration test
        run: |
          sudo rm -fr "$TEMP_PATH"
          mkdir -p "$TEMP_PATH"
          cp -r "$GITHUB_WORKSPACE" "$TEMP_PATH"
          cd "$REPO_COPY/tests/ci"
          python3 integration_test_check.py "$CHECK_NAME"
      - name: Cleanup
        if: always()
        run: |
          docker ps --quiet | xargs --no-run-if-empty docker kill ||:
          docker ps --all --quiet | xargs --no-run-if-empty docker rm -f ||:
          sudo rm -fr "$TEMP_PATH"
  IntegrationTestsTsan2:
    needs: [BuilderDebTsan]
    runs-on: [self-hosted, stress-tester]
    steps:
      - name: Set envs
        run: |
          cat >> "$GITHUB_ENV" << 'EOF'
          TEMP_PATH=${{runner.temp}}/integration_tests_tsan
          REPORTS_PATH=${{runner.temp}}/reports_dir
          CHECK_NAME=Integration tests (tsan)
          REPO_COPY=${{runner.temp}}/integration_tests_tsan/ClickHouse
          RUN_BY_HASH_NUM=2
          RUN_BY_HASH_TOTAL=4
          EOF
      - name: Download json reports
        uses: actions/download-artifact@v3
        with:
          path: ${{ env.REPORTS_PATH }}
      - name: Check out repository code
        uses: ClickHouse/checkout@v1
        with:
          clear-repository: true
      - name: Integration test
        run: |
          sudo rm -fr "$TEMP_PATH"
          mkdir -p "$TEMP_PATH"
          cp -r "$GITHUB_WORKSPACE" "$TEMP_PATH"
          cd "$REPO_COPY/tests/ci"
          python3 integration_test_check.py "$CHECK_NAME"
      - name: Cleanup
        if: always()
        run: |
          docker ps --quiet | xargs --no-run-if-empty docker kill ||:
          docker ps --all --quiet | xargs --no-run-if-empty docker rm -f ||:
          sudo rm -fr "$TEMP_PATH"
  IntegrationTestsTsan3:
    needs: [BuilderDebTsan]
    runs-on: [self-hosted, stress-tester]
    steps:
      - name: Set envs
        run: |
          cat >> "$GITHUB_ENV" << 'EOF'
          TEMP_PATH=${{runner.temp}}/integration_tests_tsan
          REPORTS_PATH=${{runner.temp}}/reports_dir
          CHECK_NAME=Integration tests (tsan)
          REPO_COPY=${{runner.temp}}/integration_tests_tsan/ClickHouse
          RUN_BY_HASH_NUM=3
          RUN_BY_HASH_TOTAL=4
          EOF
      - name: Download json reports
        uses: actions/download-artifact@v3
        with:
          path: ${{ env.REPORTS_PATH }}
      - name: Check out repository code
        uses: ClickHouse/checkout@v1
        with:
          clear-repository: true
      - name: Integration test
        run: |
          sudo rm -fr "$TEMP_PATH"
          mkdir -p "$TEMP_PATH"
          cp -r "$GITHUB_WORKSPACE" "$TEMP_PATH"
          cd "$REPO_COPY/tests/ci"
          python3 integration_test_check.py "$CHECK_NAME"
      - name: Cleanup
        if: always()
        run: |
          docker ps --quiet | xargs --no-run-if-empty docker kill ||:
          docker ps --all --quiet | xargs --no-run-if-empty docker rm -f ||:
          sudo rm -fr "$TEMP_PATH"
  IntegrationTestsRelease0:
    needs: [BuilderDebRelease]
    runs-on: [self-hosted, stress-tester]
    steps:
      - name: Set envs
        run: |
          cat >> "$GITHUB_ENV" << 'EOF'
          TEMP_PATH=${{runner.temp}}/integration_tests_release
          REPORTS_PATH=${{runner.temp}}/reports_dir
          CHECK_NAME=Integration tests (release)
          REPO_COPY=${{runner.temp}}/integration_tests_release/ClickHouse
          RUN_BY_HASH_NUM=0
          RUN_BY_HASH_TOTAL=2
          EOF
      - name: Download json reports
        uses: actions/download-artifact@v3
        with:
          path: ${{ env.REPORTS_PATH }}
      - name: Check out repository code
        uses: ClickHouse/checkout@v1
        with:
          clear-repository: true
      - name: Integration test
        run: |
          sudo rm -fr "$TEMP_PATH"
          mkdir -p "$TEMP_PATH"
          cp -r "$GITHUB_WORKSPACE" "$TEMP_PATH"
          cd "$REPO_COPY/tests/ci"
          python3 integration_test_check.py "$CHECK_NAME"
      - name: Cleanup
        if: always()
        run: |
          docker ps --quiet | xargs --no-run-if-empty docker kill ||:
          docker ps --all --quiet | xargs --no-run-if-empty docker rm -f ||:
          sudo rm -fr "$TEMP_PATH"
  IntegrationTestsRelease1:
    needs: [BuilderDebRelease]
    runs-on: [self-hosted, stress-tester]
    steps:
      - name: Set envs
        run: |
          cat >> "$GITHUB_ENV" << 'EOF'
          TEMP_PATH=${{runner.temp}}/integration_tests_release
          REPORTS_PATH=${{runner.temp}}/reports_dir
          CHECK_NAME=Integration tests (release)
          REPO_COPY=${{runner.temp}}/integration_tests_release/ClickHouse
          RUN_BY_HASH_NUM=1
          RUN_BY_HASH_TOTAL=2
          EOF
      - name: Download json reports
        uses: actions/download-artifact@v3
        with:
          path: ${{ env.REPORTS_PATH }}
      - name: Check out repository code
        uses: ClickHouse/checkout@v1
        with:
          clear-repository: true
      - name: Integration test
        run: |
          sudo rm -fr "$TEMP_PATH"
          mkdir -p "$TEMP_PATH"
          cp -r "$GITHUB_WORKSPACE" "$TEMP_PATH"
          cd "$REPO_COPY/tests/ci"
          python3 integration_test_check.py "$CHECK_NAME"
      - name: Cleanup
        if: always()
        run: |
          docker ps --quiet | xargs --no-run-if-empty docker kill ||:
          docker ps --all --quiet | xargs --no-run-if-empty docker rm -f ||:
          sudo rm -fr "$TEMP_PATH"
  IntegrationTestsFlakyCheck:
    needs: [BuilderDebAsan]
    runs-on: [self-hosted, stress-tester]
    steps:
      - name: Set envs
        run: |
          cat >> "$GITHUB_ENV" << 'EOF'
          TEMP_PATH=${{runner.temp}}/integration_tests_asan_flaky_check
          REPORTS_PATH=${{runner.temp}}/reports_dir
          CHECK_NAME=Integration tests flaky check (asan)
          REPO_COPY=${{runner.temp}}/integration_tests_asan_flaky_check/ClickHouse
          EOF
      - name: Download json reports
        uses: actions/download-artifact@v3
        with:
          path: ${{ env.REPORTS_PATH }}
      - name: Check out repository code
        uses: ClickHouse/checkout@v1
        with:
          clear-repository: true
      - name: Integration test
        run: |
          sudo rm -fr "$TEMP_PATH"
          mkdir -p "$TEMP_PATH"
          cp -r "$GITHUB_WORKSPACE" "$TEMP_PATH"
          cd "$REPO_COPY/tests/ci"
          python3 integration_test_check.py "$CHECK_NAME"
      - name: Cleanup
        if: always()
        run: |
          docker ps --quiet | xargs --no-run-if-empty docker kill ||:
          docker ps --all --quiet | xargs --no-run-if-empty docker rm -f ||:
          sudo rm -fr "$TEMP_PATH"
#############################################################################################
#################################### UNIT TESTS #############################################
#############################################################################################
  UnitTestsAsan:
    needs: [BuilderDebAsan]
    runs-on: [self-hosted, fuzzer-unit-tester]
    steps:
      - name: Set envs
        run: |
          cat >> "$GITHUB_ENV" << 'EOF'
          TEMP_PATH=${{runner.temp}}/unit_tests_asan
          REPORTS_PATH=${{runner.temp}}/reports_dir
          CHECK_NAME=Unit tests (asan)
          REPO_COPY=${{runner.temp}}/unit_tests_asan/ClickHouse
          EOF
      - name: Download json reports
        uses: actions/download-artifact@v3
        with:
          path: ${{ env.REPORTS_PATH }}
      - name: Check out repository code
        uses: ClickHouse/checkout@v1
        with:
          clear-repository: true
      - name: Unit test
        run: |
          sudo rm -fr "$TEMP_PATH"
          mkdir -p "$TEMP_PATH"
          cp -r "$GITHUB_WORKSPACE" "$TEMP_PATH"
          cd "$REPO_COPY/tests/ci"
          python3 unit_tests_check.py "$CHECK_NAME"
      - name: Cleanup
        if: always()
        run: |
          docker ps --quiet | xargs --no-run-if-empty docker kill ||:
          docker ps --all --quiet | xargs --no-run-if-empty docker rm -f ||:
          sudo rm -fr "$TEMP_PATH"
  UnitTestsReleaseClang:
    needs: [BuilderBinRelease]
    runs-on: [self-hosted, fuzzer-unit-tester]
    steps:
      - name: Set envs
        run: |
          cat >> "$GITHUB_ENV" << 'EOF'
          TEMP_PATH=${{runner.temp}}/unit_tests_asan
          REPORTS_PATH=${{runner.temp}}/reports_dir
          CHECK_NAME=Unit tests (release-clang)
          REPO_COPY=${{runner.temp}}/unit_tests_asan/ClickHouse
          EOF
      - name: Download json reports
        uses: actions/download-artifact@v3
        with:
          path: ${{ env.REPORTS_PATH }}
      - name: Check out repository code
        uses: ClickHouse/checkout@v1
        with:
          clear-repository: true
      - name: Unit test
        run: |
          sudo rm -fr "$TEMP_PATH"
          mkdir -p "$TEMP_PATH"
          cp -r "$GITHUB_WORKSPACE" "$TEMP_PATH"
          cd "$REPO_COPY/tests/ci"
          python3 unit_tests_check.py "$CHECK_NAME"
      - name: Cleanup
        if: always()
        run: |
          docker ps --quiet | xargs --no-run-if-empty docker kill ||:
          docker ps --all --quiet | xargs --no-run-if-empty docker rm -f ||:
          sudo rm -fr "$TEMP_PATH"
  UnitTestsTsan:
    needs: [BuilderDebTsan]
    runs-on: [self-hosted, fuzzer-unit-tester]
    steps:
      - name: Set envs
        run: |
          cat >> "$GITHUB_ENV" << 'EOF'
          TEMP_PATH=${{runner.temp}}/unit_tests_tsan
          REPORTS_PATH=${{runner.temp}}/reports_dir
          CHECK_NAME=Unit tests (tsan)
          REPO_COPY=${{runner.temp}}/unit_tests_tsan/ClickHouse
          EOF
      - name: Download json reports
        uses: actions/download-artifact@v3
        with:
          path: ${{ env.REPORTS_PATH }}
      - name: Check out repository code
        uses: ClickHouse/checkout@v1
        with:
          clear-repository: true
      - name: Unit test
        run: |
          sudo rm -fr "$TEMP_PATH"
          mkdir -p "$TEMP_PATH"
          cp -r "$GITHUB_WORKSPACE" "$TEMP_PATH"
          cd "$REPO_COPY/tests/ci"
          python3 unit_tests_check.py "$CHECK_NAME"
      - name: Cleanup
        if: always()
        run: |
          docker ps --quiet | xargs --no-run-if-empty docker kill ||:
          docker ps --all --quiet | xargs --no-run-if-empty docker rm -f ||:
          sudo rm -fr "$TEMP_PATH"
  UnitTestsMsan:
    needs: [BuilderDebMsan]
    runs-on: [self-hosted, fuzzer-unit-tester]
    steps:
      - name: Set envs
        run: |
          cat >> "$GITHUB_ENV" << 'EOF'
          TEMP_PATH=${{runner.temp}}/unit_tests_msan
          REPORTS_PATH=${{runner.temp}}/reports_dir
          CHECK_NAME=Unit tests (msan)
          REPO_COPY=${{runner.temp}}/unit_tests_msan/ClickHouse
          EOF
      - name: Download json reports
        uses: actions/download-artifact@v3
        with:
          path: ${{ env.REPORTS_PATH }}
      - name: Check out repository code
        uses: ClickHouse/checkout@v1
        with:
          clear-repository: true
      - name: Unit test
        run: |
          sudo rm -fr "$TEMP_PATH"
          mkdir -p "$TEMP_PATH"
          cp -r "$GITHUB_WORKSPACE" "$TEMP_PATH"
          cd "$REPO_COPY/tests/ci"
          python3 unit_tests_check.py "$CHECK_NAME"
      - name: Cleanup
        if: always()
        run: |
          docker ps --quiet | xargs --no-run-if-empty docker kill ||:
          docker ps --all --quiet | xargs --no-run-if-empty docker rm -f ||:
          sudo rm -fr "$TEMP_PATH"
  UnitTestsUBsan:
    needs: [BuilderDebUBsan]
    runs-on: [self-hosted, fuzzer-unit-tester]
    steps:
      - name: Set envs
        run: |
          cat >> "$GITHUB_ENV" << 'EOF'
          TEMP_PATH=${{runner.temp}}/unit_tests_ubsan
          REPORTS_PATH=${{runner.temp}}/reports_dir
          CHECK_NAME=Unit tests (ubsan)
          REPO_COPY=${{runner.temp}}/unit_tests_ubsan/ClickHouse
          EOF
      - name: Download json reports
        uses: actions/download-artifact@v3
        with:
          path: ${{ env.REPORTS_PATH }}
      - name: Check out repository code
        uses: ClickHouse/checkout@v1
        with:
          clear-repository: true
      - name: Unit test
        run: |
          sudo rm -fr "$TEMP_PATH"
          mkdir -p "$TEMP_PATH"
          cp -r "$GITHUB_WORKSPACE" "$TEMP_PATH"
          cd "$REPO_COPY/tests/ci"
          python3 unit_tests_check.py "$CHECK_NAME"
      - name: Cleanup
        if: always()
        run: |
          docker ps --quiet | xargs --no-run-if-empty docker kill ||:
          docker ps --all --quiet | xargs --no-run-if-empty docker rm -f ||:
          sudo rm -fr "$TEMP_PATH"
#############################################################################################
#################################### PERFORMANCE TESTS ######################################
#############################################################################################
  PerformanceComparisonX86-0:
    needs: [BuilderDebRelease]
    runs-on: [self-hosted, stress-tester]
    steps:
      - name: Set envs
        run: |
          cat >> "$GITHUB_ENV" << 'EOF'
          TEMP_PATH=${{runner.temp}}/performance_comparison
          REPORTS_PATH=${{runner.temp}}/reports_dir
          CHECK_NAME=Performance Comparison
          REPO_COPY=${{runner.temp}}/performance_comparison/ClickHouse
          RUN_BY_HASH_NUM=0
          RUN_BY_HASH_TOTAL=4
          EOF
      - name: Download json reports
        uses: actions/download-artifact@v3
        with:
          path: ${{ env.REPORTS_PATH }}
      - name: Check out repository code
        uses: ClickHouse/checkout@v1
        with:
          clear-repository: true
      - name: Performance Comparison
        run: |
          sudo rm -fr "$TEMP_PATH"
          mkdir -p "$TEMP_PATH"
          cp -r "$GITHUB_WORKSPACE" "$TEMP_PATH"
          cd "$REPO_COPY/tests/ci"
          python3 performance_comparison_check.py "$CHECK_NAME"
      - name: Cleanup
        if: always()
        run: |
          docker ps --quiet | xargs --no-run-if-empty docker kill ||:
          docker ps --all --quiet | xargs --no-run-if-empty docker rm -f ||:
          sudo rm -fr "$TEMP_PATH"
  PerformanceComparisonX86-1:
    needs: [BuilderDebRelease]
    runs-on: [self-hosted, stress-tester]
    steps:
      - name: Set envs
        run: |
          cat >> "$GITHUB_ENV" << 'EOF'
          TEMP_PATH=${{runner.temp}}/performance_comparison
          REPORTS_PATH=${{runner.temp}}/reports_dir
          CHECK_NAME=Performance Comparison
          REPO_COPY=${{runner.temp}}/performance_comparison/ClickHouse
          RUN_BY_HASH_NUM=1
          RUN_BY_HASH_TOTAL=4
          EOF
      - name: Download json reports
        uses: actions/download-artifact@v3
        with:
          path: ${{ env.REPORTS_PATH }}
      - name: Check out repository code
        uses: ClickHouse/checkout@v1
        with:
          clear-repository: true
      - name: Performance Comparison
        run: |
          sudo rm -fr "$TEMP_PATH"
          mkdir -p "$TEMP_PATH"
          cp -r "$GITHUB_WORKSPACE" "$TEMP_PATH"
          cd "$REPO_COPY/tests/ci"
          python3 performance_comparison_check.py "$CHECK_NAME"
      - name: Cleanup
        if: always()
        run: |
          docker ps --quiet | xargs --no-run-if-empty docker kill ||:
          docker ps --all --quiet | xargs --no-run-if-empty docker rm -f ||:
          sudo rm -fr "$TEMP_PATH"
  PerformanceComparisonX86-2:
    needs: [BuilderDebRelease]
    runs-on: [self-hosted, stress-tester]
    steps:
      - name: Set envs
        run: |
          cat >> "$GITHUB_ENV" << 'EOF'
          TEMP_PATH=${{runner.temp}}/performance_comparison
          REPORTS_PATH=${{runner.temp}}/reports_dir
          CHECK_NAME=Performance Comparison
          REPO_COPY=${{runner.temp}}/performance_comparison/ClickHouse
          RUN_BY_HASH_NUM=2
          RUN_BY_HASH_TOTAL=4
          EOF
      - name: Download json reports
        uses: actions/download-artifact@v3
        with:
          path: ${{ env.REPORTS_PATH }}
      - name: Check out repository code
        uses: ClickHouse/checkout@v1
        with:
          clear-repository: true
      - name: Performance Comparison
        run: |
          sudo rm -fr "$TEMP_PATH"
          mkdir -p "$TEMP_PATH"
          cp -r "$GITHUB_WORKSPACE" "$TEMP_PATH"
          cd "$REPO_COPY/tests/ci"
          python3 performance_comparison_check.py "$CHECK_NAME"
      - name: Cleanup
        if: always()
        run: |
          docker ps --quiet | xargs --no-run-if-empty docker kill ||:
          docker ps --all --quiet | xargs --no-run-if-empty docker rm -f ||:
          sudo rm -fr "$TEMP_PATH"
  PerformanceComparisonX86-3:
    needs: [BuilderDebRelease]
    runs-on: [self-hosted, stress-tester]
    steps:
      - name: Set envs
        run: |
          cat >> "$GITHUB_ENV" << 'EOF'
          TEMP_PATH=${{runner.temp}}/performance_comparison
          REPORTS_PATH=${{runner.temp}}/reports_dir
          CHECK_NAME=Performance Comparison
          REPO_COPY=${{runner.temp}}/performance_comparison/ClickHouse
          RUN_BY_HASH_NUM=3
          RUN_BY_HASH_TOTAL=4
          EOF
      - name: Download json reports
        uses: actions/download-artifact@v3
        with:
          path: ${{ env.REPORTS_PATH }}
      - name: Check out repository code
        uses: ClickHouse/checkout@v1
        with:
          clear-repository: true
      - name: Performance Comparison
        run: |
          sudo rm -fr "$TEMP_PATH"
          mkdir -p "$TEMP_PATH"
          cp -r "$GITHUB_WORKSPACE" "$TEMP_PATH"
          cd "$REPO_COPY/tests/ci"
          python3 performance_comparison_check.py "$CHECK_NAME"
      - name: Cleanup
        if: always()
        run: |
          docker ps --quiet | xargs --no-run-if-empty docker kill ||:
          docker ps --all --quiet | xargs --no-run-if-empty docker rm -f ||:
          sudo rm -fr "$TEMP_PATH"
  PerformanceComparisonAarch-0:
    needs: [BuilderDebAarch64]
    runs-on: [self-hosted, func-tester-aarch64]
    steps:
      - name: Set envs
        run: |
          cat >> "$GITHUB_ENV" << 'EOF'
          TEMP_PATH=${{runner.temp}}/performance_comparison
          REPORTS_PATH=${{runner.temp}}/reports_dir
          CHECK_NAME=Performance Comparison Aarch64
          REPO_COPY=${{runner.temp}}/performance_comparison/ClickHouse
          RUN_BY_HASH_NUM=0
          RUN_BY_HASH_TOTAL=4
          EOF
      - name: Download json reports
        uses: actions/download-artifact@v3
        with:
          path: ${{ env.REPORTS_PATH }}
      - name: Check out repository code
        uses: ClickHouse/checkout@v1
        with:
          clear-repository: true
      - name: Performance Comparison
        run: |
          sudo rm -fr "$TEMP_PATH"
          mkdir -p "$TEMP_PATH"
          cp -r "$GITHUB_WORKSPACE" "$TEMP_PATH"
          cd "$REPO_COPY/tests/ci"
          python3 performance_comparison_check.py "$CHECK_NAME"
      - name: Cleanup
        if: always()
        run: |
          docker ps --quiet | xargs --no-run-if-empty docker kill ||:
          docker ps --all --quiet | xargs --no-run-if-empty docker rm -f ||:
          sudo rm -fr "$TEMP_PATH"
  PerformanceComparisonAarch-1:
    needs: [BuilderDebAarch64]
    runs-on: [self-hosted, func-tester-aarch64]
    steps:
      - name: Set envs
        run: |
          cat >> "$GITHUB_ENV" << 'EOF'
          TEMP_PATH=${{runner.temp}}/performance_comparison
          REPORTS_PATH=${{runner.temp}}/reports_dir
          CHECK_NAME=Performance Comparison Aarch64
          REPO_COPY=${{runner.temp}}/performance_comparison/ClickHouse
          RUN_BY_HASH_NUM=1
          RUN_BY_HASH_TOTAL=4
          EOF
      - name: Download json reports
        uses: actions/download-artifact@v3
        with:
          path: ${{ env.REPORTS_PATH }}
      - name: Check out repository code
        uses: ClickHouse/checkout@v1
        with:
          clear-repository: true
      - name: Performance Comparison
        run: |
          sudo rm -fr "$TEMP_PATH"
          mkdir -p "$TEMP_PATH"
          cp -r "$GITHUB_WORKSPACE" "$TEMP_PATH"
          cd "$REPO_COPY/tests/ci"
          python3 performance_comparison_check.py "$CHECK_NAME"
      - name: Cleanup
        if: always()
        run: |
          docker ps --quiet | xargs --no-run-if-empty docker kill ||:
          docker ps --all --quiet | xargs --no-run-if-empty docker rm -f ||:
          sudo rm -fr "$TEMP_PATH"
  PerformanceComparisonAarch-2:
    needs: [BuilderDebAarch64]
    runs-on: [self-hosted, func-tester-aarch64]
    steps:
      - name: Set envs
        run: |
          cat >> "$GITHUB_ENV" << 'EOF'
          TEMP_PATH=${{runner.temp}}/performance_comparison
          REPORTS_PATH=${{runner.temp}}/reports_dir
          CHECK_NAME=Performance Comparison Aarch64
          REPO_COPY=${{runner.temp}}/performance_comparison/ClickHouse
          RUN_BY_HASH_NUM=2
          RUN_BY_HASH_TOTAL=4
          EOF
      - name: Download json reports
        uses: actions/download-artifact@v3
        with:
          path: ${{ env.REPORTS_PATH }}
      - name: Check out repository code
        uses: ClickHouse/checkout@v1
        with:
          clear-repository: true
      - name: Performance Comparison
        run: |
          sudo rm -fr "$TEMP_PATH"
          mkdir -p "$TEMP_PATH"
          cp -r "$GITHUB_WORKSPACE" "$TEMP_PATH"
          cd "$REPO_COPY/tests/ci"
          python3 performance_comparison_check.py "$CHECK_NAME"
      - name: Cleanup
        if: always()
        run: |
          docker ps --quiet | xargs --no-run-if-empty docker kill ||:
          docker ps --all --quiet | xargs --no-run-if-empty docker rm -f ||:
          sudo rm -fr "$TEMP_PATH"
  PerformanceComparisonAarch-3:
    needs: [BuilderDebAarch64]
    runs-on: [self-hosted, func-tester-aarch64]
    steps:
      - name: Set envs
        run: |
          cat >> "$GITHUB_ENV" << 'EOF'
          TEMP_PATH=${{runner.temp}}/performance_comparison
          REPORTS_PATH=${{runner.temp}}/reports_dir
          CHECK_NAME=Performance Comparison Aarch64
          REPO_COPY=${{runner.temp}}/performance_comparison/ClickHouse
          RUN_BY_HASH_NUM=3
          RUN_BY_HASH_TOTAL=4
          EOF
      - name: Download json reports
        uses: actions/download-artifact@v3
        with:
          path: ${{ env.REPORTS_PATH }}
      - name: Check out repository code
        uses: ClickHouse/checkout@v1
        with:
          clear-repository: true
      - name: Performance Comparison
        run: |
          sudo rm -fr "$TEMP_PATH"
          mkdir -p "$TEMP_PATH"
          cp -r "$GITHUB_WORKSPACE" "$TEMP_PATH"
          cd "$REPO_COPY/tests/ci"
          python3 performance_comparison_check.py "$CHECK_NAME"
      - name: Cleanup
        if: always()
        run: |
          docker ps --quiet | xargs --no-run-if-empty docker kill ||:
          docker ps --all --quiet | xargs --no-run-if-empty docker rm -f ||:
          sudo rm -fr "$TEMP_PATH"
<<<<<<< HEAD
##############################################################################################
###################################### SQLANCER FUZZERS ######################################
##############################################################################################
  SQLancerTestRelease:
    needs: [BuilderDebRelease]
    runs-on: [self-hosted, fuzzer-unit-tester]
    steps:
      - name: Set envs
        run: |
          cat >> "$GITHUB_ENV" << 'EOF'
          TEMP_PATH=${{runner.temp}}/sqlancer_release
          REPORTS_PATH=${{runner.temp}}/reports_dir
          CHECK_NAME=SQLancer (release)
          REPO_COPY=${{runner.temp}}/sqlancer_release/ClickHouse
          EOF
      - name: Download json reports
        uses: actions/download-artifact@v3
        with:
          path: ${{ env.REPORTS_PATH }}
      - name: Check out repository code
        uses: ClickHouse/checkout@v1
        with:
          clear-repository: true
      - name: SQLancer
        run: |
          sudo rm -fr "$TEMP_PATH"
          mkdir -p "$TEMP_PATH"
          cp -r "$GITHUB_WORKSPACE" "$TEMP_PATH"
          cd "$REPO_COPY/tests/ci"
          python3 sqlancer_check.py "$CHECK_NAME"
      - name: Cleanup
        if: always()
        run: |
          docker ps --quiet | xargs --no-run-if-empty docker kill ||:
          docker ps --all --quiet | xargs --no-run-if-empty docker rm -f ||:
          sudo rm -fr "$TEMP_PATH"
  SQLancerTestDebug:
    needs: [BuilderDebDebug]
    runs-on: [self-hosted, fuzzer-unit-tester]
    steps:
      - name: Set envs
        run: |
          cat >> "$GITHUB_ENV" << 'EOF'
          TEMP_PATH=${{runner.temp}}/sqlancer_debug
          REPORTS_PATH=${{runner.temp}}/reports_dir
          CHECK_NAME=SQLancer (debug)
          REPO_COPY=${{runner.temp}}/sqlancer_debug/ClickHouse
          EOF
      - name: Download json reports
        uses: actions/download-artifact@v3
        with:
          path: ${{ env.REPORTS_PATH }}
      - name: Check out repository code
        uses: ClickHouse/checkout@v1
        with:
          clear-repository: true
      - name: SQLancer
        run: |
          sudo rm -fr "$TEMP_PATH"
          mkdir -p "$TEMP_PATH"
          cp -r "$GITHUB_WORKSPACE" "$TEMP_PATH"
          cd "$REPO_COPY/tests/ci"
          python3 sqlancer_check.py "$CHECK_NAME"
      - name: Cleanup
        if: always()
        run: |
          docker ps --quiet | xargs --no-run-if-empty docker kill ||:
          docker ps --all --quiet | xargs --no-run-if-empty docker rm -f ||:
          sudo rm -fr "$TEMP_PATH"
=======
>>>>>>> 154dac81
#############################################################################################
###################################### JEPSEN TESTS #########################################
#############################################################################################
  Jepsen:
    # This is special test NOT INCLUDED in FinishCheck
    # When it's skipped, all dependent tasks will be skipped too.
    # DO NOT add it there
    if: contains(github.event.pull_request.labels.*.name, 'jepsen-test')
    needs: [BuilderBinRelease]
    uses: ./.github/workflows/jepsen.yml

  FinishCheck:
    needs:
      - StyleCheck
      - DockerHubPush
      - DockerServerImages
      - CheckLabels
      - BuilderReport
      - BuilderSpecialReport
      - FastTest
      - FunctionalStatelessTestDebug0
      - FunctionalStatelessTestDebug1
      - FunctionalStatelessTestDebug2
      - FunctionalStatelessTestRelease
      - FunctionalStatelessTestReleaseDatabaseReplicated0
      - FunctionalStatelessTestReleaseDatabaseReplicated1
      - FunctionalStatelessTestReleaseWideParts
      - FunctionalStatelessTestAarch64
      - FunctionalStatelessTestAsan0
      - FunctionalStatelessTestAsan1
      - FunctionalStatelessTestTsan0
      - FunctionalStatelessTestTsan1
      - FunctionalStatelessTestTsan2
      - FunctionalStatelessTestMsan0
      - FunctionalStatelessTestMsan1
      - FunctionalStatelessTestMsan2
      - FunctionalStatelessTestUBsan
      - FunctionalStatefulTestDebug
      - FunctionalStatefulTestRelease
      - FunctionalStatefulTestAarch64
      - FunctionalStatefulTestAsan
      - FunctionalStatefulTestTsan
      - FunctionalStatefulTestMsan
      - FunctionalStatefulTestUBsan
      - FunctionalStatelessTestReleaseS3
      - FunctionalStatelessTestS3Debug0
      - FunctionalStatelessTestS3Debug1
      - FunctionalStatelessTestS3Debug2
      - FunctionalStatelessTestS3Tsan0
      - FunctionalStatelessTestS3Tsan1
      - FunctionalStatelessTestS3Tsan2
      - StressTestDebug
      - StressTestAsan
      - StressTestTsan
      - StressTestMsan
      - StressTestUBsan
      - ASTFuzzerTestDebug
      - ASTFuzzerTestAsan
      - ASTFuzzerTestTsan
      - ASTFuzzerTestMSan
      - ASTFuzzerTestUBSan
      - IntegrationTestsAsan0
      - IntegrationTestsAsan1
      - IntegrationTestsAsan2
      - IntegrationTestsRelease0
      - IntegrationTestsRelease1
      - IntegrationTestsTsan0
      - IntegrationTestsTsan1
      - IntegrationTestsTsan2
      - IntegrationTestsTsan3
      - PerformanceComparisonX86-0
      - PerformanceComparisonX86-1
      - PerformanceComparisonX86-2
      - PerformanceComparisonX86-3
      - PerformanceComparisonAarch-0
      - PerformanceComparisonAarch-1
      - PerformanceComparisonAarch-2
      - PerformanceComparisonAarch-3
      - UnitTestsAsan
      - UnitTestsTsan
      - UnitTestsMsan
      - UnitTestsUBsan
      - UnitTestsReleaseClang
      - SharedBuildSmokeTest
      - CompatibilityCheck
      - IntegrationTestsFlakyCheck
    runs-on: [self-hosted, style-checker]
    steps:
      - name: Check out repository code
        uses: ClickHouse/checkout@v1
        with:
          clear-repository: true
      - name: Finish label
        run: |
          cd "$GITHUB_WORKSPACE/tests/ci"
          python3 finish_check.py<|MERGE_RESOLUTION|>--- conflicted
+++ resolved
@@ -1962,667 +1962,15 @@
         with:
           path: ${{ env.REPORTS_PATH }}
       - name: Check out repository code
-<<<<<<< HEAD
-        uses: ClickHouse/checkout@v1
-        with:
-          clear-repository: true
-      - name: Functional test
-=======
-        uses: actions/checkout@v2
+        uses: ClickHouse/checkout@v1
+        with:
+          clear-repository: true
       - name: Bugfix test
->>>>>>> 154dac81
-        run: |
-          sudo rm -fr "$TEMP_PATH"
-          mkdir -p "$TEMP_PATH"
-          cp -r "$GITHUB_WORKSPACE" "$TEMP_PATH"
-          cd "$REPO_COPY/tests/ci"
-<<<<<<< HEAD
-          python3 functional_test_check.py "$CHECK_NAME" "$KILL_TIMEOUT"
-      - name: Cleanup
-        if: always()
-        run: |
-          docker ps --quiet | xargs --no-run-if-empty docker kill ||:
-          docker ps --all --quiet | xargs --no-run-if-empty docker rm -f ||:
-          sudo rm -fr "$TEMP_PATH"
-  FunctionalStatelessTestTsan2:
-    needs: [BuilderDebTsan]
-    runs-on: [self-hosted, func-tester]
-    steps:
-      - name: Set envs
-        run: |
-          cat >> "$GITHUB_ENV" << 'EOF'
-          TEMP_PATH=${{runner.temp}}/stateless_tsan
-          REPORTS_PATH=${{runner.temp}}/reports_dir
-          CHECK_NAME=Stateless tests (tsan)
-          REPO_COPY=${{runner.temp}}/stateless_tsan/ClickHouse
-          KILL_TIMEOUT=10800
-          RUN_BY_HASH_NUM=2
-          RUN_BY_HASH_TOTAL=5
-          EOF
-      - name: Download json reports
-        uses: actions/download-artifact@v3
-        with:
-          path: ${{ env.REPORTS_PATH }}
-      - name: Check out repository code
-        uses: ClickHouse/checkout@v1
-        with:
-          clear-repository: true
-      - name: Functional test
-        run: |
-          sudo rm -fr "$TEMP_PATH"
-          mkdir -p "$TEMP_PATH"
-          cp -r "$GITHUB_WORKSPACE" "$TEMP_PATH"
-          cd "$REPO_COPY/tests/ci"
-          python3 functional_test_check.py "$CHECK_NAME" "$KILL_TIMEOUT"
-      - name: Cleanup
-        if: always()
-        run: |
-          docker ps --quiet | xargs --no-run-if-empty docker kill ||:
-          docker ps --all --quiet | xargs --no-run-if-empty docker rm -f ||:
-          sudo rm -fr "$TEMP_PATH"
-  FunctionalStatelessTestTsan3:
-    needs: [BuilderDebTsan]
-    runs-on: [self-hosted, func-tester]
-    steps:
-      - name: Set envs
-        run: |
-          cat >> "$GITHUB_ENV" << 'EOF'
-          TEMP_PATH=${{runner.temp}}/stateless_tsan
-          REPORTS_PATH=${{runner.temp}}/reports_dir
-          CHECK_NAME=Stateless tests (tsan)
-          REPO_COPY=${{runner.temp}}/stateless_tsan/ClickHouse
-          KILL_TIMEOUT=10800
-          RUN_BY_HASH_NUM=3
-          RUN_BY_HASH_TOTAL=5
-          EOF
-      - name: Download json reports
-        uses: actions/download-artifact@v3
-        with:
-          path: ${{ env.REPORTS_PATH }}
-      - name: Check out repository code
-        uses: ClickHouse/checkout@v1
-        with:
-          clear-repository: true
-      - name: Functional test
-        run: |
-          sudo rm -fr "$TEMP_PATH"
-          mkdir -p "$TEMP_PATH"
-          cp -r "$GITHUB_WORKSPACE" "$TEMP_PATH"
-          cd "$REPO_COPY/tests/ci"
-          python3 functional_test_check.py "$CHECK_NAME" "$KILL_TIMEOUT"
-      - name: Cleanup
-        if: always()
-        run: |
-          docker ps --quiet | xargs --no-run-if-empty docker kill ||:
-          docker ps --all --quiet | xargs --no-run-if-empty docker rm -f ||:
-          sudo rm -fr "$TEMP_PATH"
-  FunctionalStatelessTestTsan4:
-    needs: [BuilderDebTsan]
-    runs-on: [self-hosted, func-tester]
-    steps:
-      - name: Set envs
-        run: |
-          cat >> "$GITHUB_ENV" << 'EOF'
-          TEMP_PATH=${{runner.temp}}/stateless_tsan
-          REPORTS_PATH=${{runner.temp}}/reports_dir
-          CHECK_NAME=Stateless tests (tsan)
-          REPO_COPY=${{runner.temp}}/stateless_tsan/ClickHouse
-          KILL_TIMEOUT=10800
-          RUN_BY_HASH_NUM=4
-          RUN_BY_HASH_TOTAL=5
-          EOF
-      - name: Download json reports
-        uses: actions/download-artifact@v3
-        with:
-          path: ${{ env.REPORTS_PATH }}
-      - name: Check out repository code
-        uses: ClickHouse/checkout@v1
-        with:
-          clear-repository: true
-      - name: Functional test
-        run: |
-          sudo rm -fr "$TEMP_PATH"
-          mkdir -p "$TEMP_PATH"
-          cp -r "$GITHUB_WORKSPACE" "$TEMP_PATH"
-          cd "$REPO_COPY/tests/ci"
-          python3 functional_test_check.py "$CHECK_NAME" "$KILL_TIMEOUT"
-      - name: Cleanup
-        if: always()
-        run: |
-          docker ps --quiet | xargs --no-run-if-empty docker kill ||:
-          docker ps --all --quiet | xargs --no-run-if-empty docker rm -f ||:
-          sudo rm -fr "$TEMP_PATH"
-  FunctionalStatelessTestUBsan0:
-    needs: [BuilderDebUBsan]
-    runs-on: [self-hosted, func-tester]
-    steps:
-      - name: Set envs
-        run: |
-          cat >> "$GITHUB_ENV" << 'EOF'
-          TEMP_PATH=${{runner.temp}}/stateless_ubsan
-          REPORTS_PATH=${{runner.temp}}/reports_dir
-          CHECK_NAME=Stateless tests (ubsan)
-          REPO_COPY=${{runner.temp}}/stateless_ubsan/ClickHouse
-          KILL_TIMEOUT=10800
-          RUN_BY_HASH_NUM=0
-          RUN_BY_HASH_TOTAL=2
-          EOF
-      - name: Download json reports
-        uses: actions/download-artifact@v3
-        with:
-          path: ${{ env.REPORTS_PATH }}
-      - name: Check out repository code
-        uses: ClickHouse/checkout@v1
-        with:
-          clear-repository: true
-      - name: Functional test
-        run: |
-          sudo rm -fr "$TEMP_PATH"
-          mkdir -p "$TEMP_PATH"
-          cp -r "$GITHUB_WORKSPACE" "$TEMP_PATH"
-          cd "$REPO_COPY/tests/ci"
-          python3 functional_test_check.py "$CHECK_NAME" "$KILL_TIMEOUT"
-      - name: Cleanup
-        if: always()
-        run: |
-          docker ps --quiet | xargs --no-run-if-empty docker kill ||:
-          docker ps --all --quiet | xargs --no-run-if-empty docker rm -f ||:
-          sudo rm -fr "$TEMP_PATH"
-  FunctionalStatelessTestUBsan1:
-    needs: [BuilderDebUBsan]
-    runs-on: [self-hosted, func-tester]
-    steps:
-      - name: Set envs
-        run: |
-          cat >> "$GITHUB_ENV" << 'EOF'
-          TEMP_PATH=${{runner.temp}}/stateless_ubsan
-          REPORTS_PATH=${{runner.temp}}/reports_dir
-          CHECK_NAME=Stateless tests (ubsan)
-          REPO_COPY=${{runner.temp}}/stateless_ubsan/ClickHouse
-          KILL_TIMEOUT=10800
-          RUN_BY_HASH_NUM=1
-          RUN_BY_HASH_TOTAL=2
-          EOF
-      - name: Download json reports
-        uses: actions/download-artifact@v3
-        with:
-          path: ${{ env.REPORTS_PATH }}
-      - name: Check out repository code
-        uses: ClickHouse/checkout@v1
-        with:
-          clear-repository: true
-      - name: Functional test
-        run: |
-          sudo rm -fr "$TEMP_PATH"
-          mkdir -p "$TEMP_PATH"
-          cp -r "$GITHUB_WORKSPACE" "$TEMP_PATH"
-          cd "$REPO_COPY/tests/ci"
-          python3 functional_test_check.py "$CHECK_NAME" "$KILL_TIMEOUT"
-      - name: Cleanup
-        if: always()
-        run: |
-          docker ps --quiet | xargs --no-run-if-empty docker kill ||:
-          docker ps --all --quiet | xargs --no-run-if-empty docker rm -f ||:
-          sudo rm -fr "$TEMP_PATH"
-  FunctionalStatelessTestMsan0:
-    needs: [BuilderDebMsan]
-    runs-on: [self-hosted, func-tester]
-    steps:
-      - name: Set envs
-        run: |
-          cat >> "$GITHUB_ENV" << 'EOF'
-          TEMP_PATH=${{runner.temp}}/stateless_memory
-          REPORTS_PATH=${{runner.temp}}/reports_dir
-          CHECK_NAME=Stateless tests (msan)
-          REPO_COPY=${{runner.temp}}/stateless_memory/ClickHouse
-          KILL_TIMEOUT=10800
-          RUN_BY_HASH_NUM=0
-          RUN_BY_HASH_TOTAL=6
-          EOF
-      - name: Download json reports
-        uses: actions/download-artifact@v3
-        with:
-          path: ${{ env.REPORTS_PATH }}
-      - name: Check out repository code
-        uses: ClickHouse/checkout@v1
-        with:
-          clear-repository: true
-      - name: Functional test
-        run: |
-          sudo rm -fr "$TEMP_PATH"
-          mkdir -p "$TEMP_PATH"
-          cp -r "$GITHUB_WORKSPACE" "$TEMP_PATH"
-          cd "$REPO_COPY/tests/ci"
-          python3 functional_test_check.py "$CHECK_NAME" "$KILL_TIMEOUT"
-      - name: Cleanup
-        if: always()
-        run: |
-          docker ps --quiet | xargs --no-run-if-empty docker kill ||:
-          docker ps --all --quiet | xargs --no-run-if-empty docker rm -f ||:
-          sudo rm -fr "$TEMP_PATH"
-  FunctionalStatelessTestMsan1:
-    needs: [BuilderDebMsan]
-    runs-on: [self-hosted, func-tester]
-    steps:
-      - name: Set envs
-        run: |
-          cat >> "$GITHUB_ENV" << 'EOF'
-          TEMP_PATH=${{runner.temp}}/stateless_memory
-          REPORTS_PATH=${{runner.temp}}/reports_dir
-          CHECK_NAME=Stateless tests (msan)
-          REPO_COPY=${{runner.temp}}/stateless_memory/ClickHouse
-          KILL_TIMEOUT=10800
-          RUN_BY_HASH_NUM=1
-          RUN_BY_HASH_TOTAL=6
-          EOF
-      - name: Download json reports
-        uses: actions/download-artifact@v3
-        with:
-          path: ${{ env.REPORTS_PATH }}
-      - name: Check out repository code
-        uses: ClickHouse/checkout@v1
-        with:
-          clear-repository: true
-      - name: Functional test
-        run: |
-          sudo rm -fr "$TEMP_PATH"
-          mkdir -p "$TEMP_PATH"
-          cp -r "$GITHUB_WORKSPACE" "$TEMP_PATH"
-          cd "$REPO_COPY/tests/ci"
-          python3 functional_test_check.py "$CHECK_NAME" "$KILL_TIMEOUT"
-      - name: Cleanup
-        if: always()
-        run: |
-          docker ps --quiet | xargs --no-run-if-empty docker kill ||:
-          docker ps --all --quiet | xargs --no-run-if-empty docker rm -f ||:
-          sudo rm -fr "$TEMP_PATH"
-  FunctionalStatelessTestMsan2:
-    needs: [BuilderDebMsan]
-    runs-on: [self-hosted, func-tester]
-    steps:
-      - name: Set envs
-        run: |
-          cat >> "$GITHUB_ENV" << 'EOF'
-          TEMP_PATH=${{runner.temp}}/stateless_memory
-          REPORTS_PATH=${{runner.temp}}/reports_dir
-          CHECK_NAME=Stateless tests (msan)
-          REPO_COPY=${{runner.temp}}/stateless_memory/ClickHouse
-          KILL_TIMEOUT=10800
-          RUN_BY_HASH_NUM=2
-          RUN_BY_HASH_TOTAL=6
-          EOF
-      - name: Download json reports
-        uses: actions/download-artifact@v3
-        with:
-          path: ${{ env.REPORTS_PATH }}
-      - name: Check out repository code
-        uses: ClickHouse/checkout@v1
-        with:
-          clear-repository: true
-      - name: Functional test
-        run: |
-          sudo rm -fr "$TEMP_PATH"
-          mkdir -p "$TEMP_PATH"
-          cp -r "$GITHUB_WORKSPACE" "$TEMP_PATH"
-          cd "$REPO_COPY/tests/ci"
-          python3 functional_test_check.py "$CHECK_NAME" "$KILL_TIMEOUT"
-      - name: Cleanup
-        if: always()
-        run: |
-          docker ps --quiet | xargs --no-run-if-empty docker kill ||:
-          docker ps --all --quiet | xargs --no-run-if-empty docker rm -f ||:
-          sudo rm -fr "$TEMP_PATH"
-  FunctionalStatelessTestMsan3:
-    needs: [BuilderDebMsan]
-    runs-on: [self-hosted, func-tester]
-    steps:
-      - name: Set envs
-        run: |
-          cat >> "$GITHUB_ENV" << 'EOF'
-          TEMP_PATH=${{runner.temp}}/stateless_memory
-          REPORTS_PATH=${{runner.temp}}/reports_dir
-          CHECK_NAME=Stateless tests (msan)
-          REPO_COPY=${{runner.temp}}/stateless_memory/ClickHouse
-          KILL_TIMEOUT=10800
-          RUN_BY_HASH_NUM=3
-          RUN_BY_HASH_TOTAL=6
-          EOF
-      - name: Download json reports
-        uses: actions/download-artifact@v3
-        with:
-          path: ${{ env.REPORTS_PATH }}
-      - name: Check out repository code
-        uses: ClickHouse/checkout@v1
-        with:
-          clear-repository: true
-      - name: Functional test
-        run: |
-          sudo rm -fr "$TEMP_PATH"
-          mkdir -p "$TEMP_PATH"
-          cp -r "$GITHUB_WORKSPACE" "$TEMP_PATH"
-          cd "$REPO_COPY/tests/ci"
-          python3 functional_test_check.py "$CHECK_NAME" "$KILL_TIMEOUT"
-      - name: Cleanup
-        if: always()
-        run: |
-          docker ps --quiet | xargs --no-run-if-empty docker kill ||:
-          docker ps --all --quiet | xargs --no-run-if-empty docker rm -f ||:
-          sudo rm -fr "$TEMP_PATH"
-  FunctionalStatelessTestMsan4:
-    needs: [BuilderDebMsan]
-    runs-on: [self-hosted, func-tester]
-    steps:
-      - name: Set envs
-        run: |
-          cat >> "$GITHUB_ENV" << 'EOF'
-          TEMP_PATH=${{runner.temp}}/stateless_memory
-          REPORTS_PATH=${{runner.temp}}/reports_dir
-          CHECK_NAME=Stateless tests (msan)
-          REPO_COPY=${{runner.temp}}/stateless_memory/ClickHouse
-          KILL_TIMEOUT=10800
-          RUN_BY_HASH_NUM=4
-          RUN_BY_HASH_TOTAL=6
-          EOF
-      - name: Download json reports
-        uses: actions/download-artifact@v3
-        with:
-          path: ${{ env.REPORTS_PATH }}
-      - name: Check out repository code
-        uses: ClickHouse/checkout@v1
-        with:
-          clear-repository: true
-      - name: Functional test
-        run: |
-          sudo rm -fr "$TEMP_PATH"
-          mkdir -p "$TEMP_PATH"
-          cp -r "$GITHUB_WORKSPACE" "$TEMP_PATH"
-          cd "$REPO_COPY/tests/ci"
-          python3 functional_test_check.py "$CHECK_NAME" "$KILL_TIMEOUT"
-      - name: Cleanup
-        if: always()
-        run: |
-          docker ps --quiet | xargs --no-run-if-empty docker kill ||:
-          docker ps --all --quiet | xargs --no-run-if-empty docker rm -f ||:
-          sudo rm -fr "$TEMP_PATH"
-  FunctionalStatelessTestMsan5:
-    needs: [BuilderDebMsan]
-    runs-on: [self-hosted, func-tester]
-    steps:
-      - name: Set envs
-        run: |
-          cat >> "$GITHUB_ENV" << 'EOF'
-          TEMP_PATH=${{runner.temp}}/stateless_memory
-          REPORTS_PATH=${{runner.temp}}/reports_dir
-          CHECK_NAME=Stateless tests (msan)
-          REPO_COPY=${{runner.temp}}/stateless_memory/ClickHouse
-          KILL_TIMEOUT=10800
-          RUN_BY_HASH_NUM=5
-          RUN_BY_HASH_TOTAL=6
-          EOF
-      - name: Download json reports
-        uses: actions/download-artifact@v3
-        with:
-          path: ${{ env.REPORTS_PATH }}
-      - name: Check out repository code
-        uses: ClickHouse/checkout@v1
-        with:
-          clear-repository: true
-      - name: Functional test
-        run: |
-          sudo rm -fr "$TEMP_PATH"
-          mkdir -p "$TEMP_PATH"
-          cp -r "$GITHUB_WORKSPACE" "$TEMP_PATH"
-          cd "$REPO_COPY/tests/ci"
-          python3 functional_test_check.py "$CHECK_NAME" "$KILL_TIMEOUT"
-      - name: Cleanup
-        if: always()
-        run: |
-          docker ps --quiet | xargs --no-run-if-empty docker kill ||:
-          docker ps --all --quiet | xargs --no-run-if-empty docker rm -f ||:
-          sudo rm -fr "$TEMP_PATH"
-  FunctionalStatelessTestDebug0:
-    needs: [BuilderDebDebug]
-    runs-on: [self-hosted, func-tester]
-    steps:
-      - name: Set envs
-        run: |
-          cat >> "$GITHUB_ENV" << 'EOF'
-          TEMP_PATH=${{runner.temp}}/stateless_debug
-          REPORTS_PATH=${{runner.temp}}/reports_dir
-          CHECK_NAME=Stateless tests (debug)
-          REPO_COPY=${{runner.temp}}/stateless_debug/ClickHouse
-          KILL_TIMEOUT=10800
-          RUN_BY_HASH_NUM=0
-          RUN_BY_HASH_TOTAL=5
-          EOF
-      - name: Download json reports
-        uses: actions/download-artifact@v3
-        with:
-          path: ${{ env.REPORTS_PATH }}
-      - name: Check out repository code
-        uses: ClickHouse/checkout@v1
-        with:
-          clear-repository: true
-      - name: Functional test
-        run: |
-          sudo rm -fr "$TEMP_PATH"
-          mkdir -p "$TEMP_PATH"
-          cp -r "$GITHUB_WORKSPACE" "$TEMP_PATH"
-          cd "$REPO_COPY/tests/ci"
-          python3 functional_test_check.py "$CHECK_NAME" "$KILL_TIMEOUT"
-      - name: Cleanup
-        if: always()
-        run: |
-          docker ps --quiet | xargs --no-run-if-empty docker kill ||:
-          docker ps --all --quiet | xargs --no-run-if-empty docker rm -f ||:
-          sudo rm -fr "$TEMP_PATH"
-  FunctionalStatelessTestDebug1:
-    needs: [BuilderDebDebug]
-    runs-on: [self-hosted, func-tester]
-    steps:
-      - name: Set envs
-        run: |
-          cat >> "$GITHUB_ENV" << 'EOF'
-          TEMP_PATH=${{runner.temp}}/stateless_debug
-          REPORTS_PATH=${{runner.temp}}/reports_dir
-          CHECK_NAME=Stateless tests (debug)
-          REPO_COPY=${{runner.temp}}/stateless_debug/ClickHouse
-          KILL_TIMEOUT=10800
-          RUN_BY_HASH_NUM=1
-          RUN_BY_HASH_TOTAL=5
-          EOF
-      - name: Download json reports
-        uses: actions/download-artifact@v3
-        with:
-          path: ${{ env.REPORTS_PATH }}
-      - name: Check out repository code
-        uses: ClickHouse/checkout@v1
-        with:
-          clear-repository: true
-      - name: Functional test
-        run: |
-          sudo rm -fr "$TEMP_PATH"
-          mkdir -p "$TEMP_PATH"
-          cp -r "$GITHUB_WORKSPACE" "$TEMP_PATH"
-          cd "$REPO_COPY/tests/ci"
-          python3 functional_test_check.py "$CHECK_NAME" "$KILL_TIMEOUT"
-      - name: Cleanup
-        if: always()
-        run: |
-          docker ps --quiet | xargs --no-run-if-empty docker kill ||:
-          docker ps --all --quiet | xargs --no-run-if-empty docker rm -f ||:
-          sudo rm -fr "$TEMP_PATH"
-  FunctionalStatelessTestDebug2:
-    needs: [BuilderDebDebug]
-    runs-on: [self-hosted, func-tester]
-    steps:
-      - name: Set envs
-        run: |
-          cat >> "$GITHUB_ENV" << 'EOF'
-          TEMP_PATH=${{runner.temp}}/stateless_debug
-          REPORTS_PATH=${{runner.temp}}/reports_dir
-          CHECK_NAME=Stateless tests (debug)
-          REPO_COPY=${{runner.temp}}/stateless_debug/ClickHouse
-          KILL_TIMEOUT=10800
-          RUN_BY_HASH_NUM=2
-          RUN_BY_HASH_TOTAL=5
-          EOF
-      - name: Download json reports
-        uses: actions/download-artifact@v3
-        with:
-          path: ${{ env.REPORTS_PATH }}
-      - name: Check out repository code
-        uses: ClickHouse/checkout@v1
-        with:
-          clear-repository: true
-      - name: Functional test
-        run: |
-          sudo rm -fr "$TEMP_PATH"
-          mkdir -p "$TEMP_PATH"
-          cp -r "$GITHUB_WORKSPACE" "$TEMP_PATH"
-          cd "$REPO_COPY/tests/ci"
-          python3 functional_test_check.py "$CHECK_NAME" "$KILL_TIMEOUT"
-      - name: Cleanup
-        if: always()
-        run: |
-          docker ps --quiet | xargs --no-run-if-empty docker kill ||:
-          docker ps --all --quiet | xargs --no-run-if-empty docker rm -f ||:
-          sudo rm -fr "$TEMP_PATH"
-  FunctionalStatelessTestDebug3:
-    needs: [BuilderDebDebug]
-    runs-on: [self-hosted, func-tester]
-    steps:
-      - name: Set envs
-        run: |
-          cat >> "$GITHUB_ENV" << 'EOF'
-          TEMP_PATH=${{runner.temp}}/stateless_debug
-          REPORTS_PATH=${{runner.temp}}/reports_dir
-          CHECK_NAME=Stateless tests (debug)
-          REPO_COPY=${{runner.temp}}/stateless_debug/ClickHouse
-          KILL_TIMEOUT=10800
-          RUN_BY_HASH_NUM=3
-          RUN_BY_HASH_TOTAL=5
-          EOF
-      - name: Download json reports
-        uses: actions/download-artifact@v3
-        with:
-          path: ${{ env.REPORTS_PATH }}
-      - name: Check out repository code
-        uses: ClickHouse/checkout@v1
-        with:
-          clear-repository: true
-      - name: Functional test
-        run: |
-          sudo rm -fr "$TEMP_PATH"
-          mkdir -p "$TEMP_PATH"
-          cp -r "$GITHUB_WORKSPACE" "$TEMP_PATH"
-          cd "$REPO_COPY/tests/ci"
-          python3 functional_test_check.py "$CHECK_NAME" "$KILL_TIMEOUT"
-      - name: Cleanup
-        if: always()
-        run: |
-          docker ps --quiet | xargs --no-run-if-empty docker kill ||:
-          docker ps --all --quiet | xargs --no-run-if-empty docker rm -f ||:
-          sudo rm -fr "$TEMP_PATH"
-  FunctionalStatelessTestDebug4:
-    needs: [BuilderDebDebug]
-    runs-on: [self-hosted, func-tester]
-    steps:
-      - name: Set envs
-        run: |
-          cat >> "$GITHUB_ENV" << 'EOF'
-          TEMP_PATH=${{runner.temp}}/stateless_debug
-          REPORTS_PATH=${{runner.temp}}/reports_dir
-          CHECK_NAME=Stateless tests (debug)
-          REPO_COPY=${{runner.temp}}/stateless_debug/ClickHouse
-          KILL_TIMEOUT=10800
-          RUN_BY_HASH_NUM=4
-          RUN_BY_HASH_TOTAL=5
-          EOF
-      - name: Download json reports
-        uses: actions/download-artifact@v3
-        with:
-          path: ${{ env.REPORTS_PATH }}
-      - name: Check out repository code
-        uses: ClickHouse/checkout@v1
-        with:
-          clear-repository: true
-      - name: Functional test
-        run: |
-          sudo rm -fr "$TEMP_PATH"
-          mkdir -p "$TEMP_PATH"
-          cp -r "$GITHUB_WORKSPACE" "$TEMP_PATH"
-          cd "$REPO_COPY/tests/ci"
-          python3 functional_test_check.py "$CHECK_NAME" "$KILL_TIMEOUT"
-      - name: Cleanup
-        if: always()
-        run: |
-          docker ps --quiet | xargs --no-run-if-empty docker kill ||:
-          docker ps --all --quiet | xargs --no-run-if-empty docker rm -f ||:
-          sudo rm -fr "$TEMP_PATH"
-  FunctionalStatelessTestFlakyCheck:
-    needs: [BuilderDebAsan]
-    runs-on: [self-hosted, func-tester]
-    steps:
-      - name: Set envs
-        run: |
-          cat >> "$GITHUB_ENV" << 'EOF'
-          TEMP_PATH=${{runner.temp}}/stateless_flaky_asan
-          REPORTS_PATH=${{runner.temp}}/reports_dir
-          CHECK_NAME=Stateless tests flaky check (asan)
-          REPO_COPY=${{runner.temp}}/stateless_flaky_asan/ClickHouse
-          KILL_TIMEOUT=3600
-          EOF
-      - name: Download json reports
-        uses: actions/download-artifact@v3
-        with:
-          path: ${{ env.REPORTS_PATH }}
-      - name: Check out repository code
-        uses: ClickHouse/checkout@v1
-        with:
-          clear-repository: true
-      - name: Functional test
-        run: |
-          sudo rm -fr "$TEMP_PATH"
-          mkdir -p "$TEMP_PATH"
-          cp -r "$GITHUB_WORKSPACE" "$TEMP_PATH"
-          cd "$REPO_COPY/tests/ci"
-          python3 functional_test_check.py "$CHECK_NAME" "$KILL_TIMEOUT"
-      - name: Cleanup
-        if: always()
-        run: |
-          docker ps --quiet | xargs --no-run-if-empty docker kill ||:
-          docker ps --all --quiet | xargs --no-run-if-empty docker rm -f ||:
-          sudo rm -fr "$TEMP_PATH"
-  TestsBugfixCheck:
-    needs: [CheckLabels, StyleCheck]
-    runs-on: [self-hosted, stress-tester]
-    steps:
-      - name: Set envs
-        run: |
-          cat >> "$GITHUB_ENV" << 'EOF'
-          TEMP_PATH=${{runner.temp}}/tests_bugfix_check
-          REPORTS_PATH=${{runner.temp}}/reports_dir
-          CHECK_NAME=tests bugfix validate check
-          KILL_TIMEOUT=3600
-          REPO_COPY=${{runner.temp}}/tests_bugfix_check/ClickHouse
-          EOF
-      - name: Download json reports
-        uses: actions/download-artifact@v3
-        with:
-          path: ${{ env.REPORTS_PATH }}
-      - name: Check out repository code
-        uses: ClickHouse/checkout@v1
-        with:
-          clear-repository: true
-      - name: Bugfix test
-        run: |
-          sudo rm -fr "$TEMP_PATH"
-          mkdir -p "$TEMP_PATH"
-          cp -r "$GITHUB_WORKSPACE" "$TEMP_PATH"
-          cd "$REPO_COPY/tests/ci"
-=======
->>>>>>> 154dac81
+        run: |
+          sudo rm -fr "$TEMP_PATH"
+          mkdir -p "$TEMP_PATH"
+          cp -r "$GITHUB_WORKSPACE" "$TEMP_PATH"
+          cd "$REPO_COPY/tests/ci"
 
           TEMP_PATH="${TEMP_PATH}/integration" \
             REPORTS_PATH="${REPORTS_PATH}/integration" \
@@ -2972,7 +2320,6 @@
         with:
           path: ${{ env.REPORTS_PATH }}
       - name: Check out repository code
-<<<<<<< HEAD
         uses: ClickHouse/checkout@v1
         with:
           clear-repository: true
@@ -3211,279 +2558,6 @@
         with:
           clear-repository: true
       - name: Fuzzer
-=======
-        uses: actions/checkout@v2
-      - name: Stress test
->>>>>>> 154dac81
-        run: |
-          sudo rm -fr "$TEMP_PATH"
-          mkdir -p "$TEMP_PATH"
-          cp -r "$GITHUB_WORKSPACE" "$TEMP_PATH"
-          cd "$REPO_COPY/tests/ci"
-          python3 stress_check.py "$CHECK_NAME"
-      - name: Cleanup
-        if: always()
-        run: |
-          docker ps --quiet | xargs --no-run-if-empty docker kill ||:
-          docker ps --all --quiet | xargs --no-run-if-empty docker rm -f ||:
-          sudo rm -fr "$TEMP_PATH"
-  StressTestUBsan:
-    needs: [BuilderDebUBsan]
-    runs-on: [self-hosted, stress-tester]
-    steps:
-      - name: Set envs
-        run: |
-          cat >> "$GITHUB_ENV" << 'EOF'
-          TEMP_PATH=${{runner.temp}}/stress_undefined
-          REPORTS_PATH=${{runner.temp}}/reports_dir
-          CHECK_NAME=Stress test (ubsan)
-          REPO_COPY=${{runner.temp}}/stress_undefined/ClickHouse
-          EOF
-      - name: Download json reports
-        uses: actions/download-artifact@v3
-        with:
-          path: ${{ env.REPORTS_PATH }}
-      - name: Check out repository code
-<<<<<<< HEAD
-        uses: ClickHouse/checkout@v1
-        with:
-          clear-repository: true
-      - name: Integration test
-=======
-        uses: actions/checkout@v2
-      - name: Stress test
->>>>>>> 154dac81
-        run: |
-          sudo rm -fr "$TEMP_PATH"
-          mkdir -p "$TEMP_PATH"
-          cp -r "$GITHUB_WORKSPACE" "$TEMP_PATH"
-          cd "$REPO_COPY/tests/ci"
-          python3 stress_check.py "$CHECK_NAME"
-      - name: Cleanup
-        if: always()
-        run: |
-          docker ps --quiet | xargs --no-run-if-empty docker kill ||:
-          docker ps --all --quiet | xargs --no-run-if-empty docker rm -f ||:
-          sudo rm -fr "$TEMP_PATH"
-  StressTestDebug:
-    needs: [BuilderDebDebug]
-    runs-on: [self-hosted, stress-tester]
-    steps:
-      - name: Set envs
-        run: |
-          cat >> "$GITHUB_ENV" << 'EOF'
-          TEMP_PATH=${{runner.temp}}/stress_debug
-          REPORTS_PATH=${{runner.temp}}/reports_dir
-          CHECK_NAME=Stress test (debug)
-          REPO_COPY=${{runner.temp}}/stress_debug/ClickHouse
-          EOF
-      - name: Download json reports
-        uses: actions/download-artifact@v3
-        with:
-          path: ${{ env.REPORTS_PATH }}
-      - name: Check out repository code
-<<<<<<< HEAD
-        uses: ClickHouse/checkout@v1
-        with:
-          clear-repository: true
-      - name: Integration test
-=======
-        uses: actions/checkout@v2
-      - name: Stress test
->>>>>>> 154dac81
-        run: |
-          sudo rm -fr "$TEMP_PATH"
-          mkdir -p "$TEMP_PATH"
-          cp -r "$GITHUB_WORKSPACE" "$TEMP_PATH"
-          cd "$REPO_COPY/tests/ci"
-          python3 stress_check.py "$CHECK_NAME"
-      - name: Cleanup
-        if: always()
-        run: |
-          docker ps --quiet | xargs --no-run-if-empty docker kill ||:
-          docker ps --all --quiet | xargs --no-run-if-empty docker rm -f ||:
-          sudo rm -fr "$TEMP_PATH"
-##############################################################################################
-##################################### AST FUZZERS ############################################
-##############################################################################################
-  ASTFuzzerTestAsan:
-    needs: [BuilderDebAsan]
-    runs-on: [self-hosted, fuzzer-unit-tester]
-    steps:
-      - name: Set envs
-        run: |
-          cat >> "$GITHUB_ENV" << 'EOF'
-          TEMP_PATH=${{runner.temp}}/ast_fuzzer_asan
-          REPORTS_PATH=${{runner.temp}}/reports_dir
-          CHECK_NAME=AST fuzzer (asan)
-          REPO_COPY=${{runner.temp}}/ast_fuzzer_asan/ClickHouse
-          EOF
-      - name: Download json reports
-        uses: actions/download-artifact@v3
-        with:
-          path: ${{ env.REPORTS_PATH }}
-      - name: Check out repository code
-<<<<<<< HEAD
-        uses: ClickHouse/checkout@v1
-        with:
-          clear-repository: true
-      - name: Integration test
-=======
-        uses: actions/checkout@v2
-      - name: Fuzzer
->>>>>>> 154dac81
-        run: |
-          sudo rm -fr "$TEMP_PATH"
-          mkdir -p "$TEMP_PATH"
-          cp -r "$GITHUB_WORKSPACE" "$TEMP_PATH"
-          cd "$REPO_COPY/tests/ci"
-          python3 ast_fuzzer_check.py "$CHECK_NAME"
-      - name: Cleanup
-        if: always()
-        run: |
-          docker ps --quiet | xargs --no-run-if-empty docker kill ||:
-          docker ps --all --quiet | xargs --no-run-if-empty docker rm -f ||:
-          sudo rm -fr "$TEMP_PATH"
-  ASTFuzzerTestTsan:
-    needs: [BuilderDebTsan]
-    runs-on: [self-hosted, fuzzer-unit-tester]
-    steps:
-      - name: Set envs
-        run: |
-          cat >> "$GITHUB_ENV" << 'EOF'
-          TEMP_PATH=${{runner.temp}}/ast_fuzzer_tsan
-          REPORTS_PATH=${{runner.temp}}/reports_dir
-          CHECK_NAME=AST fuzzer (tsan)
-          REPO_COPY=${{runner.temp}}/ast_fuzzer_tsan/ClickHouse
-          EOF
-      - name: Download json reports
-        uses: actions/download-artifact@v3
-        with:
-          path: ${{ env.REPORTS_PATH }}
-      - name: Check out repository code
-<<<<<<< HEAD
-        uses: ClickHouse/checkout@v1
-        with:
-          clear-repository: true
-      - name: Integration test
-=======
-        uses: actions/checkout@v2
-      - name: Fuzzer
->>>>>>> 154dac81
-        run: |
-          sudo rm -fr "$TEMP_PATH"
-          mkdir -p "$TEMP_PATH"
-          cp -r "$GITHUB_WORKSPACE" "$TEMP_PATH"
-          cd "$REPO_COPY/tests/ci"
-          python3 ast_fuzzer_check.py "$CHECK_NAME"
-      - name: Cleanup
-        if: always()
-        run: |
-          docker ps --quiet | xargs --no-run-if-empty docker kill ||:
-          docker ps --all --quiet | xargs --no-run-if-empty docker rm -f ||:
-          sudo rm -fr "$TEMP_PATH"
-  ASTFuzzerTestUBSan:
-    needs: [BuilderDebUBsan]
-    runs-on: [self-hosted, fuzzer-unit-tester]
-    steps:
-      - name: Set envs
-        run: |
-          cat >> "$GITHUB_ENV" << 'EOF'
-          TEMP_PATH=${{runner.temp}}/ast_fuzzer_ubsan
-          REPORTS_PATH=${{runner.temp}}/reports_dir
-          CHECK_NAME=AST fuzzer (ubsan)
-          REPO_COPY=${{runner.temp}}/ast_fuzzer_ubsan/ClickHouse
-          EOF
-      - name: Download json reports
-        uses: actions/download-artifact@v3
-        with:
-          path: ${{ env.REPORTS_PATH }}
-      - name: Check out repository code
-<<<<<<< HEAD
-        uses: ClickHouse/checkout@v1
-        with:
-          clear-repository: true
-      - name: Integration test
-=======
-        uses: actions/checkout@v2
-      - name: Fuzzer
->>>>>>> 154dac81
-        run: |
-          sudo rm -fr "$TEMP_PATH"
-          mkdir -p "$TEMP_PATH"
-          cp -r "$GITHUB_WORKSPACE" "$TEMP_PATH"
-          cd "$REPO_COPY/tests/ci"
-          python3 ast_fuzzer_check.py "$CHECK_NAME"
-      - name: Cleanup
-        if: always()
-        run: |
-          docker ps --quiet | xargs --no-run-if-empty docker kill ||:
-          docker ps --all --quiet | xargs --no-run-if-empty docker rm -f ||:
-          sudo rm -fr "$TEMP_PATH"
-  ASTFuzzerTestMSan:
-    needs: [BuilderDebMsan]
-    runs-on: [self-hosted, fuzzer-unit-tester]
-    steps:
-      - name: Set envs
-        run: |
-          cat >> "$GITHUB_ENV" << 'EOF'
-          TEMP_PATH=${{runner.temp}}/ast_fuzzer_msan
-          REPORTS_PATH=${{runner.temp}}/reports_dir
-          CHECK_NAME=AST fuzzer (msan)
-          REPO_COPY=${{runner.temp}}/ast_fuzzer_msan/ClickHouse
-          EOF
-      - name: Download json reports
-        uses: actions/download-artifact@v3
-        with:
-          path: ${{ env.REPORTS_PATH }}
-      - name: Check out repository code
-<<<<<<< HEAD
-        uses: ClickHouse/checkout@v1
-        with:
-          clear-repository: true
-      - name: Integration test
-=======
-        uses: actions/checkout@v2
-      - name: Fuzzer
->>>>>>> 154dac81
-        run: |
-          sudo rm -fr "$TEMP_PATH"
-          mkdir -p "$TEMP_PATH"
-          cp -r "$GITHUB_WORKSPACE" "$TEMP_PATH"
-          cd "$REPO_COPY/tests/ci"
-          python3 ast_fuzzer_check.py "$CHECK_NAME"
-      - name: Cleanup
-        if: always()
-        run: |
-          docker ps --quiet | xargs --no-run-if-empty docker kill ||:
-          docker ps --all --quiet | xargs --no-run-if-empty docker rm -f ||:
-          sudo rm -fr "$TEMP_PATH"
-  ASTFuzzerTestDebug:
-    needs: [BuilderDebDebug]
-    runs-on: [self-hosted, fuzzer-unit-tester]
-    steps:
-      - name: Set envs
-        run: |
-          cat >> "$GITHUB_ENV" << 'EOF'
-          TEMP_PATH=${{runner.temp}}/ast_fuzzer_debug
-          REPORTS_PATH=${{runner.temp}}/reports_dir
-          CHECK_NAME=AST fuzzer (debug)
-          REPO_COPY=${{runner.temp}}/ast_fuzzer_debug/ClickHouse
-          EOF
-      - name: Download json reports
-        uses: actions/download-artifact@v3
-        with:
-          path: ${{ env.REPORTS_PATH }}
-      - name: Check out repository code
-<<<<<<< HEAD
-        uses: ClickHouse/checkout@v1
-        with:
-          clear-repository: true
-      - name: Integration test
-=======
-        uses: actions/checkout@v2
-      - name: Fuzzer
->>>>>>> 154dac81
         run: |
           sudo rm -fr "$TEMP_PATH"
           mkdir -p "$TEMP_PATH"
@@ -4298,78 +3372,6 @@
           docker ps --quiet | xargs --no-run-if-empty docker kill ||:
           docker ps --all --quiet | xargs --no-run-if-empty docker rm -f ||:
           sudo rm -fr "$TEMP_PATH"
-<<<<<<< HEAD
-##############################################################################################
-###################################### SQLANCER FUZZERS ######################################
-##############################################################################################
-  SQLancerTestRelease:
-    needs: [BuilderDebRelease]
-    runs-on: [self-hosted, fuzzer-unit-tester]
-    steps:
-      - name: Set envs
-        run: |
-          cat >> "$GITHUB_ENV" << 'EOF'
-          TEMP_PATH=${{runner.temp}}/sqlancer_release
-          REPORTS_PATH=${{runner.temp}}/reports_dir
-          CHECK_NAME=SQLancer (release)
-          REPO_COPY=${{runner.temp}}/sqlancer_release/ClickHouse
-          EOF
-      - name: Download json reports
-        uses: actions/download-artifact@v3
-        with:
-          path: ${{ env.REPORTS_PATH }}
-      - name: Check out repository code
-        uses: ClickHouse/checkout@v1
-        with:
-          clear-repository: true
-      - name: SQLancer
-        run: |
-          sudo rm -fr "$TEMP_PATH"
-          mkdir -p "$TEMP_PATH"
-          cp -r "$GITHUB_WORKSPACE" "$TEMP_PATH"
-          cd "$REPO_COPY/tests/ci"
-          python3 sqlancer_check.py "$CHECK_NAME"
-      - name: Cleanup
-        if: always()
-        run: |
-          docker ps --quiet | xargs --no-run-if-empty docker kill ||:
-          docker ps --all --quiet | xargs --no-run-if-empty docker rm -f ||:
-          sudo rm -fr "$TEMP_PATH"
-  SQLancerTestDebug:
-    needs: [BuilderDebDebug]
-    runs-on: [self-hosted, fuzzer-unit-tester]
-    steps:
-      - name: Set envs
-        run: |
-          cat >> "$GITHUB_ENV" << 'EOF'
-          TEMP_PATH=${{runner.temp}}/sqlancer_debug
-          REPORTS_PATH=${{runner.temp}}/reports_dir
-          CHECK_NAME=SQLancer (debug)
-          REPO_COPY=${{runner.temp}}/sqlancer_debug/ClickHouse
-          EOF
-      - name: Download json reports
-        uses: actions/download-artifact@v3
-        with:
-          path: ${{ env.REPORTS_PATH }}
-      - name: Check out repository code
-        uses: ClickHouse/checkout@v1
-        with:
-          clear-repository: true
-      - name: SQLancer
-        run: |
-          sudo rm -fr "$TEMP_PATH"
-          mkdir -p "$TEMP_PATH"
-          cp -r "$GITHUB_WORKSPACE" "$TEMP_PATH"
-          cd "$REPO_COPY/tests/ci"
-          python3 sqlancer_check.py "$CHECK_NAME"
-      - name: Cleanup
-        if: always()
-        run: |
-          docker ps --quiet | xargs --no-run-if-empty docker kill ||:
-          docker ps --all --quiet | xargs --no-run-if-empty docker rm -f ||:
-          sudo rm -fr "$TEMP_PATH"
-=======
->>>>>>> 154dac81
 #############################################################################################
 ###################################### JEPSEN TESTS #########################################
 #############################################################################################
