--- conflicted
+++ resolved
@@ -930,101 +930,10 @@
       - name: Cleanup
         if: always()
         run: |
-<<<<<<< HEAD
-          docker ps --quiet | xargs --no-run-if-empty docker kill ||:
-          docker ps --all --quiet | xargs --no-run-if-empty docker rm -f ||:
-          sudo rm -fr "$TEMP_PATH" "$CACHES_PATH"
-  BuilderBinAmd64SSE2:
-    needs: [DockerHubPush, FastTest, StyleCheck]
-    runs-on: [self-hosted, builder]
-    steps:
-      - name: Set envs
-        run: |
-          cat >> "$GITHUB_ENV" << 'EOF'
-          TEMP_PATH=${{runner.temp}}/build_check
-          IMAGES_PATH=${{runner.temp}}/images_path
-          REPO_COPY=${{runner.temp}}/build_check/ClickHouse
-          CACHES_PATH=${{runner.temp}}/../ccaches
-          BUILD_NAME=binary_amd64sse2
-          EOF
-      - name: Download changed images
-        uses: actions/download-artifact@v2
-        with:
-          name: changed_images
-          path: ${{ env.IMAGES_PATH }}
-      - name: Clear repository
-        run: |
-          sudo rm -fr "$GITHUB_WORKSPACE" && mkdir "$GITHUB_WORKSPACE"
-      - name: Check out repository code
-        uses: actions/checkout@v2
-      - name: Build
-        run: |
-          git -C "$GITHUB_WORKSPACE" submodule sync
-          git -C "$GITHUB_WORKSPACE" submodule update --single-branch --depth=1 --init --jobs=10
-          sudo rm -fr "$TEMP_PATH"
-          mkdir -p "$TEMP_PATH"
-          cp -r "$GITHUB_WORKSPACE" "$TEMP_PATH"
-          cd "$REPO_COPY/tests/ci" && python3 build_check.py "$BUILD_NAME"
-      - name: Upload build URLs to artifacts
-        if: ${{ success() || failure() }}
-        uses: actions/upload-artifact@v2
-        with:
-          name: ${{ env.BUILD_URLS }}
-          path: ${{ env.TEMP_PATH }}/${{ env.BUILD_URLS }}.json
-      - name: Cleanup
-        if: always()
-        run: |
-          docker ps --quiet | xargs --no-run-if-empty docker kill ||:
-          docker ps --all --quiet | xargs --no-run-if-empty docker rm -f ||:
-          sudo rm -fr "$TEMP_PATH" "$CACHES_PATH"
-  BuilderBinAarch64V80Compat:
-    needs: [DockerHubPush, FastTest, StyleCheck]
-    runs-on: [self-hosted, builder]
-    steps:
-      - name: Set envs
-        run: |
-          cat >> "$GITHUB_ENV" << 'EOF'
-          TEMP_PATH=${{runner.temp}}/build_check
-          IMAGES_PATH=${{runner.temp}}/images_path
-          REPO_COPY=${{runner.temp}}/build_check/ClickHouse
-          CACHES_PATH=${{runner.temp}}/../ccaches
-          BUILD_NAME=binary_aarch64_v80compat
-          EOF
-      - name: Download changed images
-        uses: actions/download-artifact@v2
-        with:
-          name: changed_images
-          path: ${{ env.IMAGES_PATH }}
-      - name: Clear repository
-        run: |
-          sudo rm -fr "$GITHUB_WORKSPACE" && mkdir "$GITHUB_WORKSPACE"
-      - name: Check out repository code
-        uses: actions/checkout@v2
-      - name: Build
-        run: |
-          git -C "$GITHUB_WORKSPACE" submodule sync
-          git -C "$GITHUB_WORKSPACE" submodule update --single-branch --depth=1 --init --jobs=10
-          sudo rm -fr "$TEMP_PATH"
-          mkdir -p "$TEMP_PATH"
-          cp -r "$GITHUB_WORKSPACE" "$TEMP_PATH"
-          cd "$REPO_COPY/tests/ci" && python3 build_check.py "$BUILD_NAME"
-      - name: Upload build URLs to artifacts
-        if: ${{ success() || failure() }}
-        uses: actions/upload-artifact@v2
-        with:
-          name: ${{ env.BUILD_URLS }}
-          path: ${{ env.TEMP_PATH }}/${{ env.BUILD_URLS }}.json
-      - name: Cleanup
-        if: always()
-        run: |
-          docker ps --quiet | xargs --no-run-if-empty docker kill ||:
-          docker ps --all --quiet | xargs --no-run-if-empty docker rm -f ||:
-=======
-          # shellcheck disable=SC2046
-          docker kill $(docker ps -q) ||:
-          # shellcheck disable=SC2046
-          docker rm -f $(docker ps -a -q) ||:
->>>>>>> 8764db7b
+          # shellcheck disable=SC2046
+          docker kill $(docker ps -q) ||:
+          # shellcheck disable=SC2046
+          docker rm -f $(docker ps -a -q) ||:
           sudo rm -fr "$TEMP_PATH" "$CACHES_PATH"
 ############################################################################################
 ##################################### Docker images  #######################################
