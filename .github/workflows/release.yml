name: PublishedReleaseCI
# - Gets artifacts from S3
# - Sends it to JFROG Artifactory
# - Adds them to the release assets

on: # yamllint disable-line rule:truthy
  release:
    types:
    - published

jobs:
  ReleasePublish:
    runs-on: [self-hosted, style-checker]
    steps:
    - name: Deploy packages and assets
      run: |
<<<<<<< HEAD
        curl '${{ secrets.PACKAGES_RELEASE_URL }}/release/${{ github.ref }}?binary=binary_darwin&binary=binary_darwin_aarch64&sync=true' -d ''
=======
        cat >> "$GITHUB_ENV" << 'EOF'
        JFROG_API_KEY=${{ secrets.JFROG_ARTIFACTORY_API_KEY }}
        TEMP_PATH=${{runner.temp}}/release_packages
        REPO_COPY=${{runner.temp}}/release_packages/ClickHouse
        EOF
    - name: Check out repository code
      uses: ClickHouse/checkout@v1
      with:
        # Always use the most recent script version
        ref: master
    - name: Download packages and push to Artifactory
      run: |
        rm -rf "$TEMP_PATH" && mkdir -p "$TEMP_PATH"
        cp -r "$GITHUB_WORKSPACE" "$TEMP_PATH"
        cd "$REPO_COPY"
        python3 ./tests/ci/push_to_artifactory.py --release "${{ github.ref }}" \
          --commit '${{ github.sha }}' --artifactory-url "${{ secrets.JFROG_ARTIFACTORY_URL }}" --all
    - name: Upload packages to release assets
      uses: svenstaro/upload-release-action@v2
      with:
        repo_token: ${{ secrets.GITHUB_TOKEN }}
        file: ${{runner.temp}}/push_to_artifactory/*
        overwrite: true
        tag: ${{ github.ref }}
        file_glob: true
>>>>>>> 533a6866
  ############################################################################################
  ##################################### Docker images  #######################################
  ############################################################################################
  DockerServerImages:
    runs-on: [self-hosted, style-checker]
    steps:
    - name: Check out repository code
      uses: ClickHouse/checkout@v1
      with:
        clear-repository: true
        fetch-depth: 0  # otherwise we will have no version info
    - name: Check docker clickhouse/clickhouse-server building
      run: |
        cd "$GITHUB_WORKSPACE/tests/ci"
        python3 docker_server.py --release-type auto --version "${{ github.ref }}"
        python3 docker_server.py --release-type auto --version "${{ github.ref }}" --no-ubuntu \
          --image-repo clickhouse/clickhouse-keeper --image-path docker/keeper
    - name: Cleanup
      if: always()
      run: |
        docker kill "$(docker ps -q)" ||:
        docker rm -f "$(docker ps -a -q)" ||:
        sudo rm -fr "$TEMP_PATH"<|MERGE_RESOLUTION|>--- conflicted
+++ resolved
@@ -14,35 +14,7 @@
     steps:
     - name: Deploy packages and assets
       run: |
-<<<<<<< HEAD
         curl '${{ secrets.PACKAGES_RELEASE_URL }}/release/${{ github.ref }}?binary=binary_darwin&binary=binary_darwin_aarch64&sync=true' -d ''
-=======
-        cat >> "$GITHUB_ENV" << 'EOF'
-        JFROG_API_KEY=${{ secrets.JFROG_ARTIFACTORY_API_KEY }}
-        TEMP_PATH=${{runner.temp}}/release_packages
-        REPO_COPY=${{runner.temp}}/release_packages/ClickHouse
-        EOF
-    - name: Check out repository code
-      uses: ClickHouse/checkout@v1
-      with:
-        # Always use the most recent script version
-        ref: master
-    - name: Download packages and push to Artifactory
-      run: |
-        rm -rf "$TEMP_PATH" && mkdir -p "$TEMP_PATH"
-        cp -r "$GITHUB_WORKSPACE" "$TEMP_PATH"
-        cd "$REPO_COPY"
-        python3 ./tests/ci/push_to_artifactory.py --release "${{ github.ref }}" \
-          --commit '${{ github.sha }}' --artifactory-url "${{ secrets.JFROG_ARTIFACTORY_URL }}" --all
-    - name: Upload packages to release assets
-      uses: svenstaro/upload-release-action@v2
-      with:
-        repo_token: ${{ secrets.GITHUB_TOKEN }}
-        file: ${{runner.temp}}/push_to_artifactory/*
-        overwrite: true
-        tag: ${{ github.ref }}
-        file_glob: true
->>>>>>> 533a6866
   ############################################################################################
   ##################################### Docker images  #######################################
   ############################################################################################
