--- conflicted
+++ resolved
@@ -371,95 +371,6 @@
           sudo rm -fr "$GITHUB_WORKSPACE" && mkdir "$GITHUB_WORKSPACE"
       - name: Check out repository code
         uses: actions/checkout@v2
-<<<<<<< HEAD
-      - name: Build
-        run: |
-          git -C "$GITHUB_WORKSPACE" submodule sync
-          git -C "$GITHUB_WORKSPACE" submodule update --single-branch --depth=1 --init --jobs=10
-          sudo rm -fr "$TEMP_PATH"
-          mkdir -p "$TEMP_PATH"
-          cp -r "$GITHUB_WORKSPACE" "$TEMP_PATH"
-          cd "$REPO_COPY/tests/ci" && python3 build_check.py "$BUILD_NAME"
-      - name: Upload build URLs to artifacts
-        if: ${{ success() || failure() }}
-        uses: actions/upload-artifact@v2
-        with:
-          name: ${{ env.BUILD_URLS }}
-          path: ${{ env.TEMP_PATH }}/${{ env.BUILD_URLS }}.json
-      - name: Cleanup
-        if: always()
-        run: |
-          docker ps --quiet | xargs --no-run-if-empty docker kill ||:
-          docker ps --all --quiet | xargs --no-run-if-empty docker rm -f ||:
-          sudo rm -fr "$TEMP_PATH" "$CACHES_PATH"
-  BuilderDebDebug:
-    needs: [DockerHubPush]
-    runs-on: [self-hosted, builder]
-    steps:
-      - name: Set envs
-        run: |
-          cat >> "$GITHUB_ENV" << 'EOF'
-          TEMP_PATH=${{runner.temp}}/build_check
-          IMAGES_PATH=${{runner.temp}}/images_path
-          REPO_COPY=${{runner.temp}}/build_check/ClickHouse
-          CACHES_PATH=${{runner.temp}}/../ccaches
-          BUILD_NAME=package_debug
-          EOF
-      - name: Download changed images
-        uses: actions/download-artifact@v2
-        with:
-          name: changed_images
-          path: ${{ env.IMAGES_PATH }}
-      - name: Clear repository
-        run: |
-          sudo rm -fr "$GITHUB_WORKSPACE" && mkdir "$GITHUB_WORKSPACE"
-      - name: Check out repository code
-        uses: actions/checkout@v2
-      - name: Build
-        run: |
-          git -C "$GITHUB_WORKSPACE" submodule sync
-          git -C "$GITHUB_WORKSPACE" submodule update --single-branch --depth=1 --init --jobs=10
-          sudo rm -fr "$TEMP_PATH"
-          mkdir -p "$TEMP_PATH"
-          cp -r "$GITHUB_WORKSPACE" "$TEMP_PATH"
-          cd "$REPO_COPY/tests/ci" && python3 build_check.py "$BUILD_NAME"
-      - name: Upload build URLs to artifacts
-        if: ${{ success() || failure() }}
-        uses: actions/upload-artifact@v2
-        with:
-          name: ${{ env.BUILD_URLS }}
-          path: ${{ env.TEMP_PATH }}/${{ env.BUILD_URLS }}.json
-      - name: Cleanup
-        if: always()
-        run: |
-          docker ps --quiet | xargs --no-run-if-empty docker kill ||:
-          docker ps --all --quiet | xargs --no-run-if-empty docker rm -f ||:
-          sudo rm -fr "$TEMP_PATH" "$CACHES_PATH"
-  BuilderBinDarwin:
-    needs: [DockerHubPush]
-    runs-on: [self-hosted, builder]
-    steps:
-      - name: Set envs
-        run: |
-          cat >> "$GITHUB_ENV" << 'EOF'
-          TEMP_PATH=${{runner.temp}}/build_check
-          IMAGES_PATH=${{runner.temp}}/images_path
-          REPO_COPY=${{runner.temp}}/build_check/ClickHouse
-          CACHES_PATH=${{runner.temp}}/../ccaches
-          BUILD_NAME=binary_darwin
-          EOF
-      - name: Download changed images
-        uses: actions/download-artifact@v2
-        with:
-          name: changed_images
-          path: ${{ env.IMAGES_PATH }}
-      - name: Clear repository
-        run: |
-          sudo rm -fr "$GITHUB_WORKSPACE" && mkdir "$GITHUB_WORKSPACE"
-      - name: Check out repository code
-        uses: actions/checkout@v2
-=======
->>>>>>> 8cb1524b
         with:
           fetch-depth: 0 # otherwise we will have no info about contributors
       - name: Build
