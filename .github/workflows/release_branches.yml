name: ReleaseBranchCI

env:
  # Force the stdout and stderr streams to be unbuffered
  PYTHONUNBUFFERED: 1
  # Export system tables to ClickHouse Cloud
  CLICKHOUSE_CI_LOGS_HOST: ${{ secrets.CLICKHOUSE_CI_LOGS_HOST }}
  CLICKHOUSE_CI_LOGS_PASSWORD: ${{ secrets.CLICKHOUSE_CI_LOGS_PASSWORD }}

on: # yamllint disable-line rule:truthy
  push:
    branches:
      # 22.1 and 22.10
      - '2[1-9].[1-9][0-9]'
      - '2[1-9].[1-9]'

jobs:
  DockerHubPushAarch64:
    runs-on: [self-hosted, style-checker-aarch64]
    steps:
      - name: Check out repository code
        uses: ClickHouse/checkout@v1
        with:
          clear-repository: true
      - name: Images check
        run: |
          cd "$GITHUB_WORKSPACE/tests/ci"
          python3 docker_images_check.py --suffix aarch64
      - name: Upload images files to artifacts
        uses: actions/upload-artifact@v3
        with:
          name: changed_images_aarch64
          path: ${{ runner.temp }}/docker_images_check/changed_images_aarch64.json
  DockerHubPushAmd64:
    runs-on: [self-hosted, style-checker]
    steps:
      - name: Check out repository code
        uses: ClickHouse/checkout@v1
        with:
          clear-repository: true
      - name: Images check
        run: |
          cd "$GITHUB_WORKSPACE/tests/ci"
          python3 docker_images_check.py --suffix amd64
      - name: Upload images files to artifacts
        uses: actions/upload-artifact@v3
        with:
          name: changed_images_amd64
          path: ${{ runner.temp }}/docker_images_check/changed_images_amd64.json
  DockerHubPush:
    needs: [DockerHubPushAmd64, DockerHubPushAarch64]
    runs-on: [self-hosted, style-checker]
    steps:
      - name: Check out repository code
        uses: ClickHouse/checkout@v1
        with:
          clear-repository: true
          fetch-depth: 0  # to find ancestor merge commits necessary for finding proper docker tags
          filter: tree:0
      - name: Download changed aarch64 images
        uses: actions/download-artifact@v3
        with:
          name: changed_images_aarch64
          path: ${{ runner.temp }}
      - name: Download changed amd64 images
        uses: actions/download-artifact@v3
        with:
          name: changed_images_amd64
          path: ${{ runner.temp }}
      - name: Images check
        run: |
          cd "$GITHUB_WORKSPACE/tests/ci"
          python3 docker_manifests_merge.py --suffix amd64 --suffix aarch64
      - name: Upload images files to artifacts
        uses: actions/upload-artifact@v3
        with:
          name: changed_images
          path: ${{ runner.temp }}/changed_images.json
  CompatibilityCheckX86:
    needs: [BuilderDebRelease]
    runs-on: [self-hosted, style-checker]
    steps:
      - name: Set envs
        run: |
          cat >> "$GITHUB_ENV" << 'EOF'
          TEMP_PATH=${{runner.temp}}/compatibility_check
          REPO_COPY=${{runner.temp}}/compatibility_check/ClickHouse
          REPORTS_PATH=${{runner.temp}}/reports_dir
          EOF
      - name: Check out repository code
        uses: ClickHouse/checkout@v1
        with:
          clear-repository: true
      - name: Download json reports
        uses: actions/download-artifact@v3
        with:
          path: ${{ env.REPORTS_PATH }}
      - name: CompatibilityCheckX86
        run: |
          sudo rm -fr "$TEMP_PATH"
          mkdir -p "$TEMP_PATH"
          cp -r "$GITHUB_WORKSPACE" "$TEMP_PATH"
          cd "$REPO_COPY/tests/ci" && python3 compatibility_check.py --check-name "Compatibility check (amd64)" --check-glibc --check-distributions
      - name: Cleanup
        if: always()
        run: |
          docker ps --quiet | xargs --no-run-if-empty docker kill ||:
          docker ps --all --quiet | xargs --no-run-if-empty docker rm -f ||:
          sudo rm -fr "$TEMP_PATH"
  CompatibilityCheckAarch64:
    needs: [BuilderDebAarch64]
    runs-on: [self-hosted, style-checker]
    steps:
      - name: Set envs
        run: |
          cat >> "$GITHUB_ENV" << 'EOF'
          TEMP_PATH=${{runner.temp}}/compatibility_check
          REPO_COPY=${{runner.temp}}/compatibility_check/ClickHouse
          REPORTS_PATH=${{runner.temp}}/reports_dir
          EOF
      - name: Check out repository code
        uses: ClickHouse/checkout@v1
        with:
          clear-repository: true
      - name: Download json reports
        uses: actions/download-artifact@v3
        with:
          path: ${{ env.REPORTS_PATH }}
      - name: CompatibilityCheckAarch64
        run: |
          sudo rm -fr "$TEMP_PATH"
          mkdir -p "$TEMP_PATH"
          cp -r "$GITHUB_WORKSPACE" "$TEMP_PATH"
          cd "$REPO_COPY/tests/ci" && python3 compatibility_check.py --check-name "Compatibility check (aarch64)" --check-glibc
      - name: Cleanup
        if: always()
        run: |
          docker ps --quiet | xargs --no-run-if-empty docker kill ||:
          docker ps --all --quiet | xargs --no-run-if-empty docker rm -f ||:
          sudo rm -fr "$TEMP_PATH"
#########################################################################################
#################################### ORDINARY BUILDS ####################################
#########################################################################################
  BuilderDebRelease:
    needs: [DockerHubPush]
    runs-on: [self-hosted, builder]
    steps:
      - name: Set envs
        run: |
          cat >> "$GITHUB_ENV" << 'EOF'
          TEMP_PATH=${{runner.temp}}/build_check
          IMAGES_PATH=${{runner.temp}}/images_path
          REPO_COPY=${{runner.temp}}/build_check/ClickHouse
          CACHES_PATH=${{runner.temp}}/../ccaches
          BUILD_NAME=package_release
          EOF
      - name: Download changed images
        uses: actions/download-artifact@v3
        with:
          name: changed_images
          path: ${{ env.IMAGES_PATH }}
      - name: Check out repository code
        uses: ClickHouse/checkout@v1
        with:
          clear-repository: true
          submodules: true
          fetch-depth: 0 # otherwise we will have no info about contributors
          filter: tree:0
      - name: Build
        run: |
          sudo rm -fr "$TEMP_PATH"
          mkdir -p "$TEMP_PATH"
          cp -r "$GITHUB_WORKSPACE" "$TEMP_PATH"
          cd "$REPO_COPY/tests/ci" && python3 build_check.py "$BUILD_NAME"
      - name: Upload build URLs to artifacts
        if: ${{ success() || failure() }}
        uses: actions/upload-artifact@v3
        with:
          name: ${{ env.BUILD_URLS }}
          path: ${{ env.TEMP_PATH }}/${{ env.BUILD_URLS }}.json
      - name: Cleanup
        if: always()
        run: |
          docker ps --quiet | xargs --no-run-if-empty docker kill ||:
          docker ps --all --quiet | xargs --no-run-if-empty docker rm -f ||:
          sudo rm -fr "$TEMP_PATH" "$CACHES_PATH"
  BuilderDebAarch64:
    needs: [DockerHubPush]
    runs-on: [self-hosted, builder]
    steps:
      - name: Set envs
        run: |
          cat >> "$GITHUB_ENV" << 'EOF'
          TEMP_PATH=${{runner.temp}}/build_check
          IMAGES_PATH=${{runner.temp}}/images_path
          REPO_COPY=${{runner.temp}}/build_check/ClickHouse
          CACHES_PATH=${{runner.temp}}/../ccaches
          BUILD_NAME=package_aarch64
          EOF
      - name: Download changed images
        uses: actions/download-artifact@v3
        with:
          name: changed_images
          path: ${{ runner.temp }}/images_path
      - name: Check out repository code
        uses: ClickHouse/checkout@v1
        with:
          clear-repository: true
          submodules: true
          fetch-depth: 0 # For a proper version and performance artifacts
          filter: tree:0
      - name: Build
        run: |
          sudo rm -fr "$TEMP_PATH"
          mkdir -p "$TEMP_PATH"
          cp -r "$GITHUB_WORKSPACE" "$TEMP_PATH"
          cd "$REPO_COPY/tests/ci" && python3 build_check.py "$BUILD_NAME"
      - name: Upload build URLs to artifacts
        uses: actions/upload-artifact@v3
        with:
          name: ${{ env.BUILD_URLS }}
          path: ${{ runner.temp }}/build_check/${{ env.BUILD_URLS }}.json
      - name: Cleanup
        if: always()
        run: |
          docker ps --quiet | xargs --no-run-if-empty docker kill ||:
          docker ps --all --quiet | xargs --no-run-if-empty docker rm -f ||:
          sudo rm -fr "$TEMP_PATH" "$CACHES_PATH"
  BuilderDebAsan:
    needs: [DockerHubPush]
    runs-on: [self-hosted, builder]
    steps:
      - name: Set envs
        run: |
          cat >> "$GITHUB_ENV" << 'EOF'
          TEMP_PATH=${{runner.temp}}/build_check
          IMAGES_PATH=${{runner.temp}}/images_path
          REPO_COPY=${{runner.temp}}/build_check/ClickHouse
          CACHES_PATH=${{runner.temp}}/../ccaches
          BUILD_NAME=package_asan
          EOF
      - name: Download changed images
        uses: actions/download-artifact@v3
        with:
          name: changed_images
          path: ${{ env.IMAGES_PATH }}
      - name: Check out repository code
        uses: ClickHouse/checkout@v1
        with:
          clear-repository: true
          submodules: true
      - name: Build
        run: |
          sudo rm -fr "$TEMP_PATH"
          mkdir -p "$TEMP_PATH"
          cp -r "$GITHUB_WORKSPACE" "$TEMP_PATH"
          cd "$REPO_COPY/tests/ci" && python3 build_check.py "$BUILD_NAME"
      - name: Upload build URLs to artifacts
        if: ${{ success() || failure() }}
        uses: actions/upload-artifact@v3
        with:
          name: ${{ env.BUILD_URLS }}
          path: ${{ env.TEMP_PATH }}/${{ env.BUILD_URLS }}.json
      - name: Cleanup
        if: always()
        run: |
          docker ps --quiet | xargs --no-run-if-empty docker kill ||:
          docker ps --all --quiet | xargs --no-run-if-empty docker rm -f ||:
          sudo rm -fr "$TEMP_PATH" "$CACHES_PATH"
  BuilderDebUBsan:
    needs: [DockerHubPush]
    runs-on: [self-hosted, builder]
    steps:
      - name: Set envs
        run: |
          cat >> "$GITHUB_ENV" << 'EOF'
          TEMP_PATH=${{runner.temp}}/build_check
          IMAGES_PATH=${{runner.temp}}/images_path
          REPO_COPY=${{runner.temp}}/build_check/ClickHouse
          CACHES_PATH=${{runner.temp}}/../ccaches
          BUILD_NAME=package_ubsan
          EOF
      - name: Download changed images
        uses: actions/download-artifact@v3
        with:
          name: changed_images
          path: ${{ env.IMAGES_PATH }}
      - name: Check out repository code
        uses: ClickHouse/checkout@v1
        with:
          clear-repository: true
          submodules: true
      - name: Build
        run: |
          sudo rm -fr "$TEMP_PATH"
          mkdir -p "$TEMP_PATH"
          cp -r "$GITHUB_WORKSPACE" "$TEMP_PATH"
          cd "$REPO_COPY/tests/ci" && python3 build_check.py "$BUILD_NAME"
      - name: Upload build URLs to artifacts
        if: ${{ success() || failure() }}
        uses: actions/upload-artifact@v3
        with:
          name: ${{ env.BUILD_URLS }}
          path: ${{ env.TEMP_PATH }}/${{ env.BUILD_URLS }}.json
      - name: Cleanup
        if: always()
        run: |
          docker ps --quiet | xargs --no-run-if-empty docker kill ||:
          docker ps --all --quiet | xargs --no-run-if-empty docker rm -f ||:
          sudo rm -fr "$TEMP_PATH" "$CACHES_PATH"
  BuilderDebTsan:
    needs: [DockerHubPush]
    runs-on: [self-hosted, builder]
    steps:
      - name: Set envs
        run: |
          cat >> "$GITHUB_ENV" << 'EOF'
          TEMP_PATH=${{runner.temp}}/build_check
          IMAGES_PATH=${{runner.temp}}/images_path
          REPO_COPY=${{runner.temp}}/build_check/ClickHouse
          CACHES_PATH=${{runner.temp}}/../ccaches
          BUILD_NAME=package_tsan
          EOF
      - name: Download changed images
        uses: actions/download-artifact@v3
        with:
          name: changed_images
          path: ${{ env.IMAGES_PATH }}
      - name: Check out repository code
        uses: ClickHouse/checkout@v1
        with:
          clear-repository: true
          submodules: true
      - name: Build
        run: |
          sudo rm -fr "$TEMP_PATH"
          mkdir -p "$TEMP_PATH"
          cp -r "$GITHUB_WORKSPACE" "$TEMP_PATH"
          cd "$REPO_COPY/tests/ci" && python3 build_check.py "$BUILD_NAME"
      - name: Upload build URLs to artifacts
        if: ${{ success() || failure() }}
        uses: actions/upload-artifact@v3
        with:
          name: ${{ env.BUILD_URLS }}
          path: ${{ env.TEMP_PATH }}/${{ env.BUILD_URLS }}.json
      - name: Cleanup
        if: always()
        run: |
          docker ps --quiet | xargs --no-run-if-empty docker kill ||:
          docker ps --all --quiet | xargs --no-run-if-empty docker rm -f ||:
          sudo rm -fr "$TEMP_PATH" "$CACHES_PATH"
  BuilderDebMsan:
    needs: [DockerHubPush]
    runs-on: [self-hosted, builder]
    steps:
      - name: Set envs
        run: |
          cat >> "$GITHUB_ENV" << 'EOF'
          TEMP_PATH=${{runner.temp}}/build_check
          IMAGES_PATH=${{runner.temp}}/images_path
          REPO_COPY=${{runner.temp}}/build_check/ClickHouse
          CACHES_PATH=${{runner.temp}}/../ccaches
          BUILD_NAME=package_msan
          EOF
      - name: Download changed images
        uses: actions/download-artifact@v3
        with:
          name: changed_images
          path: ${{ env.IMAGES_PATH }}
      - name: Check out repository code
        uses: ClickHouse/checkout@v1
        with:
          clear-repository: true
          submodules: true
      - name: Build
        run: |
          sudo rm -fr "$TEMP_PATH"
          mkdir -p "$TEMP_PATH"
          cp -r "$GITHUB_WORKSPACE" "$TEMP_PATH"
          cd "$REPO_COPY/tests/ci" && python3 build_check.py "$BUILD_NAME"
      - name: Upload build URLs to artifacts
        if: ${{ success() || failure() }}
        uses: actions/upload-artifact@v3
        with:
          name: ${{ env.BUILD_URLS }}
          path: ${{ env.TEMP_PATH }}/${{ env.BUILD_URLS }}.json
      - name: Cleanup
        if: always()
        run: |
          docker ps --quiet | xargs --no-run-if-empty docker kill ||:
          docker ps --all --quiet | xargs --no-run-if-empty docker rm -f ||:
          sudo rm -fr "$TEMP_PATH" "$CACHES_PATH"
  BuilderDebDebug:
    needs: [DockerHubPush]
    runs-on: [self-hosted, builder]
    steps:
      - name: Set envs
        run: |
          cat >> "$GITHUB_ENV" << 'EOF'
          TEMP_PATH=${{runner.temp}}/build_check
          IMAGES_PATH=${{runner.temp}}/images_path
          REPO_COPY=${{runner.temp}}/build_check/ClickHouse
          CACHES_PATH=${{runner.temp}}/../ccaches
          BUILD_NAME=package_debug
          EOF
      - name: Download changed images
        uses: actions/download-artifact@v3
        with:
          name: changed_images
          path: ${{ env.IMAGES_PATH }}
      - name: Check out repository code
        uses: ClickHouse/checkout@v1
        with:
          clear-repository: true
          submodules: true
      - name: Build
        run: |
          sudo rm -fr "$TEMP_PATH"
          mkdir -p "$TEMP_PATH"
          cp -r "$GITHUB_WORKSPACE" "$TEMP_PATH"
          cd "$REPO_COPY/tests/ci" && python3 build_check.py "$BUILD_NAME"
      - name: Upload build URLs to artifacts
        if: ${{ success() || failure() }}
        uses: actions/upload-artifact@v3
        with:
          name: ${{ env.BUILD_URLS }}
          path: ${{ env.TEMP_PATH }}/${{ env.BUILD_URLS }}.json
      - name: Cleanup
        if: always()
        run: |
          docker ps --quiet | xargs --no-run-if-empty docker kill ||:
          docker ps --all --quiet | xargs --no-run-if-empty docker rm -f ||:
          sudo rm -fr "$TEMP_PATH" "$CACHES_PATH"
  BuilderBinDarwin:
    needs: [DockerHubPush]
    runs-on: [self-hosted, builder]
    steps:
      - name: Set envs
        run: |
          cat >> "$GITHUB_ENV" << 'EOF'
          TEMP_PATH=${{runner.temp}}/build_check
          IMAGES_PATH=${{runner.temp}}/images_path
          REPO_COPY=${{runner.temp}}/build_check/ClickHouse
          CACHES_PATH=${{runner.temp}}/../ccaches
          BUILD_NAME=binary_darwin
          EOF
      - name: Download changed images
        uses: actions/download-artifact@v3
        with:
          name: changed_images
          path: ${{ env.IMAGES_PATH }}
      - name: Check out repository code
        uses: ClickHouse/checkout@v1
        with:
          clear-repository: true
          submodules: true
          fetch-depth: 0 # otherwise we will have no info about contributors
<<<<<<< HEAD
          filter: tree:0
      - name: Apply sparse checkout for contrib # in order to check that it doesn't break build
        run: |
          rm -rf "$GITHUB_WORKSPACE/contrib" && echo 'removed'
          git -C "$GITHUB_WORKSPACE" checkout .  && echo 'restored'
          "$GITHUB_WORKSPACE/contrib/update-submodules.sh" && echo 'OK'
          du -hs "$GITHUB_WORKSPACE/contrib" ||:
          find "$GITHUB_WORKSPACE/contrib" -type f | wc -l ||:
=======
>>>>>>> 2351952f
      - name: Build
        run: |
          sudo rm -fr "$TEMP_PATH"
          mkdir -p "$TEMP_PATH"
          cp -r "$GITHUB_WORKSPACE" "$TEMP_PATH"
          cd "$REPO_COPY/tests/ci" && python3 build_check.py "$BUILD_NAME"
      - name: Upload build URLs to artifacts
        if: ${{ success() || failure() }}
        uses: actions/upload-artifact@v3
        with:
          name: ${{ env.BUILD_URLS }}
          path: ${{ env.TEMP_PATH }}/${{ env.BUILD_URLS }}.json
      - name: Cleanup
        if: always()
        run: |
          docker ps --quiet | xargs --no-run-if-empty docker kill ||:
          docker ps --all --quiet | xargs --no-run-if-empty docker rm -f ||:
          sudo rm -fr "$TEMP_PATH" "$CACHES_PATH"
  BuilderBinDarwinAarch64:
    needs: [DockerHubPush]
    runs-on: [self-hosted, builder]
    steps:
      - name: Set envs
        run: |
          cat >> "$GITHUB_ENV" << 'EOF'
          TEMP_PATH=${{runner.temp}}/build_check
          IMAGES_PATH=${{runner.temp}}/images_path
          REPO_COPY=${{runner.temp}}/build_check/ClickHouse
          CACHES_PATH=${{runner.temp}}/../ccaches
          BUILD_NAME=binary_darwin_aarch64
          EOF
      - name: Download changed images
        uses: actions/download-artifact@v3
        with:
          name: changed_images
          path: ${{ env.IMAGES_PATH }}
      - name: Check out repository code
        uses: ClickHouse/checkout@v1
        with:
          clear-repository: true
          submodules: true
          fetch-depth: 0 # otherwise we will have no info about contributors
<<<<<<< HEAD
          filter: tree:0
      - name: Apply sparse checkout for contrib # in order to check that it doesn't break build
        run: |
          rm -rf "$GITHUB_WORKSPACE/contrib" && echo 'removed'
          git -C "$GITHUB_WORKSPACE" checkout .  && echo 'restored'
          "$GITHUB_WORKSPACE/contrib/update-submodules.sh" && echo 'OK'
          du -hs "$GITHUB_WORKSPACE/contrib" ||:
          find "$GITHUB_WORKSPACE/contrib" -type f | wc -l ||:
=======
>>>>>>> 2351952f
      - name: Build
        run: |
          sudo rm -fr "$TEMP_PATH"
          mkdir -p "$TEMP_PATH"
          cp -r "$GITHUB_WORKSPACE" "$TEMP_PATH"
          cd "$REPO_COPY/tests/ci" && python3 build_check.py "$BUILD_NAME"
      - name: Upload build URLs to artifacts
        if: ${{ success() || failure() }}
        uses: actions/upload-artifact@v3
        with:
          name: ${{ env.BUILD_URLS }}
          path: ${{ env.TEMP_PATH }}/${{ env.BUILD_URLS }}.json
      - name: Cleanup
        if: always()
        run: |
          docker ps --quiet | xargs --no-run-if-empty docker kill ||:
          docker ps --all --quiet | xargs --no-run-if-empty docker rm -f ||:
          sudo rm -fr "$TEMP_PATH" "$CACHES_PATH"
############################################################################################
##################################### Docker images  #######################################
############################################################################################
  DockerServerImages:
    needs:
      - BuilderDebRelease
      - BuilderDebAarch64
    runs-on: [self-hosted, style-checker]
    steps:
      - name: Check out repository code
        uses: ClickHouse/checkout@v1
        with:
          clear-repository: true
          fetch-depth: 0  # It MUST BE THE SAME for all dependencies and the job itself
          filter: tree:0
      - name: Check docker clickhouse/clickhouse-server building
        run: |
          cd "$GITHUB_WORKSPACE/tests/ci"
          python3 docker_server.py --release-type head --no-push \
            --image-repo clickhouse/clickhouse-server --image-path docker/server
          python3 docker_server.py --release-type head --no-push \
            --image-repo clickhouse/clickhouse-keeper --image-path docker/keeper
      - name: Cleanup
        if: always()
        run: |
          docker ps --quiet | xargs --no-run-if-empty docker kill ||:
          docker ps --all --quiet | xargs --no-run-if-empty docker rm -f ||:
          sudo rm -fr "$TEMP_PATH"
############################################################################################
##################################### BUILD REPORTER #######################################
############################################################################################
  BuilderReport:
    needs:
      - BuilderDebRelease
      - BuilderDebAarch64
      - BuilderDebAsan
      - BuilderDebTsan
      - BuilderDebUBsan
      - BuilderDebMsan
      - BuilderDebDebug
    runs-on: [self-hosted, style-checker]
    if: ${{ success() || failure() }}
    steps:
      - name: Set envs
        run: |
          cat >> "$GITHUB_ENV" << 'EOF'
          CHECK_NAME=ClickHouse build check
          REPORTS_PATH=${{runner.temp}}/reports_dir
          REPORTS_PATH=${{runner.temp}}/reports_dir
          TEMP_PATH=${{runner.temp}}/report_check
          NEEDS_DATA_PATH=${{runner.temp}}/needs.json
          EOF
      - name: Download json reports
        uses: actions/download-artifact@v3
        with:
          path: ${{ env.REPORTS_PATH }}
      - name: Check out repository code
        uses: ClickHouse/checkout@v1
        with:
          clear-repository: true
      - name: Report Builder
        run: |
          sudo rm -fr "$TEMP_PATH"
          mkdir -p "$TEMP_PATH"
          cat > "$NEEDS_DATA_PATH" << 'EOF'
          ${{ toJSON(needs) }}
          EOF
          cd "$GITHUB_WORKSPACE/tests/ci"
          python3 build_report_check.py "$CHECK_NAME"
      - name: Cleanup
        if: always()
        run: |
          docker ps --quiet | xargs --no-run-if-empty docker kill ||:
          docker ps --all --quiet | xargs --no-run-if-empty docker rm -f ||:
          sudo rm -fr "$TEMP_PATH"
  BuilderSpecialReport:
    needs:
      - BuilderBinDarwin
      - BuilderBinDarwinAarch64
    runs-on: [self-hosted, style-checker]
    if: ${{ success() || failure() }}
    steps:
      - name: Set envs
        run: |
          cat >> "$GITHUB_ENV" << 'EOF'
          TEMP_PATH=${{runner.temp}}/report_check
          REPORTS_PATH=${{runner.temp}}/reports_dir
          CHECK_NAME=ClickHouse special build check
          NEEDS_DATA_PATH=${{runner.temp}}/needs.json
          EOF
      - name: Download json reports
        uses: actions/download-artifact@v3
        with:
          path: ${{ env.REPORTS_PATH }}
      - name: Check out repository code
        uses: ClickHouse/checkout@v1
        with:
          clear-repository: true
      - name: Report Builder
        run: |
          sudo rm -fr "$TEMP_PATH"
          mkdir -p "$TEMP_PATH"
          cat > "$NEEDS_DATA_PATH" << 'EOF'
          ${{ toJSON(needs) }}
          EOF
          cd "$GITHUB_WORKSPACE/tests/ci"
          python3 build_report_check.py "$CHECK_NAME"
      - name: Cleanup
        if: always()
        run: |
          docker ps --quiet | xargs --no-run-if-empty docker kill ||:
          docker ps --all --quiet | xargs --no-run-if-empty docker rm -f ||:
          sudo rm -fr "$TEMP_PATH"
  MarkReleaseReady:
    needs:
      - BuilderBinDarwin
      - BuilderBinDarwinAarch64
      - BuilderDebRelease
      - BuilderDebAarch64
    runs-on: [self-hosted, style-checker]
    steps:
      - name: Check out repository code
        uses: ClickHouse/checkout@v1
        with:
          clear-repository: true
      - name: Mark Commit Release Ready
        run: |
          cd "$GITHUB_WORKSPACE/tests/ci"
          python3 mark_release_ready.py
############################################################################################
#################################### INSTALL PACKAGES ######################################
############################################################################################
  InstallPackagesTestRelease:
    needs: [BuilderDebRelease]
    runs-on: [self-hosted, style-checker]
    steps:
      - name: Set envs
        run: |
          cat >> "$GITHUB_ENV" << 'EOF'
          TEMP_PATH=${{runner.temp}}/test_install
          REPORTS_PATH=${{runner.temp}}/reports_dir
          CHECK_NAME=Install packages (amd64)
          REPO_COPY=${{runner.temp}}/test_install/ClickHouse
          EOF
      - name: Download json reports
        uses: actions/download-artifact@v3
        with:
          path: ${{ env.REPORTS_PATH }}
      - name: Check out repository code
        uses: ClickHouse/checkout@v1
        with:
          clear-repository: true
      - name: Test packages installation
        run: |
          sudo rm -fr "$TEMP_PATH"
          mkdir -p "$TEMP_PATH"
          cp -r "$GITHUB_WORKSPACE" "$TEMP_PATH"
          cd "$REPO_COPY/tests/ci"
          python3 install_check.py "$CHECK_NAME"
      - name: Cleanup
        if: always()
        run: |
          docker ps --quiet | xargs --no-run-if-empty docker kill ||:
          docker ps --all --quiet | xargs --no-run-if-empty docker rm -f ||:
          sudo rm -fr "$TEMP_PATH"
  InstallPackagesTestAarch64:
    needs: [BuilderDebAarch64]
    runs-on: [self-hosted, style-checker-aarch64]
    steps:
      - name: Set envs
        run: |
          cat >> "$GITHUB_ENV" << 'EOF'
          TEMP_PATH=${{runner.temp}}/test_install
          REPORTS_PATH=${{runner.temp}}/reports_dir
          CHECK_NAME=Install packages (arm64)
          REPO_COPY=${{runner.temp}}/test_install/ClickHouse
          EOF
      - name: Download json reports
        uses: actions/download-artifact@v3
        with:
          path: ${{ env.REPORTS_PATH }}
      - name: Check out repository code
        uses: ClickHouse/checkout@v1
        with:
          clear-repository: true
      - name: Test packages installation
        run: |
          sudo rm -fr "$TEMP_PATH"
          mkdir -p "$TEMP_PATH"
          cp -r "$GITHUB_WORKSPACE" "$TEMP_PATH"
          cd "$REPO_COPY/tests/ci"
          python3 install_check.py "$CHECK_NAME"
      - name: Cleanup
        if: always()
        run: |
          docker ps --quiet | xargs --no-run-if-empty docker kill ||:
          docker ps --all --quiet | xargs --no-run-if-empty docker rm -f ||:
          sudo rm -fr "$TEMP_PATH"
##############################################################################################
########################### FUNCTIONAl STATELESS TESTS #######################################
##############################################################################################
  FunctionalStatelessTestRelease:
    needs: [BuilderDebRelease]
    runs-on: [self-hosted, func-tester]
    steps:
      - name: Set envs
        run: |
          cat >> "$GITHUB_ENV" << 'EOF'
          TEMP_PATH=${{runner.temp}}/stateless_debug
          REPORTS_PATH=${{runner.temp}}/reports_dir
          CHECK_NAME=Stateless tests (release)
          REPO_COPY=${{runner.temp}}/stateless_debug/ClickHouse
          KILL_TIMEOUT=10800
          EOF
      - name: Download json reports
        uses: actions/download-artifact@v3
        with:
          path: ${{ env.REPORTS_PATH }}
      - name: Check out repository code
        uses: ClickHouse/checkout@v1
        with:
          clear-repository: true
      - name: Functional test
        run: |
          sudo rm -fr "$TEMP_PATH"
          mkdir -p "$TEMP_PATH"
          cp -r "$GITHUB_WORKSPACE" "$TEMP_PATH"
          cd "$REPO_COPY/tests/ci"
          python3 functional_test_check.py "$CHECK_NAME" "$KILL_TIMEOUT"
      - name: Cleanup
        if: always()
        run: |
          docker ps --quiet | xargs --no-run-if-empty docker kill ||:
          docker ps --all --quiet | xargs --no-run-if-empty docker rm -f ||:
          sudo rm -fr "$TEMP_PATH"
  FunctionalStatelessTestAarch64:
    needs: [BuilderDebAarch64]
    runs-on: [self-hosted, func-tester-aarch64]
    steps:
      - name: Set envs
        run: |
          cat >> "$GITHUB_ENV" << 'EOF'
          TEMP_PATH=${{runner.temp}}/stateless_release
          REPORTS_PATH=${{runner.temp}}/reports_dir
          CHECK_NAME=Stateless tests (aarch64)
          REPO_COPY=${{runner.temp}}/stateless_release/ClickHouse
          KILL_TIMEOUT=10800
          EOF
      - name: Download json reports
        uses: actions/download-artifact@v3
        with:
          path: ${{ env.REPORTS_PATH }}
      - name: Check out repository code
        uses: ClickHouse/checkout@v1
        with:
          clear-repository: true
      - name: Functional test
        run: |
          sudo rm -fr "$TEMP_PATH"
          mkdir -p "$TEMP_PATH"
          cp -r "$GITHUB_WORKSPACE" "$TEMP_PATH"
          cd "$REPO_COPY/tests/ci"
          python3 functional_test_check.py "$CHECK_NAME" "$KILL_TIMEOUT"
      - name: Cleanup
        if: always()
        run: |
          docker ps --quiet | xargs --no-run-if-empty docker kill ||:
          docker ps --all --quiet | xargs --no-run-if-empty docker rm -f ||:
          sudo rm -fr "$TEMP_PATH"
  FunctionalStatelessTestAsan0:
    needs: [BuilderDebAsan]
    runs-on: [self-hosted, func-tester]
    steps:
      - name: Set envs
        run: |
          cat >> "$GITHUB_ENV" << 'EOF'
          TEMP_PATH=${{runner.temp}}/stateless_debug
          REPORTS_PATH=${{runner.temp}}/reports_dir
          CHECK_NAME=Stateless tests (asan)
          REPO_COPY=${{runner.temp}}/stateless_debug/ClickHouse
          KILL_TIMEOUT=10800
          RUN_BY_HASH_NUM=0
          RUN_BY_HASH_TOTAL=2
          EOF
      - name: Download json reports
        uses: actions/download-artifact@v3
        with:
          path: ${{ env.REPORTS_PATH }}
      - name: Check out repository code
        uses: ClickHouse/checkout@v1
        with:
          clear-repository: true
      - name: Functional test
        run: |
          sudo rm -fr "$TEMP_PATH"
          mkdir -p "$TEMP_PATH"
          cp -r "$GITHUB_WORKSPACE" "$TEMP_PATH"
          cd "$REPO_COPY/tests/ci"
          python3 functional_test_check.py "$CHECK_NAME" "$KILL_TIMEOUT"
      - name: Cleanup
        if: always()
        run: |
          docker ps --quiet | xargs --no-run-if-empty docker kill ||:
          docker ps --all --quiet | xargs --no-run-if-empty docker rm -f ||:
          sudo rm -fr "$TEMP_PATH"
  FunctionalStatelessTestAsan1:
    needs: [BuilderDebAsan]
    runs-on: [self-hosted, func-tester]
    steps:
      - name: Set envs
        run: |
          cat >> "$GITHUB_ENV" << 'EOF'
          TEMP_PATH=${{runner.temp}}/stateless_debug
          REPORTS_PATH=${{runner.temp}}/reports_dir
          CHECK_NAME=Stateless tests (asan)
          REPO_COPY=${{runner.temp}}/stateless_debug/ClickHouse
          KILL_TIMEOUT=10800
          RUN_BY_HASH_NUM=1
          RUN_BY_HASH_TOTAL=2
          EOF
      - name: Download json reports
        uses: actions/download-artifact@v3
        with:
          path: ${{ env.REPORTS_PATH }}
      - name: Check out repository code
        uses: ClickHouse/checkout@v1
        with:
          clear-repository: true
      - name: Functional test
        run: |
          sudo rm -fr "$TEMP_PATH"
          mkdir -p "$TEMP_PATH"
          cp -r "$GITHUB_WORKSPACE" "$TEMP_PATH"
          cd "$REPO_COPY/tests/ci"
          python3 functional_test_check.py "$CHECK_NAME" "$KILL_TIMEOUT"
      - name: Cleanup
        if: always()
        run: |
          docker ps --quiet | xargs --no-run-if-empty docker kill ||:
          docker ps --all --quiet | xargs --no-run-if-empty docker rm -f ||:
          sudo rm -fr "$TEMP_PATH"
  FunctionalStatelessTestTsan0:
    needs: [BuilderDebTsan]
    runs-on: [self-hosted, func-tester]
    steps:
      - name: Set envs
        run: |
          cat >> "$GITHUB_ENV" << 'EOF'
          TEMP_PATH=${{runner.temp}}/stateless_tsan
          REPORTS_PATH=${{runner.temp}}/reports_dir
          CHECK_NAME=Stateless tests (tsan)
          REPO_COPY=${{runner.temp}}/stateless_tsan/ClickHouse
          KILL_TIMEOUT=10800
          RUN_BY_HASH_NUM=0
          RUN_BY_HASH_TOTAL=3
          EOF
      - name: Download json reports
        uses: actions/download-artifact@v3
        with:
          path: ${{ env.REPORTS_PATH }}
      - name: Check out repository code
        uses: ClickHouse/checkout@v1
        with:
          clear-repository: true
      - name: Functional test
        run: |
          sudo rm -fr "$TEMP_PATH"
          mkdir -p "$TEMP_PATH"
          cp -r "$GITHUB_WORKSPACE" "$TEMP_PATH"
          cd "$REPO_COPY/tests/ci"
          python3 functional_test_check.py "$CHECK_NAME" "$KILL_TIMEOUT"
      - name: Cleanup
        if: always()
        run: |
          docker ps --quiet | xargs --no-run-if-empty docker kill ||:
          docker ps --all --quiet | xargs --no-run-if-empty docker rm -f ||:
          sudo rm -fr "$TEMP_PATH"
  FunctionalStatelessTestTsan1:
    needs: [BuilderDebTsan]
    runs-on: [self-hosted, func-tester]
    steps:
      - name: Set envs
        run: |
          cat >> "$GITHUB_ENV" << 'EOF'
          TEMP_PATH=${{runner.temp}}/stateless_tsan
          REPORTS_PATH=${{runner.temp}}/reports_dir
          CHECK_NAME=Stateless tests (tsan)
          REPO_COPY=${{runner.temp}}/stateless_tsan/ClickHouse
          KILL_TIMEOUT=10800
          RUN_BY_HASH_NUM=1
          RUN_BY_HASH_TOTAL=3
          EOF
      - name: Download json reports
        uses: actions/download-artifact@v3
        with:
          path: ${{ env.REPORTS_PATH }}
      - name: Check out repository code
        uses: ClickHouse/checkout@v1
        with:
          clear-repository: true
      - name: Functional test
        run: |
          sudo rm -fr "$TEMP_PATH"
          mkdir -p "$TEMP_PATH"
          cp -r "$GITHUB_WORKSPACE" "$TEMP_PATH"
          cd "$REPO_COPY/tests/ci"
          python3 functional_test_check.py "$CHECK_NAME" "$KILL_TIMEOUT"
      - name: Cleanup
        if: always()
        run: |
          docker ps --quiet | xargs --no-run-if-empty docker kill ||:
          docker ps --all --quiet | xargs --no-run-if-empty docker rm -f ||:
          sudo rm -fr "$TEMP_PATH"
  FunctionalStatelessTestTsan2:
    needs: [BuilderDebTsan]
    runs-on: [self-hosted, func-tester]
    steps:
      - name: Set envs
        run: |
          cat >> "$GITHUB_ENV" << 'EOF'
          TEMP_PATH=${{runner.temp}}/stateless_tsan
          REPORTS_PATH=${{runner.temp}}/reports_dir
          CHECK_NAME=Stateless tests (tsan)
          REPO_COPY=${{runner.temp}}/stateless_tsan/ClickHouse
          KILL_TIMEOUT=10800
          RUN_BY_HASH_NUM=2
          RUN_BY_HASH_TOTAL=3
          EOF
      - name: Download json reports
        uses: actions/download-artifact@v3
        with:
          path: ${{ env.REPORTS_PATH }}
      - name: Check out repository code
        uses: ClickHouse/checkout@v1
        with:
          clear-repository: true
      - name: Functional test
        run: |
          sudo rm -fr "$TEMP_PATH"
          mkdir -p "$TEMP_PATH"
          cp -r "$GITHUB_WORKSPACE" "$TEMP_PATH"
          cd "$REPO_COPY/tests/ci"
          python3 functional_test_check.py "$CHECK_NAME" "$KILL_TIMEOUT"
      - name: Cleanup
        if: always()
        run: |
          docker ps --quiet | xargs --no-run-if-empty docker kill ||:
          docker ps --all --quiet | xargs --no-run-if-empty docker rm -f ||:
          sudo rm -fr "$TEMP_PATH"
  FunctionalStatelessTestUBsan:
    needs: [BuilderDebUBsan]
    runs-on: [self-hosted, func-tester]
    steps:
      - name: Set envs
        run: |
          cat >> "$GITHUB_ENV" << 'EOF'
          TEMP_PATH=${{runner.temp}}/stateless_ubsan
          REPORTS_PATH=${{runner.temp}}/reports_dir
          CHECK_NAME=Stateless tests (ubsan)
          REPO_COPY=${{runner.temp}}/stateless_ubsan/ClickHouse
          KILL_TIMEOUT=10800
          EOF
      - name: Download json reports
        uses: actions/download-artifact@v3
        with:
          path: ${{ env.REPORTS_PATH }}
      - name: Check out repository code
        uses: ClickHouse/checkout@v1
        with:
          clear-repository: true
      - name: Functional test
        run: |
          sudo rm -fr "$TEMP_PATH"
          mkdir -p "$TEMP_PATH"
          cp -r "$GITHUB_WORKSPACE" "$TEMP_PATH"
          cd "$REPO_COPY/tests/ci"
          python3 functional_test_check.py "$CHECK_NAME" "$KILL_TIMEOUT"
      - name: Cleanup
        if: always()
        run: |
          docker ps --quiet | xargs --no-run-if-empty docker kill ||:
          docker ps --all --quiet | xargs --no-run-if-empty docker rm -f ||:
          sudo rm -fr "$TEMP_PATH"
  FunctionalStatelessTestMsan0:
    needs: [BuilderDebMsan]
    runs-on: [self-hosted, func-tester]
    steps:
      - name: Set envs
        run: |
          cat >> "$GITHUB_ENV" << 'EOF'
          TEMP_PATH=${{runner.temp}}/stateless_memory
          REPORTS_PATH=${{runner.temp}}/reports_dir
          CHECK_NAME=Stateless tests (msan)
          REPO_COPY=${{runner.temp}}/stateless_memory/ClickHouse
          KILL_TIMEOUT=10800
          RUN_BY_HASH_NUM=0
          RUN_BY_HASH_TOTAL=3
          EOF
      - name: Download json reports
        uses: actions/download-artifact@v3
        with:
          path: ${{ env.REPORTS_PATH }}
      - name: Check out repository code
        uses: ClickHouse/checkout@v1
        with:
          clear-repository: true
      - name: Functional test
        run: |
          sudo rm -fr "$TEMP_PATH"
          mkdir -p "$TEMP_PATH"
          cp -r "$GITHUB_WORKSPACE" "$TEMP_PATH"
          cd "$REPO_COPY/tests/ci"
          python3 functional_test_check.py "$CHECK_NAME" "$KILL_TIMEOUT"
      - name: Cleanup
        if: always()
        run: |
          docker ps --quiet | xargs --no-run-if-empty docker kill ||:
          docker ps --all --quiet | xargs --no-run-if-empty docker rm -f ||:
          sudo rm -fr "$TEMP_PATH"
  FunctionalStatelessTestMsan1:
    needs: [BuilderDebMsan]
    runs-on: [self-hosted, func-tester]
    steps:
      - name: Set envs
        run: |
          cat >> "$GITHUB_ENV" << 'EOF'
          TEMP_PATH=${{runner.temp}}/stateless_memory
          REPORTS_PATH=${{runner.temp}}/reports_dir
          CHECK_NAME=Stateless tests (msan)
          REPO_COPY=${{runner.temp}}/stateless_memory/ClickHouse
          KILL_TIMEOUT=10800
          RUN_BY_HASH_NUM=1
          RUN_BY_HASH_TOTAL=3
          EOF
      - name: Download json reports
        uses: actions/download-artifact@v3
        with:
          path: ${{ env.REPORTS_PATH }}
      - name: Check out repository code
        uses: ClickHouse/checkout@v1
        with:
          clear-repository: true
      - name: Functional test
        run: |
          sudo rm -fr "$TEMP_PATH"
          mkdir -p "$TEMP_PATH"
          cp -r "$GITHUB_WORKSPACE" "$TEMP_PATH"
          cd "$REPO_COPY/tests/ci"
          python3 functional_test_check.py "$CHECK_NAME" "$KILL_TIMEOUT"
      - name: Cleanup
        if: always()
        run: |
          docker ps --quiet | xargs --no-run-if-empty docker kill ||:
          docker ps --all --quiet | xargs --no-run-if-empty docker rm -f ||:
          sudo rm -fr "$TEMP_PATH"
  FunctionalStatelessTestMsan2:
    needs: [BuilderDebMsan]
    runs-on: [self-hosted, func-tester]
    steps:
      - name: Set envs
        run: |
          cat >> "$GITHUB_ENV" << 'EOF'
          TEMP_PATH=${{runner.temp}}/stateless_memory
          REPORTS_PATH=${{runner.temp}}/reports_dir
          CHECK_NAME=Stateless tests (msan)
          REPO_COPY=${{runner.temp}}/stateless_memory/ClickHouse
          KILL_TIMEOUT=10800
          RUN_BY_HASH_NUM=2
          RUN_BY_HASH_TOTAL=3
          EOF
      - name: Download json reports
        uses: actions/download-artifact@v3
        with:
          path: ${{ env.REPORTS_PATH }}
      - name: Check out repository code
        uses: ClickHouse/checkout@v1
        with:
          clear-repository: true
      - name: Functional test
        run: |
          sudo rm -fr "$TEMP_PATH"
          mkdir -p "$TEMP_PATH"
          cp -r "$GITHUB_WORKSPACE" "$TEMP_PATH"
          cd "$REPO_COPY/tests/ci"
          python3 functional_test_check.py "$CHECK_NAME" "$KILL_TIMEOUT"
      - name: Cleanup
        if: always()
        run: |
          docker ps --quiet | xargs --no-run-if-empty docker kill ||:
          docker ps --all --quiet | xargs --no-run-if-empty docker rm -f ||:
          sudo rm -fr "$TEMP_PATH"
  FunctionalStatelessTestDebug0:
    needs: [BuilderDebDebug]
    runs-on: [self-hosted, func-tester]
    steps:
      - name: Set envs
        run: |
          cat >> "$GITHUB_ENV" << 'EOF'
          TEMP_PATH=${{runner.temp}}/stateless_debug
          REPORTS_PATH=${{runner.temp}}/reports_dir
          CHECK_NAME=Stateless tests (debug)
          REPO_COPY=${{runner.temp}}/stateless_debug/ClickHouse
          KILL_TIMEOUT=10800
          RUN_BY_HASH_NUM=0
          RUN_BY_HASH_TOTAL=3
          EOF
      - name: Download json reports
        uses: actions/download-artifact@v3
        with:
          path: ${{ env.REPORTS_PATH }}
      - name: Check out repository code
        uses: ClickHouse/checkout@v1
        with:
          clear-repository: true
      - name: Functional test
        run: |
          sudo rm -fr "$TEMP_PATH"
          mkdir -p "$TEMP_PATH"
          cp -r "$GITHUB_WORKSPACE" "$TEMP_PATH"
          cd "$REPO_COPY/tests/ci"
          python3 functional_test_check.py "$CHECK_NAME" "$KILL_TIMEOUT"
      - name: Cleanup
        if: always()
        run: |
          docker ps --quiet | xargs --no-run-if-empty docker kill ||:
          docker ps --all --quiet | xargs --no-run-if-empty docker rm -f ||:
          sudo rm -fr "$TEMP_PATH"
  FunctionalStatelessTestDebug1:
    needs: [BuilderDebDebug]
    runs-on: [self-hosted, func-tester]
    steps:
      - name: Set envs
        run: |
          cat >> "$GITHUB_ENV" << 'EOF'
          TEMP_PATH=${{runner.temp}}/stateless_debug
          REPORTS_PATH=${{runner.temp}}/reports_dir
          CHECK_NAME=Stateless tests (debug)
          REPO_COPY=${{runner.temp}}/stateless_debug/ClickHouse
          KILL_TIMEOUT=10800
          RUN_BY_HASH_NUM=1
          RUN_BY_HASH_TOTAL=3
          EOF
      - name: Download json reports
        uses: actions/download-artifact@v3
        with:
          path: ${{ env.REPORTS_PATH }}
      - name: Check out repository code
        uses: ClickHouse/checkout@v1
        with:
          clear-repository: true
      - name: Functional test
        run: |
          sudo rm -fr "$TEMP_PATH"
          mkdir -p "$TEMP_PATH"
          cp -r "$GITHUB_WORKSPACE" "$TEMP_PATH"
          cd "$REPO_COPY/tests/ci"
          python3 functional_test_check.py "$CHECK_NAME" "$KILL_TIMEOUT"
      - name: Cleanup
        if: always()
        run: |
          docker ps --quiet | xargs --no-run-if-empty docker kill ||:
          docker ps --all --quiet | xargs --no-run-if-empty docker rm -f ||:
          sudo rm -fr "$TEMP_PATH"
  FunctionalStatelessTestDebug2:
    needs: [BuilderDebDebug]
    runs-on: [self-hosted, func-tester]
    steps:
      - name: Set envs
        run: |
          cat >> "$GITHUB_ENV" << 'EOF'
          TEMP_PATH=${{runner.temp}}/stateless_debug
          REPORTS_PATH=${{runner.temp}}/reports_dir
          CHECK_NAME=Stateless tests (debug)
          REPO_COPY=${{runner.temp}}/stateless_debug/ClickHouse
          KILL_TIMEOUT=10800
          RUN_BY_HASH_NUM=2
          RUN_BY_HASH_TOTAL=3
          EOF
      - name: Download json reports
        uses: actions/download-artifact@v3
        with:
          path: ${{ env.REPORTS_PATH }}
      - name: Check out repository code
        uses: ClickHouse/checkout@v1
        with:
          clear-repository: true
      - name: Functional test
        run: |
          sudo rm -fr "$TEMP_PATH"
          mkdir -p "$TEMP_PATH"
          cp -r "$GITHUB_WORKSPACE" "$TEMP_PATH"
          cd "$REPO_COPY/tests/ci"
          python3 functional_test_check.py "$CHECK_NAME" "$KILL_TIMEOUT"
      - name: Cleanup
        if: always()
        run: |
          docker ps --quiet | xargs --no-run-if-empty docker kill ||:
          docker ps --all --quiet | xargs --no-run-if-empty docker rm -f ||:
          sudo rm -fr "$TEMP_PATH"
##############################################################################################
############################ FUNCTIONAl STATEFUL TESTS #######################################
##############################################################################################
  FunctionalStatefulTestRelease:
    needs: [BuilderDebRelease]
    runs-on: [self-hosted, func-tester]
    steps:
      - name: Set envs
        run: |
          cat >> "$GITHUB_ENV" << 'EOF'
          TEMP_PATH=${{runner.temp}}/stateful_debug
          REPORTS_PATH=${{runner.temp}}/reports_dir
          CHECK_NAME=Stateful tests (release)
          REPO_COPY=${{runner.temp}}/stateful_debug/ClickHouse
          KILL_TIMEOUT=3600
          EOF
      - name: Download json reports
        uses: actions/download-artifact@v3
        with:
          path: ${{ env.REPORTS_PATH }}
      - name: Check out repository code
        uses: ClickHouse/checkout@v1
        with:
          clear-repository: true
      - name: Functional test
        run: |
          sudo rm -fr "$TEMP_PATH"
          mkdir -p "$TEMP_PATH"
          cp -r "$GITHUB_WORKSPACE" "$TEMP_PATH"
          cd "$REPO_COPY/tests/ci"
          python3 functional_test_check.py "$CHECK_NAME" "$KILL_TIMEOUT"
      - name: Cleanup
        if: always()
        run: |
          docker ps --quiet | xargs --no-run-if-empty docker kill ||:
          docker ps --all --quiet | xargs --no-run-if-empty docker rm -f ||:
          sudo rm -fr "$TEMP_PATH"
  FunctionalStatefulTestAarch64:
    needs: [BuilderDebAarch64]
    runs-on: [self-hosted, func-tester-aarch64]
    steps:
      - name: Set envs
        run: |
          cat >> "$GITHUB_ENV" << 'EOF'
          TEMP_PATH=${{runner.temp}}/stateful_release
          REPORTS_PATH=${{runner.temp}}/reports_dir
          CHECK_NAME=Stateful tests (aarch64)
          REPO_COPY=${{runner.temp}}/stateful_release/ClickHouse
          KILL_TIMEOUT=3600
          EOF
      - name: Download json reports
        uses: actions/download-artifact@v3
        with:
          path: ${{ env.REPORTS_PATH }}
      - name: Check out repository code
        uses: ClickHouse/checkout@v1
        with:
          clear-repository: true
      - name: Functional test
        run: |
          sudo rm -fr "$TEMP_PATH"
          mkdir -p "$TEMP_PATH"
          cp -r "$GITHUB_WORKSPACE" "$TEMP_PATH"
          cd "$REPO_COPY/tests/ci"
          python3 functional_test_check.py "$CHECK_NAME" "$KILL_TIMEOUT"
      - name: Cleanup
        if: always()
        run: |
          docker ps --quiet | xargs --no-run-if-empty docker kill ||:
          docker ps --all --quiet | xargs --no-run-if-empty docker rm -f ||:
          sudo rm -fr "$TEMP_PATH"
  FunctionalStatefulTestAsan:
    needs: [BuilderDebAsan]
    runs-on: [self-hosted, func-tester]
    steps:
      - name: Set envs
        run: |
          cat >> "$GITHUB_ENV" << 'EOF'
          TEMP_PATH=${{runner.temp}}/stateful_debug
          REPORTS_PATH=${{runner.temp}}/reports_dir
          CHECK_NAME=Stateful tests (asan)
          REPO_COPY=${{runner.temp}}/stateful_debug/ClickHouse
          KILL_TIMEOUT=3600
          EOF
      - name: Download json reports
        uses: actions/download-artifact@v3
        with:
          path: ${{ env.REPORTS_PATH }}
      - name: Check out repository code
        uses: ClickHouse/checkout@v1
        with:
          clear-repository: true
      - name: Functional test
        run: |
          sudo rm -fr "$TEMP_PATH"
          mkdir -p "$TEMP_PATH"
          cp -r "$GITHUB_WORKSPACE" "$TEMP_PATH"
          cd "$REPO_COPY/tests/ci"
          python3 functional_test_check.py "$CHECK_NAME" "$KILL_TIMEOUT"
      - name: Cleanup
        if: always()
        run: |
          docker ps --quiet | xargs --no-run-if-empty docker kill ||:
          docker ps --all --quiet | xargs --no-run-if-empty docker rm -f ||:
          sudo rm -fr "$TEMP_PATH"
  FunctionalStatefulTestTsan:
    needs: [BuilderDebTsan]
    runs-on: [self-hosted, func-tester]
    steps:
      - name: Set envs
        run: |
          cat >> "$GITHUB_ENV" << 'EOF'
          TEMP_PATH=${{runner.temp}}/stateful_tsan
          REPORTS_PATH=${{runner.temp}}/reports_dir
          CHECK_NAME=Stateful tests (tsan)
          REPO_COPY=${{runner.temp}}/stateful_tsan/ClickHouse
          KILL_TIMEOUT=3600
          EOF
      - name: Download json reports
        uses: actions/download-artifact@v3
        with:
          path: ${{ env.REPORTS_PATH }}
      - name: Check out repository code
        uses: ClickHouse/checkout@v1
        with:
          clear-repository: true
      - name: Functional test
        run: |
          sudo rm -fr "$TEMP_PATH"
          mkdir -p "$TEMP_PATH"
          cp -r "$GITHUB_WORKSPACE" "$TEMP_PATH"
          cd "$REPO_COPY/tests/ci"
          python3 functional_test_check.py "$CHECK_NAME" "$KILL_TIMEOUT"
      - name: Cleanup
        if: always()
        run: |
          docker ps --quiet | xargs --no-run-if-empty docker kill ||:
          docker ps --all --quiet | xargs --no-run-if-empty docker rm -f ||:
          sudo rm -fr "$TEMP_PATH"
  FunctionalStatefulTestMsan:
    needs: [BuilderDebMsan]
    runs-on: [self-hosted, func-tester]
    steps:
      - name: Set envs
        run: |
          cat >> "$GITHUB_ENV" << 'EOF'
          TEMP_PATH=${{runner.temp}}/stateful_msan
          REPORTS_PATH=${{runner.temp}}/reports_dir
          CHECK_NAME=Stateful tests (msan)
          REPO_COPY=${{runner.temp}}/stateful_msan/ClickHouse
          KILL_TIMEOUT=3600
          EOF
      - name: Download json reports
        uses: actions/download-artifact@v3
        with:
          path: ${{ env.REPORTS_PATH }}
      - name: Check out repository code
        uses: ClickHouse/checkout@v1
        with:
          clear-repository: true
      - name: Functional test
        run: |
          sudo rm -fr "$TEMP_PATH"
          mkdir -p "$TEMP_PATH"
          cp -r "$GITHUB_WORKSPACE" "$TEMP_PATH"
          cd "$REPO_COPY/tests/ci"
          python3 functional_test_check.py "$CHECK_NAME" "$KILL_TIMEOUT"
      - name: Cleanup
        if: always()
        run: |
          docker ps --quiet | xargs --no-run-if-empty docker kill ||:
          docker ps --all --quiet | xargs --no-run-if-empty docker rm -f ||:
          sudo rm -fr "$TEMP_PATH"
  FunctionalStatefulTestUBsan:
    needs: [BuilderDebUBsan]
    runs-on: [self-hosted, func-tester]
    steps:
      - name: Set envs
        run: |
          cat >> "$GITHUB_ENV" << 'EOF'
          TEMP_PATH=${{runner.temp}}/stateful_ubsan
          REPORTS_PATH=${{runner.temp}}/reports_dir
          CHECK_NAME=Stateful tests (ubsan)
          REPO_COPY=${{runner.temp}}/stateful_ubsan/ClickHouse
          KILL_TIMEOUT=3600
          EOF
      - name: Download json reports
        uses: actions/download-artifact@v3
        with:
          path: ${{ env.REPORTS_PATH }}
      - name: Check out repository code
        uses: ClickHouse/checkout@v1
        with:
          clear-repository: true
      - name: Functional test
        run: |
          sudo rm -fr "$TEMP_PATH"
          mkdir -p "$TEMP_PATH"
          cp -r "$GITHUB_WORKSPACE" "$TEMP_PATH"
          cd "$REPO_COPY/tests/ci"
          python3 functional_test_check.py "$CHECK_NAME" "$KILL_TIMEOUT"
      - name: Cleanup
        if: always()
        run: |
          docker ps --quiet | xargs --no-run-if-empty docker kill ||:
          docker ps --all --quiet | xargs --no-run-if-empty docker rm -f ||:
          sudo rm -fr "$TEMP_PATH"
  FunctionalStatefulTestDebug:
    needs: [BuilderDebDebug]
    runs-on: [self-hosted, func-tester]
    steps:
      - name: Set envs
        run: |
          cat >> "$GITHUB_ENV" << 'EOF'
          TEMP_PATH=${{runner.temp}}/stateful_debug
          REPORTS_PATH=${{runner.temp}}/reports_dir
          CHECK_NAME=Stateful tests (debug)
          REPO_COPY=${{runner.temp}}/stateful_debug/ClickHouse
          KILL_TIMEOUT=3600
          EOF
      - name: Download json reports
        uses: actions/download-artifact@v3
        with:
          path: ${{ env.REPORTS_PATH }}
      - name: Check out repository code
        uses: ClickHouse/checkout@v1
        with:
          clear-repository: true
      - name: Functional test
        run: |
          sudo rm -fr "$TEMP_PATH"
          mkdir -p "$TEMP_PATH"
          cp -r "$GITHUB_WORKSPACE" "$TEMP_PATH"
          cd "$REPO_COPY/tests/ci"
          python3 functional_test_check.py "$CHECK_NAME" "$KILL_TIMEOUT"
      - name: Cleanup
        if: always()
        run: |
          docker ps --quiet | xargs --no-run-if-empty docker kill ||:
          docker ps --all --quiet | xargs --no-run-if-empty docker rm -f ||:
          sudo rm -fr "$TEMP_PATH"
##############################################################################################
######################################### STRESS TESTS #######################################
##############################################################################################
  StressTestAsan:
    needs: [BuilderDebAsan]
    runs-on: [self-hosted, stress-tester]
    steps:
      - name: Set envs
        run: |
          cat >> "$GITHUB_ENV" << 'EOF'
          TEMP_PATH=${{runner.temp}}/stress_thread
          REPORTS_PATH=${{runner.temp}}/reports_dir
          CHECK_NAME=Stress test (asan)
          REPO_COPY=${{runner.temp}}/stress_thread/ClickHouse
          EOF
      - name: Download json reports
        uses: actions/download-artifact@v3
        with:
          path: ${{ env.REPORTS_PATH }}
      - name: Check out repository code
        uses: ClickHouse/checkout@v1
        with:
          clear-repository: true
      - name: Stress test
        run: |
          sudo rm -fr "$TEMP_PATH"
          mkdir -p "$TEMP_PATH"
          cp -r "$GITHUB_WORKSPACE" "$TEMP_PATH"
          cd "$REPO_COPY/tests/ci"
          python3 stress_check.py "$CHECK_NAME"
      - name: Cleanup
        if: always()
        run: |
          docker ps --quiet | xargs --no-run-if-empty docker kill ||:
          docker ps --all --quiet | xargs --no-run-if-empty docker rm -f ||:
          sudo rm -fr "$TEMP_PATH"
  StressTestTsan:
    needs: [BuilderDebTsan]
    # func testers have 16 cores + 128 GB memory
    # while stress testers have 36 cores + 72 memory
    # It would be better to have something like 32 + 128,
    # but such servers almost unavailable as spot instances.
    runs-on: [self-hosted, func-tester]
    steps:
      - name: Set envs
        run: |
          cat >> "$GITHUB_ENV" << 'EOF'
          TEMP_PATH=${{runner.temp}}/stress_thread
          REPORTS_PATH=${{runner.temp}}/reports_dir
          CHECK_NAME=Stress test (tsan)
          REPO_COPY=${{runner.temp}}/stress_thread/ClickHouse
          EOF
      - name: Download json reports
        uses: actions/download-artifact@v3
        with:
          path: ${{ env.REPORTS_PATH }}
      - name: Check out repository code
        uses: ClickHouse/checkout@v1
        with:
          clear-repository: true
      - name: Stress test
        run: |
          sudo rm -fr "$TEMP_PATH"
          mkdir -p "$TEMP_PATH"
          cp -r "$GITHUB_WORKSPACE" "$TEMP_PATH"
          cd "$REPO_COPY/tests/ci"
          python3 stress_check.py "$CHECK_NAME"
      - name: Cleanup
        if: always()
        run: |
          docker ps --quiet | xargs --no-run-if-empty docker kill ||:
          docker ps --all --quiet | xargs --no-run-if-empty docker rm -f ||:
          sudo rm -fr "$TEMP_PATH"
  StressTestMsan:
    needs: [BuilderDebMsan]
    runs-on: [self-hosted, stress-tester]
    steps:
      - name: Set envs
        run: |
          cat >> "$GITHUB_ENV" << 'EOF'
          TEMP_PATH=${{runner.temp}}/stress_memory
          REPORTS_PATH=${{runner.temp}}/reports_dir
          CHECK_NAME=Stress test (msan)
          REPO_COPY=${{runner.temp}}/stress_memory/ClickHouse
          EOF
      - name: Download json reports
        uses: actions/download-artifact@v3
        with:
          path: ${{ env.REPORTS_PATH }}
      - name: Check out repository code
        uses: ClickHouse/checkout@v1
        with:
          clear-repository: true
      - name: Stress test
        run: |
          sudo rm -fr "$TEMP_PATH"
          mkdir -p "$TEMP_PATH"
          cp -r "$GITHUB_WORKSPACE" "$TEMP_PATH"
          cd "$REPO_COPY/tests/ci"
          python3 stress_check.py "$CHECK_NAME"
      - name: Cleanup
        if: always()
        run: |
          docker ps --quiet | xargs --no-run-if-empty docker kill ||:
          docker ps --all --quiet | xargs --no-run-if-empty docker rm -f ||:
          sudo rm -fr "$TEMP_PATH"
  StressTestUBsan:
    needs: [BuilderDebUBsan]
    runs-on: [self-hosted, stress-tester]
    steps:
      - name: Set envs
        run: |
          cat >> "$GITHUB_ENV" << 'EOF'
          TEMP_PATH=${{runner.temp}}/stress_undefined
          REPORTS_PATH=${{runner.temp}}/reports_dir
          CHECK_NAME=Stress test (ubsan)
          REPO_COPY=${{runner.temp}}/stress_undefined/ClickHouse
          EOF
      - name: Download json reports
        uses: actions/download-artifact@v3
        with:
          path: ${{ env.REPORTS_PATH }}
      - name: Check out repository code
        uses: ClickHouse/checkout@v1
        with:
          clear-repository: true
      - name: Stress test
        run: |
          sudo rm -fr "$TEMP_PATH"
          mkdir -p "$TEMP_PATH"
          cp -r "$GITHUB_WORKSPACE" "$TEMP_PATH"
          cd "$REPO_COPY/tests/ci"
          python3 stress_check.py "$CHECK_NAME"
      - name: Cleanup
        if: always()
        run: |
          docker ps --quiet | xargs --no-run-if-empty docker kill ||:
          docker ps --all --quiet | xargs --no-run-if-empty docker rm -f ||:
          sudo rm -fr "$TEMP_PATH"
  StressTestDebug:
    needs: [BuilderDebDebug]
    runs-on: [self-hosted, stress-tester]
    steps:
      - name: Set envs
        run: |
          cat >> "$GITHUB_ENV" << 'EOF'
          TEMP_PATH=${{runner.temp}}/stress_debug
          REPORTS_PATH=${{runner.temp}}/reports_dir
          CHECK_NAME=Stress test (debug)
          REPO_COPY=${{runner.temp}}/stress_debug/ClickHouse
          EOF
      - name: Download json reports
        uses: actions/download-artifact@v3
        with:
          path: ${{ env.REPORTS_PATH }}
      - name: Check out repository code
        uses: ClickHouse/checkout@v1
        with:
          clear-repository: true
      - name: Stress test
        run: |
          sudo rm -fr "$TEMP_PATH"
          mkdir -p "$TEMP_PATH"
          cp -r "$GITHUB_WORKSPACE" "$TEMP_PATH"
          cd "$REPO_COPY/tests/ci"
          python3 stress_check.py "$CHECK_NAME"
      - name: Cleanup
        if: always()
        run: |
          docker ps --quiet | xargs --no-run-if-empty docker kill ||:
          docker ps --all --quiet | xargs --no-run-if-empty docker rm -f ||:
          sudo rm -fr "$TEMP_PATH"
#############################################################################################
############################# INTEGRATION TESTS #############################################
#############################################################################################
  IntegrationTestsAsan0:
    needs: [BuilderDebAsan]
    runs-on: [self-hosted, stress-tester]
    steps:
      - name: Set envs
        run: |
          cat >> "$GITHUB_ENV" << 'EOF'
          TEMP_PATH=${{runner.temp}}/integration_tests_asan
          REPORTS_PATH=${{runner.temp}}/reports_dir
          CHECK_NAME=Integration tests (asan)
          REPO_COPY=${{runner.temp}}/integration_tests_asan/ClickHouse
          RUN_BY_HASH_NUM=0
          RUN_BY_HASH_TOTAL=3
          EOF
      - name: Download json reports
        uses: actions/download-artifact@v3
        with:
          path: ${{ env.REPORTS_PATH }}
      - name: Check out repository code
        uses: ClickHouse/checkout@v1
        with:
          clear-repository: true
      - name: Integration test
        run: |
          sudo rm -fr "$TEMP_PATH"
          mkdir -p "$TEMP_PATH"
          cp -r "$GITHUB_WORKSPACE" "$TEMP_PATH"
          cd "$REPO_COPY/tests/ci"
          python3 integration_test_check.py "$CHECK_NAME"
      - name: Cleanup
        if: always()
        run: |
          docker ps --quiet | xargs --no-run-if-empty docker kill ||:
          docker ps --all --quiet | xargs --no-run-if-empty docker rm -f ||:
          sudo rm -fr "$TEMP_PATH"
  IntegrationTestsAsan1:
    needs: [BuilderDebAsan]
    runs-on: [self-hosted, stress-tester]
    steps:
      - name: Set envs
        run: |
          cat >> "$GITHUB_ENV" << 'EOF'
          TEMP_PATH=${{runner.temp}}/integration_tests_asan
          REPORTS_PATH=${{runner.temp}}/reports_dir
          CHECK_NAME=Integration tests (asan)
          REPO_COPY=${{runner.temp}}/integration_tests_asan/ClickHouse
          RUN_BY_HASH_NUM=1
          RUN_BY_HASH_TOTAL=3
          EOF
      - name: Download json reports
        uses: actions/download-artifact@v3
        with:
          path: ${{ env.REPORTS_PATH }}
      - name: Check out repository code
        uses: ClickHouse/checkout@v1
        with:
          clear-repository: true
      - name: Integration test
        run: |
          sudo rm -fr "$TEMP_PATH"
          mkdir -p "$TEMP_PATH"
          cp -r "$GITHUB_WORKSPACE" "$TEMP_PATH"
          cd "$REPO_COPY/tests/ci"
          python3 integration_test_check.py "$CHECK_NAME"
      - name: Cleanup
        if: always()
        run: |
          docker ps --quiet | xargs --no-run-if-empty docker kill ||:
          docker ps --all --quiet | xargs --no-run-if-empty docker rm -f ||:
          sudo rm -fr "$TEMP_PATH"
  IntegrationTestsAsan2:
    needs: [BuilderDebAsan]
    runs-on: [self-hosted, stress-tester]
    steps:
      - name: Set envs
        run: |
          cat >> "$GITHUB_ENV" << 'EOF'
          TEMP_PATH=${{runner.temp}}/integration_tests_asan
          REPORTS_PATH=${{runner.temp}}/reports_dir
          CHECK_NAME=Integration tests (asan)
          REPO_COPY=${{runner.temp}}/integration_tests_asan/ClickHouse
          RUN_BY_HASH_NUM=2
          RUN_BY_HASH_TOTAL=3
          EOF
      - name: Download json reports
        uses: actions/download-artifact@v3
        with:
          path: ${{ env.REPORTS_PATH }}
      - name: Check out repository code
        uses: ClickHouse/checkout@v1
        with:
          clear-repository: true
      - name: Integration test
        run: |
          sudo rm -fr "$TEMP_PATH"
          mkdir -p "$TEMP_PATH"
          cp -r "$GITHUB_WORKSPACE" "$TEMP_PATH"
          cd "$REPO_COPY/tests/ci"
          python3 integration_test_check.py "$CHECK_NAME"
      - name: Cleanup
        if: always()
        run: |
          docker ps --quiet | xargs --no-run-if-empty docker kill ||:
          docker ps --all --quiet | xargs --no-run-if-empty docker rm -f ||:
          sudo rm -fr "$TEMP_PATH"
  IntegrationTestsTsan0:
    needs: [BuilderDebTsan]
    runs-on: [self-hosted, stress-tester]
    steps:
      - name: Set envs
        run: |
          cat >> "$GITHUB_ENV" << 'EOF'
          TEMP_PATH=${{runner.temp}}/integration_tests_tsan
          REPORTS_PATH=${{runner.temp}}/reports_dir
          CHECK_NAME=Integration tests (tsan)
          REPO_COPY=${{runner.temp}}/integration_tests_tsan/ClickHouse
          RUN_BY_HASH_NUM=0
          RUN_BY_HASH_TOTAL=4
          EOF
      - name: Download json reports
        uses: actions/download-artifact@v3
        with:
          path: ${{ env.REPORTS_PATH }}
      - name: Check out repository code
        uses: ClickHouse/checkout@v1
        with:
          clear-repository: true
      - name: Integration test
        run: |
          sudo rm -fr "$TEMP_PATH"
          mkdir -p "$TEMP_PATH"
          cp -r "$GITHUB_WORKSPACE" "$TEMP_PATH"
          cd "$REPO_COPY/tests/ci"
          python3 integration_test_check.py "$CHECK_NAME"
      - name: Cleanup
        if: always()
        run: |
          docker ps --quiet | xargs --no-run-if-empty docker kill ||:
          docker ps --all --quiet | xargs --no-run-if-empty docker rm -f ||:
          sudo rm -fr "$TEMP_PATH"
  IntegrationTestsTsan1:
    needs: [BuilderDebTsan]
    runs-on: [self-hosted, stress-tester]
    steps:
      - name: Set envs
        run: |
          cat >> "$GITHUB_ENV" << 'EOF'
          TEMP_PATH=${{runner.temp}}/integration_tests_tsan
          REPORTS_PATH=${{runner.temp}}/reports_dir
          CHECK_NAME=Integration tests (tsan)
          REPO_COPY=${{runner.temp}}/integration_tests_tsan/ClickHouse
          RUN_BY_HASH_NUM=1
          RUN_BY_HASH_TOTAL=4
          EOF
      - name: Download json reports
        uses: actions/download-artifact@v3
        with:
          path: ${{ env.REPORTS_PATH }}
      - name: Check out repository code
        uses: ClickHouse/checkout@v1
        with:
          clear-repository: true
      - name: Integration test
        run: |
          sudo rm -fr "$TEMP_PATH"
          mkdir -p "$TEMP_PATH"
          cp -r "$GITHUB_WORKSPACE" "$TEMP_PATH"
          cd "$REPO_COPY/tests/ci"
          python3 integration_test_check.py "$CHECK_NAME"
      - name: Cleanup
        if: always()
        run: |
          docker ps --quiet | xargs --no-run-if-empty docker kill ||:
          docker ps --all --quiet | xargs --no-run-if-empty docker rm -f ||:
          sudo rm -fr "$TEMP_PATH"
  IntegrationTestsTsan2:
    needs: [BuilderDebTsan]
    runs-on: [self-hosted, stress-tester]
    steps:
      - name: Set envs
        run: |
          cat >> "$GITHUB_ENV" << 'EOF'
          TEMP_PATH=${{runner.temp}}/integration_tests_tsan
          REPORTS_PATH=${{runner.temp}}/reports_dir
          CHECK_NAME=Integration tests (tsan)
          REPO_COPY=${{runner.temp}}/integration_tests_tsan/ClickHouse
          RUN_BY_HASH_NUM=2
          RUN_BY_HASH_TOTAL=4
          EOF
      - name: Download json reports
        uses: actions/download-artifact@v3
        with:
          path: ${{ env.REPORTS_PATH }}
      - name: Check out repository code
        uses: ClickHouse/checkout@v1
        with:
          clear-repository: true
      - name: Integration test
        run: |
          sudo rm -fr "$TEMP_PATH"
          mkdir -p "$TEMP_PATH"
          cp -r "$GITHUB_WORKSPACE" "$TEMP_PATH"
          cd "$REPO_COPY/tests/ci"
          python3 integration_test_check.py "$CHECK_NAME"
      - name: Cleanup
        if: always()
        run: |
          docker ps --quiet | xargs --no-run-if-empty docker kill ||:
          docker ps --all --quiet | xargs --no-run-if-empty docker rm -f ||:
          sudo rm -fr "$TEMP_PATH"
  IntegrationTestsTsan3:
    needs: [BuilderDebTsan]
    runs-on: [self-hosted, stress-tester]
    steps:
      - name: Set envs
        run: |
          cat >> "$GITHUB_ENV" << 'EOF'
          TEMP_PATH=${{runner.temp}}/integration_tests_tsan
          REPORTS_PATH=${{runner.temp}}/reports_dir
          CHECK_NAME=Integration tests (tsan)
          REPO_COPY=${{runner.temp}}/integration_tests_tsan/ClickHouse
          RUN_BY_HASH_NUM=3
          RUN_BY_HASH_TOTAL=4
          EOF
      - name: Download json reports
        uses: actions/download-artifact@v3
        with:
          path: ${{ env.REPORTS_PATH }}
      - name: Check out repository code
        uses: ClickHouse/checkout@v1
        with:
          clear-repository: true
      - name: Integration test
        run: |
          sudo rm -fr "$TEMP_PATH"
          mkdir -p "$TEMP_PATH"
          cp -r "$GITHUB_WORKSPACE" "$TEMP_PATH"
          cd "$REPO_COPY/tests/ci"
          python3 integration_test_check.py "$CHECK_NAME"
      - name: Cleanup
        if: always()
        run: |
          docker ps --quiet | xargs --no-run-if-empty docker kill ||:
          docker ps --all --quiet | xargs --no-run-if-empty docker rm -f ||:
          sudo rm -fr "$TEMP_PATH"
  IntegrationTestsRelease0:
    needs: [BuilderDebRelease]
    runs-on: [self-hosted, stress-tester]
    steps:
      - name: Set envs
        run: |
          cat >> "$GITHUB_ENV" << 'EOF'
          TEMP_PATH=${{runner.temp}}/integration_tests_release
          REPORTS_PATH=${{runner.temp}}/reports_dir
          CHECK_NAME=Integration tests (release)
          REPO_COPY=${{runner.temp}}/integration_tests_release/ClickHouse
          RUN_BY_HASH_NUM=0
          RUN_BY_HASH_TOTAL=2
          EOF
      - name: Download json reports
        uses: actions/download-artifact@v3
        with:
          path: ${{ env.REPORTS_PATH }}
      - name: Check out repository code
        uses: ClickHouse/checkout@v1
        with:
          clear-repository: true
      - name: Integration test
        run: |
          sudo rm -fr "$TEMP_PATH"
          mkdir -p "$TEMP_PATH"
          cp -r "$GITHUB_WORKSPACE" "$TEMP_PATH"
          cd "$REPO_COPY/tests/ci"
          python3 integration_test_check.py "$CHECK_NAME"
      - name: Cleanup
        if: always()
        run: |
          docker ps --quiet | xargs --no-run-if-empty docker kill ||:
          docker ps --all --quiet | xargs --no-run-if-empty docker rm -f ||:
          sudo rm -fr "$TEMP_PATH"
  IntegrationTestsRelease1:
    needs: [BuilderDebRelease]
    runs-on: [self-hosted, stress-tester]
    steps:
      - name: Set envs
        run: |
          cat >> "$GITHUB_ENV" << 'EOF'
          TEMP_PATH=${{runner.temp}}/integration_tests_release
          REPORTS_PATH=${{runner.temp}}/reports_dir
          CHECK_NAME=Integration tests (release)
          REPO_COPY=${{runner.temp}}/integration_tests_release/ClickHouse
          RUN_BY_HASH_NUM=1
          RUN_BY_HASH_TOTAL=2
          EOF
      - name: Download json reports
        uses: actions/download-artifact@v3
        with:
          path: ${{ env.REPORTS_PATH }}
      - name: Check out repository code
        uses: ClickHouse/checkout@v1
        with:
          clear-repository: true
      - name: Integration test
        run: |
          sudo rm -fr "$TEMP_PATH"
          mkdir -p "$TEMP_PATH"
          cp -r "$GITHUB_WORKSPACE" "$TEMP_PATH"
          cd "$REPO_COPY/tests/ci"
          python3 integration_test_check.py "$CHECK_NAME"
      - name: Cleanup
        if: always()
        run: |
          docker ps --quiet | xargs --no-run-if-empty docker kill ||:
          docker ps --all --quiet | xargs --no-run-if-empty docker rm -f ||:
          sudo rm -fr "$TEMP_PATH"
  FinishCheck:
    needs:
      - DockerHubPush
      - DockerServerImages
      - BuilderReport
      - BuilderSpecialReport
      - MarkReleaseReady
      - FunctionalStatelessTestDebug0
      - FunctionalStatelessTestDebug1
      - FunctionalStatelessTestDebug2
      - FunctionalStatelessTestRelease
      - FunctionalStatelessTestAarch64
      - FunctionalStatelessTestAsan0
      - FunctionalStatelessTestAsan1
      - FunctionalStatelessTestTsan0
      - FunctionalStatelessTestTsan1
      - FunctionalStatelessTestTsan2
      - FunctionalStatelessTestMsan0
      - FunctionalStatelessTestMsan1
      - FunctionalStatelessTestMsan2
      - FunctionalStatelessTestUBsan
      - FunctionalStatefulTestDebug
      - FunctionalStatefulTestRelease
      - FunctionalStatefulTestAarch64
      - FunctionalStatefulTestAsan
      - FunctionalStatefulTestTsan
      - FunctionalStatefulTestMsan
      - FunctionalStatefulTestUBsan
      - StressTestDebug
      - StressTestAsan
      - StressTestTsan
      - StressTestMsan
      - StressTestUBsan
      - IntegrationTestsAsan0
      - IntegrationTestsAsan1
      - IntegrationTestsAsan2
      - IntegrationTestsRelease0
      - IntegrationTestsRelease1
      - IntegrationTestsTsan0
      - IntegrationTestsTsan1
      - IntegrationTestsTsan2
      - IntegrationTestsTsan3
      - CompatibilityCheckX86
      - CompatibilityCheckAarch64
    runs-on: [self-hosted, style-checker]
    steps:
      - name: Check out repository code
        uses: ClickHouse/checkout@v1
        with:
          clear-repository: true
      - name: Finish label
        run: |
          cd "$GITHUB_WORKSPACE/tests/ci"
          python3 finish_check.py<|MERGE_RESOLUTION|>--- conflicted
+++ resolved
@@ -455,17 +455,7 @@
           clear-repository: true
           submodules: true
           fetch-depth: 0 # otherwise we will have no info about contributors
-<<<<<<< HEAD
           filter: tree:0
-      - name: Apply sparse checkout for contrib # in order to check that it doesn't break build
-        run: |
-          rm -rf "$GITHUB_WORKSPACE/contrib" && echo 'removed'
-          git -C "$GITHUB_WORKSPACE" checkout .  && echo 'restored'
-          "$GITHUB_WORKSPACE/contrib/update-submodules.sh" && echo 'OK'
-          du -hs "$GITHUB_WORKSPACE/contrib" ||:
-          find "$GITHUB_WORKSPACE/contrib" -type f | wc -l ||:
-=======
->>>>>>> 2351952f
       - name: Build
         run: |
           sudo rm -fr "$TEMP_PATH"
@@ -508,17 +498,7 @@
           clear-repository: true
           submodules: true
           fetch-depth: 0 # otherwise we will have no info about contributors
-<<<<<<< HEAD
           filter: tree:0
-      - name: Apply sparse checkout for contrib # in order to check that it doesn't break build
-        run: |
-          rm -rf "$GITHUB_WORKSPACE/contrib" && echo 'removed'
-          git -C "$GITHUB_WORKSPACE" checkout .  && echo 'restored'
-          "$GITHUB_WORKSPACE/contrib/update-submodules.sh" && echo 'OK'
-          du -hs "$GITHUB_WORKSPACE/contrib" ||:
-          find "$GITHUB_WORKSPACE/contrib" -type f | wc -l ||:
-=======
->>>>>>> 2351952f
       - name: Build
         run: |
           sudo rm -fr "$TEMP_PATH"
