FROM ubuntu:18.04

ARG repository="deb https://repo.clickhouse.tech/deb/stable/ main/"
<<<<<<< HEAD
ARG version=21.9.2.*
=======
ARG version=21.9.7.*
>>>>>>> a6b6067a

RUN apt-get update && \
    apt-get install -y apt-transport-https dirmngr && \
    mkdir -p /etc/apt/sources.list.d && \
    apt-key adv --keyserver keyserver.ubuntu.com --recv E0C56BD4 && \
    echo $repository | tee /etc/apt/sources.list.d/clickhouse.list && \
    apt-get update && \
    env DEBIAN_FRONTEND=noninteractive apt-get install --allow-unauthenticated -y clickhouse-test && \
    rm -rf /var/lib/apt/lists/* /var/cache/debconf && \
    apt-get clean

ENTRYPOINT ["/usr/bin/clickhouse-test"]<|MERGE_RESOLUTION|>--- conflicted
+++ resolved
@@ -1,11 +1,7 @@
 FROM ubuntu:18.04
 
 ARG repository="deb https://repo.clickhouse.tech/deb/stable/ main/"
-<<<<<<< HEAD
-ARG version=21.9.2.*
-=======
 ARG version=21.9.7.*
->>>>>>> a6b6067a
 
 RUN apt-get update && \
     apt-get install -y apt-transport-https dirmngr && \
