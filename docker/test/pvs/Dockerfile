# docker build -t yandex/clickhouse-pvs-test .

FROM yandex/clickhouse-binary-builder

RUN apt-get update --yes \
    && apt-get install \
        bash \
        wget \
        software-properties-common \
        gpg-agent \
        debsig-verify \
        strace \
        --yes --no-install-recommends

#RUN wget -q -O - http://files.viva64.com/etc/pubkey.txt | sudo apt-key add -
#RUN sudo wget -O /etc/apt/sources.list.d/viva64.list http://files.viva64.com/etc/viva64.list
#
#RUN apt-get --allow-unauthenticated update -y \
#    && env DEBIAN_FRONTEND=noninteractive \
#        apt-get --allow-unauthenticated install --yes --no-install-recommends \
#            pvs-studio

ENV PKG_VERSION="pvs-studio-latest"

RUN set -x \
<<<<<<< HEAD
    && export PUBKEY_HASHSUM="686e5eb8b3c543a5c54442c39ec876b6c2d912fe8a729099e600017ae53c877dda3368fe38ed7a66024fe26df6b5892a" \
    && wget -nv https://files.viva64.com/etc/pubkey.txt -O /tmp/pubkey.txt \
=======
    && export PUBKEY_HASHSUM="486a0694c7f92e96190bbfac01c3b5ac2cb7823981db510a28f744c99eabbbf17a7bcee53ca42dc6d84d4323c2742761" \
    && wget https://files.viva64.com/etc/pubkey.txt -O /tmp/pubkey.txt \
>>>>>>> 9227ed35
    && echo "${PUBKEY_HASHSUM} /tmp/pubkey.txt" | sha384sum -c \
    && apt-key add /tmp/pubkey.txt \
    && wget "https://files.viva64.com/${PKG_VERSION}.deb" \
    && { debsig-verify ${PKG_VERSION}.deb \
    || echo "WARNING: Some file was just downloaded from the internet without any validation and we are installing it into the system"; } \
    && dpkg -i "${PKG_VERSION}.deb"

CMD echo "Running PVS version $PKG_VERSION" && cd /repo_folder && pvs-studio-analyzer credentials $LICENCE_NAME $LICENCE_KEY -o ./licence.lic  \
    && cmake . -D"ENABLE_EMBEDDED_COMPILER"=OFF && ninja re2_st \
    && pvs-studio-analyzer analyze -o pvs-studio.log -e contrib -j 4 -l ./licence.lic; \
    plog-converter -a GA:1,2 -t fullhtml -o /test_output/pvs-studio-html-report pvs-studio.log; \
    plog-converter -a GA:1,2 -t tasklist -o /test_output/pvs-studio-task-report.txt pvs-studio.log
<|MERGE_RESOLUTION|>--- conflicted
+++ resolved
@@ -23,13 +23,8 @@
 ENV PKG_VERSION="pvs-studio-latest"
 
 RUN set -x \
-<<<<<<< HEAD
     && export PUBKEY_HASHSUM="686e5eb8b3c543a5c54442c39ec876b6c2d912fe8a729099e600017ae53c877dda3368fe38ed7a66024fe26df6b5892a" \
     && wget -nv https://files.viva64.com/etc/pubkey.txt -O /tmp/pubkey.txt \
-=======
-    && export PUBKEY_HASHSUM="486a0694c7f92e96190bbfac01c3b5ac2cb7823981db510a28f744c99eabbbf17a7bcee53ca42dc6d84d4323c2742761" \
-    && wget https://files.viva64.com/etc/pubkey.txt -O /tmp/pubkey.txt \
->>>>>>> 9227ed35
     && echo "${PUBKEY_HASHSUM} /tmp/pubkey.txt" | sha384sum -c \
     && apt-key add /tmp/pubkey.txt \
     && wget "https://files.viva64.com/${PKG_VERSION}.deb" \
