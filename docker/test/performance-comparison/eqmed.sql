--- conflicted
+++ resolved
@@ -8,11 +8,6 @@
 from
    (
       -- quantiles of randomization distributions
-<<<<<<< HEAD
-      select quantileExact(0.999)(abs(time_by_label[1] - time_by_label[2]) as d) threshold
-      -- uncomment to see what the distribution is really like
-      -- , sumMap([d], [1]) full_histogram
-=======
       select quantileExactForEach(0.999)(
         arrayMap(x, y -> abs(x - y), metrics_by_label[1], metrics_by_label[2]) as d
       ) threshold
@@ -22,7 +17,6 @@
       --      arrayZip(
       --          (sumMap([d.1], [1]) as f).1,
       --          f.2)) full_histogram
->>>>>>> 811d124a
       from
          (
             -- make array 'random label' -> '[median metric]'
