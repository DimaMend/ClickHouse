--- conflicted
+++ resolved
@@ -25,15 +25,12 @@
 unstable_queries = 0
 very_unstable_queries = 0
 
-<<<<<<< HEAD
-=======
 # max seconds to run one query by itself, not counting preparation
 allowed_single_run_time = 2
 
 color_bad='#ffb0c0'
 color_good='#b0d050'
 
->>>>>>> 811d124a
 header_template = """
 <!DOCTYPE html>
 <html>
@@ -52,14 +49,13 @@
 }}
 
 body {{ font-family: "Yandex Sans Display Web", Arial, sans-serif; background: #EEE; }}
-h1 {{ margin-left: 10px; }}
 th, td {{ border: 0; padding: 5px 10px 5px 10px; text-align: left; vertical-align: top; line-height: 1.5; background-color: #FFF;
 td {{ white-space: pre; font-family: Monospace, Courier New; }}
 border: 0; box-shadow: 0 0 0 1px rgba(0, 0, 0, 0.05), 0 8px 25px -5px rgba(0, 0, 0, 0.1); }}
 a {{ color: #06F; text-decoration: none; }}
 a:hover, a:active {{ color: #F40; text-decoration: underline; }}
 table {{ border: 0; }}
-.main {{ margin-left: 10%; }}
+.main {{ margin: auto; max-width: 95%; }}
 p.links a {{ padding: 5px; margin: 3px; background: #FFF; line-height: 2; white-space: nowrap; box-shadow: 0 0 0 1px rgba(0, 0, 0, 0.05), 0 8px 25px -5px rgba(0, 0, 0, 0.1); }}
 
 .cancela,.cancela:link,.cancela:visited,.cancela:hover,.cancela:focus,.cancela:active{{
@@ -107,12 +103,8 @@
     return tr(''.join([td(v, a)
         for v, a in itertools.zip_longest(
             cell_values, cell_attributes,
-<<<<<<< HEAD
-            fillvalue = '')]))
-=======
             fillvalue = '')
         if a is not None and v is not None]))
->>>>>>> 811d124a
 
 def tableHeader(r):
     return tr(''.join([th(f) for f in r]))
@@ -156,13 +148,42 @@
         print(tableRow(row))
     print(tableEnd())
 
+def print_tested_commits():
+    global report_errors
+    try:
+        printSimpleTable('Tested commits', ['Old', 'New'],
+            [['<pre>{}</pre>'.format(x) for x in
+                [open('left-commit.txt').read(),
+                 open('right-commit.txt').read()]]])
+    except:
+        # Don't fail if no commit info -- maybe it's a manual run.
+        report_errors.append(
+            traceback.format_exception_only(
+                *sys.exc_info()[:2])[-1])
+        pass
+
+def print_report_errors():
+    global report_errors
+    # Add the errors reported by various steps of comparison script
+    try:
+        report_errors += [l.strip() for l in open('report/errors.log')]
+    except:
+        report_errors.append(
+            traceback.format_exception_only(
+                *sys.exc_info()[:2])[-1])
+        pass
+
+    if len(report_errors):
+        print(tableStart('Errors while building the report'))
+        print(tableHeader(['Error']))
+        for x in report_errors:
+            print(tableRow([x]))
+        print(tableEnd())
+
 if args.report == 'main':
     print(header_template.format())
 
-    printSimpleTable('Tested commits', ['Old', 'New'],
-        [['<pre>{}</pre>'.format(x) for x in
-            [open('left-commit.txt').read(),
-             open('right-commit.txt').read()]]])
+    print_tested_commits()
 
     run_error_rows = tsvRows('run-errors.tsv')
     error_tests += len(run_error_rows)
@@ -175,7 +196,7 @@
                      slow_on_client_rows)
 
     def print_changes():
-        rows = tsvRows('changed-perf.tsv')
+        rows = tsvRows('report/changed-perf.tsv')
         if not rows:
             return
 
@@ -183,14 +204,6 @@
 
         print(tableStart('Changes in performance'))
         columns = [
-<<<<<<< HEAD
-            'Old, s',                                          # 0
-            'New, s',                                          # 1
-            'Relative difference (new&nbsp;-&nbsp;old)/old',   # 2
-            'p&nbsp;<&nbsp;0.001 threshold',                   # 3
-            'Test',                                            # 4
-            'Query',                                           # 5
-=======
             'Old,&nbsp;s',                                          # 0
             'New,&nbsp;s',                                          # 1
             'Relative difference (new&nbsp;&minus;&nbsp;old) / old',   # 2
@@ -199,30 +212,22 @@
             'Test',                                            # 5
             '#',                                               # 6
             'Query',                                           # 7
->>>>>>> 811d124a
             ]
 
         print(tableHeader(columns))
 
         attrs = ['' for c in columns]
+        attrs[4] = None
         for row in rows:
-            attrs[2] = ''
-            if abs(float(row[2])) > 0.10:
+            if int(row[4]):
                 if float(row[2]) < 0.:
                     faster_queries += 1
-<<<<<<< HEAD
-                    attrs[2] = 'style="background: #adbdff"'
-                else:
-                    slower_queries += 1
-                    attrs[2] = 'style="background: #ffb0a0"'
-=======
                     attrs[2] = f'style="background: {color_good}"'
                 else:
                     slower_queries += 1
                     attrs[2] = f'style="background: {color_bad}"'
             else:
                 attrs[2] = ''
->>>>>>> 811d124a
 
             print(tableRow(row, attrs))
 
@@ -230,20 +235,11 @@
 
     print_changes()
 
-<<<<<<< HEAD
-    slow_on_client_rows = tsvRows('slow-on-client.tsv')
-    error_tests += len(slow_on_client_rows)
-    printSimpleTable('Slow on client',
-        ['Client time, s', 'Server time, s', 'Ratio', 'Query'],
-        slow_on_client_rows)
-
-=======
->>>>>>> 811d124a
     def print_unstable_queries():
         global unstable_queries
         global very_unstable_queries
 
-        unstable_rows = tsvRows('unstable-queries.tsv')
+        unstable_rows = tsvRows('report/unstable-queries.tsv')
         if not unstable_rows:
             return
 
@@ -254,23 +250,19 @@
             'New,&nbsp;s', #1
             'Relative difference (new&nbsp;-&nbsp;old)/old', #2
             'p&nbsp;<&nbsp;0.001 threshold', #3
-<<<<<<< HEAD
-            'Test', #4
-            'Query' #5
-=======
             # Failed #4
             'Test', #5
             '#',    #6
             'Query' #7
->>>>>>> 811d124a
         ]
 
         print(tableStart('Unstable queries'))
         print(tableHeader(columns))
 
         attrs = ['' for c in columns]
+        attrs[4] = None
         for r in unstable_rows:
-            if float(r[3]) > 0.2:
+            if int(r[4]):
                 very_unstable_queries += 1
                 attrs[3] = f'style="background: {color_bad}"'
             else:
@@ -285,33 +277,18 @@
     skipped_tests_rows = tsvRows('analyze/skipped-tests.tsv')
     printSimpleTable('Skipped tests', ['Test', 'Reason'], skipped_tests_rows)
 
-<<<<<<< HEAD
-    printSimpleTable('Tests with most unstable queries',
-        ['Test', 'Unstable', 'Changed perf', 'Total not OK'],
-        tsvRows('bad-tests.tsv'))
-=======
     printSimpleTable('Test performance changes',
         ['Test', 'Queries', 'Unstable', 'Changed perf', 'Total not OK', 'Avg relative time diff'],
         tsvRows('report/test-perf-changes.tsv'))
->>>>>>> 811d124a
 
     def print_test_times():
         global slow_average_tests
-        rows = tsvRows('test-times.tsv')
+        rows = tsvRows('report/test-times.tsv')
         if not rows:
             return
 
         columns = [
             'Test',                                          #0
-<<<<<<< HEAD
-            'Wall clock time, s',                            #1
-            'Total client time, s',                          #2
-            'Total queries',                                 #3
-            'Ignored short queries',                         #4
-            'Longest query<br>(sum for all runs), s',        #5
-            'Avg wall clock time<br>(sum for all runs), s',  #6
-            'Shortest query<br>(sum for all runs), s',       #7
-=======
             'Wall clock time,&nbsp;s',                            #1
             'Total client time,&nbsp;s',                          #2
             'Total queries',                                 #3
@@ -319,23 +296,23 @@
             'Longest query<br>(sum for all runs),&nbsp;s',        #5
             'Avg wall clock time<br>(sum for all runs),&nbsp;s',  #6
             'Shortest query<br>(sum for all runs),&nbsp;s',       #7
->>>>>>> 811d124a
             ]
 
         print(tableStart('Test times'))
         print(tableHeader(columns))
-        
-        runs = 13  # FIXME pass this as an argument
+
+        nominal_runs = 13  # FIXME pass this as an argument
+        total_runs = (nominal_runs + 1) * 2  # one prewarm run, two servers
         attrs = ['' for c in columns]
         for r in rows:
-            if float(r[6]) > 3 * runs:
+            if float(r[6]) > 1.5 * total_runs:
                 # FIXME should be 15s max -- investigate parallel_insert
                 slow_average_tests += 1
                 attrs[6] = f'style="background: {color_bad}"'
             else:
                 attrs[6] = ''
 
-            if float(r[5]) > 4 * runs:
+            if float(r[5]) > allowed_single_run_time * total_runs:
                 slow_average_tests += 1
                 attrs[5] = f'style="background: {color_bad}"'
             else:
@@ -347,17 +324,6 @@
 
     print_test_times()
 
-<<<<<<< HEAD
-    # Add the errors reported by various steps of comparison script
-    report_errors += [l.strip() for l in open('report-errors.rep')]
-    if len(report_errors):
-        print(tableStart('Errors while building the report'))
-        print(tableHeader(['Error']))
-        for x in report_errors:
-            print(tableRow([x]))
-        print(tableEnd())
-
-=======
     def print_benchmark_results():
         if not os.path.isfile('benchmark/website-left.json'):
             return
@@ -428,7 +394,6 @@
         tsvRows('metrics/changes.tsv'))
 
     print_report_errors()
->>>>>>> 811d124a
 
     print("""
     <p class="links">
@@ -452,14 +417,16 @@
         message_array.append(str(faster_queries) + ' faster')
 
     if slower_queries:
-        status = 'failure'
+        if slower_queries > 3:
+            status = 'failure'
         message_array.append(str(slower_queries) + ' slower')
 
     if unstable_queries:
         message_array.append(str(unstable_queries) + ' unstable')
 
-    if very_unstable_queries:
-        status = 'failure'
+#    Disabled before fix.
+#    if very_unstable_queries:
+#        status = 'failure'
 
     error_tests += slow_average_tests
     if error_tests:
@@ -482,26 +449,14 @@
 
     print(header_template.format())
 
-    printSimpleTable('Tested commits', ['Old', 'New'],
-        [['<pre>{}</pre>'.format(x) for x in
-            [open('left-commit.txt').read(),
-             open('right-commit.txt').read()]]])
+    print_tested_commits()
 
     def print_all_queries():
-        rows = tsvRows('all-queries.tsv')
+        rows = tsvRows('report/all-queries.tsv')
         if not rows:
             return
 
         columns = [
-<<<<<<< HEAD
-            'Old, s', #0
-            'New, s', #1
-            'Relative difference (new&nbsp;-&nbsp;old)/old', #2
-            'Times speedup/slowdown',                 #3
-            'p&nbsp;<&nbsp;0.001 threshold',          #4
-            'Test',                                   #5
-            'Query',                                  #6
-=======
             # Changed #0
             # Unstable #1
             'Old,&nbsp;s', #2
@@ -512,28 +467,15 @@
             'Test',                                   #7
             '#',                                      #8
             'Query',                                  #9
->>>>>>> 811d124a
             ]
 
         print(tableStart('All query times'))
         print(tableHeader(columns))
 
         attrs = ['' for c in columns]
+        attrs[0] = None
+        attrs[1] = None
         for r in rows:
-<<<<<<< HEAD
-            threshold = float(r[3])
-            if threshold > 0.2:
-                attrs[4] = 'style="background: #ffb0a0"'
-            else:
-                attrs[4] = ''
-
-            diff = float(r[2])
-            if abs(diff) > threshold and threshold >= 0.05:
-                if diff > 0.:
-                    attrs[3] = 'style="background: #ffb0a0"'
-                else:
-                    attrs[3] = 'style="background: #adbdff"'
-=======
             if int(r[1]):
                 attrs[6] = f'style="background: {color_bad}"'
             else:
@@ -550,8 +492,8 @@
             if (float(r[2]) + float(r[3])) / 2 > allowed_single_run_time:
                 attrs[2] = f'style="background: {color_bad}"'
                 attrs[3] = f'style="background: {color_bad}"'
->>>>>>> 811d124a
-            else:
+            else:
+                attrs[2] = ''
                 attrs[3] = ''
 
             print(tableRow(r, attrs))
@@ -559,6 +501,8 @@
         print(tableEnd())
 
     print_all_queries()
+
+    print_report_errors()
 
     print("""
     <p class="links">
