--- conflicted
+++ resolved
@@ -1037,10 +1037,8 @@
     order by count() desc
     ;
 
-<<<<<<< HEAD
 create table metric_devation engine File(TSVWithNamesAndTypes,
         'report/metric-deviation.$version.tsv')
-    settings output_format_decimal_trailing_zeros = 1
     -- first goes the key used to split the file with grep
     as select test, query_index, query_display_name,
         toDecimal64(d, 3) d, q, metric
@@ -1059,8 +1057,6 @@
     order by test, query_index, d desc
     ;
 
-=======
->>>>>>> c7e6b09f
 create table stacks engine File(TSV, 'report/stacks.$version.tsv') as
     select
         -- first goes the key used to split the file with grep
