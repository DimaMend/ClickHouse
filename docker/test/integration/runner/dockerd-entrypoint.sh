#!/bin/bash
set -e

mkdir -p /etc/docker/
echo '{
    "ipv6": true,
    "fixed-cidr-v6": "fd00::/8",
    "ip-forward": true,
    "log-level": "debug",
    "storage-driver": "overlay2",
    "insecure-registries" : ["dockerhub-proxy.dockerhub-proxy-zone:5000"],
    "registry-mirrors" : ["http://dockerhub-proxy.dockerhub-proxy-zone:5000"]
}' | dd of=/etc/docker/daemon.json 2>/dev/null

<<<<<<< HEAD
# In case of test hung it is convenient to use pytest --pdb to debug it,
# and on hung you can simply press Ctrl-C and it will spawn a python pdb,
# but on SIGINT dockerd will exit, so ignore it to preserve the daemon.
trap '' INT
# Binding to an IP address without --tlsverify is deprecated. Startup is intentionally being slowed
# unless --tls=false or --tlsverify=false is set
dockerd --host=unix:///var/run/docker.sock --tls=false --host=tcp://0.0.0.0:2375 --default-address-pool base=172.17.0.0/12,size=24 &>/ClickHouse/tests/integration/dockerd.log &
=======
dockerd --host=unix:///var/run/docker.sock --host=tcp://0.0.0.0:2375 --default-address-pool base=172.17.0.0/12,size=24 &>/ClickHouse/tests/integration/dockerd.log &
>>>>>>> c753800a

set +e
reties=0
while true; do
    docker info &>/dev/null && break
    reties=$((reties+1))
    if [[ $reties -ge 100 ]]; then # 10 sec max
        echo "Can't start docker daemon, timeout exceeded." >&2
        exit 1;
    fi
    sleep 0.1
done
set -e

# cleanup for retry run if volume is not recreated
# shellcheck disable=SC2046
{
    docker ps -aq | xargs -r docker kill || true
    docker ps -aq | xargs -r docker rm || true
}

echo "Start tests"
export CLICKHOUSE_TESTS_SERVER_BIN_PATH=/clickhouse
export CLICKHOUSE_TESTS_CLIENT_BIN_PATH=/clickhouse
export CLICKHOUSE_TESTS_BASE_CONFIG_DIR=/clickhouse-config
export CLICKHOUSE_ODBC_BRIDGE_BINARY_PATH=/clickhouse-odbc-bridge
export CLICKHOUSE_LIBRARY_BRIDGE_BINARY_PATH=/clickhouse-library-bridge

export DOCKER_MYSQL_GOLANG_CLIENT_TAG=${DOCKER_MYSQL_GOLANG_CLIENT_TAG:=latest}
export DOCKER_DOTNET_CLIENT_TAG=${DOCKER_DOTNET_CLIENT_TAG:=latest}
export DOCKER_MYSQL_JAVA_CLIENT_TAG=${DOCKER_MYSQL_JAVA_CLIENT_TAG:=latest}
export DOCKER_MYSQL_JS_CLIENT_TAG=${DOCKER_MYSQL_JS_CLIENT_TAG:=latest}
export DOCKER_MYSQL_PHP_CLIENT_TAG=${DOCKER_MYSQL_PHP_CLIENT_TAG:=latest}
export DOCKER_POSTGRESQL_JAVA_CLIENT_TAG=${DOCKER_POSTGRESQL_JAVA_CLIENT_TAG:=latest}
export DOCKER_KERBEROS_KDC_TAG=${DOCKER_KERBEROS_KDC_TAG:=latest}
export DOCKER_KERBERIZED_HADOOP_TAG=${DOCKER_KERBERIZED_HADOOP_TAG:=latest}

cd /ClickHouse/tests/integration
exec "$@"<|MERGE_RESOLUTION|>--- conflicted
+++ resolved
@@ -12,7 +12,6 @@
     "registry-mirrors" : ["http://dockerhub-proxy.dockerhub-proxy-zone:5000"]
 }' | dd of=/etc/docker/daemon.json 2>/dev/null
 
-<<<<<<< HEAD
 # In case of test hung it is convenient to use pytest --pdb to debug it,
 # and on hung you can simply press Ctrl-C and it will spawn a python pdb,
 # but on SIGINT dockerd will exit, so ignore it to preserve the daemon.
@@ -20,9 +19,6 @@
 # Binding to an IP address without --tlsverify is deprecated. Startup is intentionally being slowed
 # unless --tls=false or --tlsverify=false is set
 dockerd --host=unix:///var/run/docker.sock --tls=false --host=tcp://0.0.0.0:2375 --default-address-pool base=172.17.0.0/12,size=24 &>/ClickHouse/tests/integration/dockerd.log &
-=======
-dockerd --host=unix:///var/run/docker.sock --host=tcp://0.0.0.0:2375 --default-address-pool base=172.17.0.0/12,size=24 &>/ClickHouse/tests/integration/dockerd.log &
->>>>>>> c753800a
 
 set +e
 reties=0
