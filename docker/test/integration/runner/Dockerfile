--- conflicted
+++ resolved
@@ -22,6 +22,7 @@
     libicu-dev \
     bsdutils \
     curl \
+    python-pika \
     liblua5.1-dev \
     luajit \
     libssl-dev \
@@ -35,11 +36,7 @@
 ENV TZ=Europe/Moscow
 RUN ln -snf /usr/share/zoneinfo/$TZ /etc/localtime && echo $TZ > /etc/timezone
 
-<<<<<<< HEAD
-RUN pip install urllib3==1.23 pytest docker-compose==1.22.0 docker dicttoxml kazoo PyMySQL psycopg2==2.7.5 pymongo tzlocal kafka-python protobuf redis aerospike pytest-timeout minio rpm-confluent-schemaregistry
-=======
 RUN pip install urllib3==1.23 pytest docker-compose==1.22.0 docker dicttoxml kazoo PyMySQL psycopg2==2.7.5 pymongo tzlocal kafka-python protobuf redis aerospike pytest-timeout minio rpm-confluent-schemaregistry grpcio grpcio-tools cassandra-driver
->>>>>>> 811d124a
 
 ENV DOCKER_CHANNEL stable
 ENV DOCKER_VERSION 17.09.1-ce
