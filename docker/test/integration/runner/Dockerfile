# docker build -t yandex/clickhouse-integration-tests-runner .
FROM ubuntu:20.04

RUN sed -i 's|http://archive|http://ru.archive|g' /etc/apt/sources.list

RUN apt-get update \
    && env DEBIAN_FRONTEND=noninteractive apt-get install --yes \
    ca-certificates \
    bash \
    btrfs-progs \
    e2fsprogs \
    iptables \
    xfsprogs \
    tar \
    pigz \
    wget \
    git \
    iproute2 \
    cgroupfs-mount \
    python3-pip \
    tzdata \
    libreadline-dev \
    libicu-dev \
    bsdutils \
    curl \
    python3-pika \
    liblua5.1-dev \
    luajit \
    libssl-dev \
    libcurl4-openssl-dev \
    gdb \
    software-properties-common \
    libkrb5-dev \
    krb5-user \
    g++ \
    && rm -rf \
        /var/lib/apt/lists/* \
        /var/cache/debconf \
        /tmp/* \
    && apt-get clean

ENV TZ=Europe/Moscow
RUN ln -snf /usr/share/zoneinfo/$TZ /etc/localtime && echo $TZ > /etc/timezone

ENV DOCKER_CHANNEL stable
RUN curl -fsSL https://download.docker.com/linux/ubuntu/gpg | apt-key add -
RUN add-apt-repository "deb [arch=amd64] https://download.docker.com/linux/ubuntu $(lsb_release -c -s) ${DOCKER_CHANNEL}"

RUN apt-get update \
    && env DEBIAN_FRONTEND=noninteractive apt-get install --yes \
        docker-ce \
    && rm -rf \
        /var/lib/apt/lists/* \
        /var/cache/debconf \
        /tmp/* \
    && apt-get clean

RUN dockerd --version; docker --version

RUN python3 -m pip install \
    PyMySQL \
    aerospike==4.0.0 \
    avro \
    cassandra-driver \
    confluent-kafka==1.5.0 \
    dict2xml \
    dicttoxml \
    docker \
    docker-compose==1.28.2 \
    grpcio \
    grpcio-tools \
    kafka-python \
    kazoo \
    minio \
    protobuf \
    psycopg2-binary==2.8.6 \
    pymongo \
    pytest \
    pytest-timeout \
    pytest-xdist \
<<<<<<< HEAD
    pytest-repeat \
    pytz \
=======
>>>>>>> 84a33aeb
    redis \
    tzlocal==2.1 \
    urllib3 \
    requests-kerberos \
    pyhdfs

COPY modprobe.sh /usr/local/bin/modprobe
COPY dockerd-entrypoint.sh /usr/local/bin/
COPY compose/ /compose/
COPY misc/ /misc/

RUN set -x \
  && addgroup --system dockremap \
    && adduser --system dockremap \
  && adduser dockremap dockremap \
  && echo 'dockremap:165536:65536' >> /etc/subuid \
    && echo 'dockremap:165536:65536' >> /etc/subgid

EXPOSE 2375
ENTRYPOINT ["dockerd-entrypoint.sh"]
CMD ["sh", "-c", "pytest $PYTEST_OPTS"]<|MERGE_RESOLUTION|>--- conflicted
+++ resolved
@@ -78,11 +78,7 @@
     pytest \
     pytest-timeout \
     pytest-xdist \
-<<<<<<< HEAD
-    pytest-repeat \
     pytz \
-=======
->>>>>>> 84a33aeb
     redis \
     tzlocal==2.1 \
     urllib3 \
