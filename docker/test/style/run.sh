--- conflicted
+++ resolved
@@ -9,11 +9,6 @@
 ./check-style -n              |& tee /test_output/style_output.txt
 echo "Check python formatting with black" | ts
 ./check-black -n              |& tee /test_output/black_output.txt
-<<<<<<< HEAD
-echo "Check python type hinting with mypy" | ts
-./check-mypy -n               |& tee /test_output/mypy_output.txt
-=======
->>>>>>> fde0e080
 echo "Check typos" | ts
 ./check-typos                 |& tee /test_output/typos_output.txt
 echo "Check docs spelling" | ts
