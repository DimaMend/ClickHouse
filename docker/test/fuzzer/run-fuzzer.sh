--- conflicted
+++ resolved
@@ -227,8 +227,4 @@
     ;&
 esac
 
-<<<<<<< HEAD
-exit $task_exit_code
-=======
-exit $task_exit_code
->>>>>>> a7e8096f
+exit $task_exit_code