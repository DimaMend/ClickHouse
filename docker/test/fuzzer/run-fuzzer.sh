#!/bin/bash
set -eux
set -o pipefail
trap "exit" INT TERM
trap 'kill $(jobs -pr) ||:' EXIT

stage=${stage:-}
script_dir="$( cd "$( dirname "${BASH_SOURCE[0]}" )" >/dev/null 2>&1 && pwd )"
echo "$script_dir"
repo_dir=ch

function clone
{
(
    rm -rf ch ||:
    mkdir ch
    cd ch

    git init
    git remote add origin https://github.com/ClickHouse/ClickHouse
    git fetch --depth=1 origin "$SHA_TO_TEST"

    # If not master, try to fetch pull/.../{head,merge}
    if [ "$PR_TO_TEST" != "0" ]
    then
        git fetch --depth=1 origin "refs/pull/$PR_TO_TEST/*:refs/heads/pull/$PR_TO_TEST/*"
    fi

    git checkout "$SHA_TO_TEST"
)
}

function download
{
#    wget -O- -nv -nd -c "https://clickhouse-builds.s3.yandex.net/$PR_TO_TEST/$SHA_TO_TEST/clickhouse_build_check/performance/performance.tgz" \
#        | tar --strip-components=1 -zxv

    wget -nv -nd -c "https://clickhouse-builds.s3.yandex.net/$PR_TO_TEST/$SHA_TO_TEST/clickhouse_build_check/clang-10_debug_none_bundled_unsplitted_disable_False_binary/clickhouse"
    chmod +x clickhouse
    ln -s ./clickhouse ./clickhouse-server
    ln -s ./clickhouse ./clickhouse-client
}

function configure
{
    rm -rf db ||:
    mkdir db ||:
    cp -av "$repo_dir"/programs/server/config* db
    cp -av "$repo_dir"/programs/server/user* db
    # TODO figure out which ones are needed
    cp -av "$repo_dir"/tests/config/listen.xml db/config.d
    cp -av "$script_dir"/query-fuzzer-tweaks-users.xml db/users.d
}

function watchdog
{
    sleep 3600

    echo "Fuzzing run has timed out"
    killall clickhouse-client ||:
    for x in {1..10}
    do
        if ! pgrep -f clickhouse-client
        then
            break
        fi
        sleep 1
    done

    killall -9 clickhouse-client ||:
}

function fuzz
{
    ./clickhouse-server --config-file db/config.xml -- --path db 2>&1 | tail -10000 > server.log &
    server_pid=$!
    kill -0 $server_pid
    while ! ./clickhouse-client --query "select 1" && kill -0 $server_pid ; do echo . ; sleep 1 ; done
    ./clickhouse-client --query "select 1"
    kill -0 $server_pid
    echo Server started

    fuzzer_exit_code=0
    ./clickhouse-client --query-fuzzer-runs=1000 \
        < <(for f in $(ls ch/tests/queries/0_stateless/*.sql | sort -R); do cat "$f"; echo ';'; done) \
        > >(tail -10000 > fuzzer.log) \
        2>&1 \
        || fuzzer_exit_code=$?
    
    echo "Fuzzer exit code is $fuzzer_exit_code"

    ./clickhouse-client --query "select elapsed, query from system.processes" ||:
    killall clickhouse-server ||:
    for _ in {1..10}
    do
        if ! pgrep -f clickhouse-server
        then
            break
        fi
        sleep 1
    done
    killall -9 clickhouse-server ||:
}

case "$stage" in
"")
    ;&
"clone")
    time clone
    if [ -v FUZZ_LOCAL_SCRIPT ]
    then
        # just fall through
        echo Using the testing script from docker container
        :
    else
        # Run the testing script from the repository
        echo Using the testing script from the repository
        export stage=download
        time ch/docker/test/fuzzer/run-fuzzer.sh
        # Keep the error code
        exit $?
    fi
    ;&
"download")
    time download
    ;&
"configure")
    time configure
    ;&
"fuzz")
    # Start a watchdog that should kill the fuzzer on timeout.
    # The shell won't kill the child sleep when we kill it, so we have to put it
    # into a separate process group so that we can kill them all.
    set -m
    watchdog &
    watchdog_pid=$!
    set +m
    # Check that the watchdog has started
    kill -0 $watchdog_pid

    fuzzer_exit_code=0
    time fuzz || fuzzer_exit_code=$?
    kill -- -$watchdog_pid ||:

    # Debug
    date
    sleep 10
    jobs
    pstree -aspgT

    # Make files with status and description we'll show for this check on Github
    task_exit_code=$fuzzer_exit_code
    if [ "$fuzzer_exit_code" == 143 ]
    then
        # SIGTERM -- the fuzzer was killed by timeout, which means a normal run.
        echo "success" > status.txt
        echo "OK" > description.txt
        task_exit_code=0
    elif [ "$fuzzer_exit_code" == 210 ]
    then
        # Lost connection to the server. This probably means that the server died
        # with abort.
        echo "failure" > status.txt
        if ! grep -ao "Received signal.*\|Logical error.*\|Assertion.*failed" server.log > description.txt
        then
            echo "Lost connection to server. See the logs" > description.txt
        fi
    else
        # Something different -- maybe the fuzzer itself died? Don't grep the
        # server log in this case, because we will find a message about normal
        # server termination (Received signal 15), which is confusing.
        echo "failure" > status.txt
        echo "Fuzzer failed ($fuzzer_exit_code). See the logs" > description.txt
    fi
    ;&
"report")
cat > report.html <<EOF ||:
<!DOCTYPE html>
<html lang="en">
<link rel="preload" as="font" href="https://yastatic.net/adv-www/_/sUYVCPUAQE7ExrvMS7FoISoO83s.woff2" type="font/woff2" crossorigin="anonymous"/>
  <style>
@font-face {
    font-family:'Yandex Sans Display Web';
    src:url(https://yastatic.net/adv-www/_/H63jN0veW07XQUIA2317lr9UIm8.eot);
    src:url(https://yastatic.net/adv-www/_/H63jN0veW07XQUIA2317lr9UIm8.eot?#iefix) format('embedded-opentype'),
            url(https://yastatic.net/adv-www/_/sUYVCPUAQE7ExrvMS7FoISoO83s.woff2) format('woff2'),
            url(https://yastatic.net/adv-www/_/v2Sve_obH3rKm6rKrtSQpf-eB7U.woff) format('woff'),
            url(https://yastatic.net/adv-www/_/PzD8hWLMunow5i3RfJ6WQJAL7aI.ttf) format('truetype'),
            url(https://yastatic.net/adv-www/_/lF_KG5g4tpQNlYIgA0e77fBSZ5s.svg#YandexSansDisplayWeb-Regular) format('svg');
    font-weight:400;
    font-style:normal;
    font-stretch:normal
}

body { font-family: "Yandex Sans Display Web", Arial, sans-serif; background: #EEE; }
h1 { margin-left: 10px; }
th, td { border: 0; padding: 5px 10px 5px 10px; text-align: left; vertical-align: top; line-height: 1.5; background-color: #FFF;
td { white-space: pre; font-family: Monospace, Courier New; }
border: 0; box-shadow: 0 0 0 1px rgba(0, 0, 0, 0.05), 0 8px 25px -5px rgba(0, 0, 0, 0.1); }
a { color: #06F; text-decoration: none; }
a:hover, a:active { color: #F40; text-decoration: underline; }
table { border: 0; }
.main { margin-left: 10%; }
p.links a { padding: 5px; margin: 3px; background: #FFF; line-height: 2; white-space: nowrap; box-shadow: 0 0 0 1px rgba(0, 0, 0, 0.05), 0 8px 25px -5px rgba(0, 0, 0, 0.1); }
th { cursor: pointer; }

  </style>
  <title>AST Fuzzer for PR #${PR_TO_TEST} @ ${SHA_TO_TEST}</title>
</head>
<body>
<div class="main">

<h1>AST Fuzzer for PR #${PR_TO_TEST} @ ${SHA_TO_TEST}</h1>
<p class="links">
<a href="fuzzer.log">fuzzer.log</a>
<a href="server.log">server.log</a>
<a href="main.log">main.log</a>
</p>
<table>
<tr><th>Test name</th><th>Test status</th><th>Description</th></tr>
<tr><td>AST Fuzzer</td><td>$(cat status.txt)</td><td>$(cat description.txt)</td></tr>
</table>
</body>
</html>

EOF
    ;&
<<<<<<< HEAD
esac
=======
esac

exit $task_exit_code
>>>>>>> 0fadd95f
<|MERGE_RESOLUTION|>--- conflicted
+++ resolved
@@ -225,10 +225,6 @@
 
 EOF
     ;&
-<<<<<<< HEAD
 esac
-=======
-esac
-
-exit $task_exit_code
->>>>>>> 0fadd95f
+
+exit $task_exit_code