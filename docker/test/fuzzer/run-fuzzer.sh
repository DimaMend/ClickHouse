--- conflicted
+++ resolved
@@ -225,22 +225,11 @@
 
     setup_logs_replication
 
-<<<<<<< HEAD
     $repo_dir/tests/clickhouse-test --fuzz \
-=======
-    # SC2012: Use find instead of ls to better handle non-alphanumeric filenames. They are all alphanumeric.
-    # SC2046: Quote this to prevent word splitting. Actually, I need word splitting.
-    # shellcheck disable=SC2012,SC2046
-    timeout -s TERM --preserve-status 30m clickhouse-client \
-        --max_memory_usage_in_client=1000000000 \
-        --receive_timeout=10 \
-        --receive_data_timeout_ms=10000 \
-        --stacktrace \
->>>>>>> 570d1c01
         --query-fuzzer-runs=1000 \
         --create-query-fuzzer-runs=50 \
          $NEW_TESTS_OPT \
-        --client-option receive_timeout=10 receive_data_timeout_ms=1000 stacktrace \
+        --client-option receive_timeout=10 receive_data_timeout_ms=1000 smax_memory_usage_in_client=1000000000  tacktrace \
         --global_time_limit=1800 \
         --jobs=16 \
         --order=random \
