--- conflicted
+++ resolved
@@ -229,18 +229,12 @@
         --fuzz \
         --query-fuzzer-runs=1000 \
         --create-query-fuzzer-runs=50 \
-<<<<<<< HEAD
          $NEW_TESTS_OPT \
         --client-option receive_timeout=10 receive_data_timeout_ms=1000 max_memory_usage_in_client=1000000000 max_memory_usage=1000000000 stacktrace \
         --global_time_limit=1800 \
         --jobs=1 \
         --order=random \
-        > >(tail -n 100000 > fuzzer.log) \
-=======
-        --queries-file $(ls -1 ch/tests/queries/0_stateless/*.sql | sort -R) \
-        $NEW_TESTS_OPT \
         > fuzzer.log \
->>>>>>> d2dccf9a
         2>&1 &
 
     fuzzer_pid=$!
