<<<<<<< HEAD
# docker build -t clickhouse/keeper-jepsen-test .
FROM clickhouse/test-base
=======
# rebuild in #33610
# docker build -t clickhouse/keeper-jepsen-test .
ARG FROM_TAG=latest
FROM clickhouse/test-base:$FROM_TAG
>>>>>>> df57f8e3

ENV DEBIAN_FRONTEND=noninteractive
ENV CLOJURE_VERSION=1.10.3.814

# arguments
ENV PR_TO_TEST=""
ENV SHA_TO_TEST=""

ENV NODES_USERNAME="root"
ENV NODES_PASSWORD=""
ENV TESTS_TO_RUN="30"
ENV TIME_LIMIT="30"


# volumes
ENV NODES_FILE_PATH="/nodes.txt"
ENV TEST_OUTPUT="/test_output"

RUN mkdir "/root/.ssh"
RUN touch "/root/.ssh/known_hosts"

# install java
RUN apt-get update && apt-get install default-jre default-jdk libjna-java libjna-jni ssh gnuplot graphviz --yes --no-install-recommends

# install clojure
RUN curl -O "https://download.clojure.org/install/linux-install-${CLOJURE_VERSION}.sh" && \
    chmod +x "linux-install-${CLOJURE_VERSION}.sh" && \
    bash "./linux-install-${CLOJURE_VERSION}.sh"

# install leiningen
RUN curl -O "https://raw.githubusercontent.com/technomancy/leiningen/stable/bin/lein" && \
    chmod +x ./lein && \
    mv ./lein /usr/bin

COPY run.sh /

CMD ["/bin/bash", "/run.sh"]<|MERGE_RESOLUTION|>--- conflicted
+++ resolved
@@ -1,12 +1,7 @@
-<<<<<<< HEAD
-# docker build -t clickhouse/keeper-jepsen-test .
-FROM clickhouse/test-base
-=======
 # rebuild in #33610
 # docker build -t clickhouse/keeper-jepsen-test .
 ARG FROM_TAG=latest
 FROM clickhouse/test-base:$FROM_TAG
->>>>>>> df57f8e3
 
 ENV DEBIAN_FRONTEND=noninteractive
 ENV CLOJURE_VERSION=1.10.3.814
