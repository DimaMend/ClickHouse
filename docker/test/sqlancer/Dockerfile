# docker build -t yandex/clickhouse-sqlancer-test .
FROM ubuntu:20.04

<<<<<<< HEAD
RUN sed -i 's|http://archive|http://ru.archive|g' /etc/apt/sources.list

RUN apt-get update --yes && env DEBIAN_FRONTEND=noninteractive apt-get install wget unzip git openjdk-14-jdk maven python3 --yes --no-install-recommends
=======
RUN apt-get update --yes && env DEBIAN_FRONTEND=noninteractive apt-get install wget unzip git openjdk-14-jdk maven --yes --no-install-recommends

>>>>>>> 46bba0f1
RUN wget https://github.com/sqlancer/sqlancer/archive/master.zip -O /sqlancer.zip
RUN mkdir /sqlancer && \
	cd /sqlancer && \
	unzip /sqlancer.zip
RUN cd /sqlancer/sqlancer-master && mvn package -DskipTests

COPY run.sh /
CMD ["/bin/bash", "/run.sh"]<|MERGE_RESOLUTION|>--- conflicted
+++ resolved
@@ -1,14 +1,10 @@
 # docker build -t yandex/clickhouse-sqlancer-test .
 FROM ubuntu:20.04
 
-<<<<<<< HEAD
 RUN sed -i 's|http://archive|http://ru.archive|g' /etc/apt/sources.list
 
-RUN apt-get update --yes && env DEBIAN_FRONTEND=noninteractive apt-get install wget unzip git openjdk-14-jdk maven python3 --yes --no-install-recommends
-=======
 RUN apt-get update --yes && env DEBIAN_FRONTEND=noninteractive apt-get install wget unzip git openjdk-14-jdk maven --yes --no-install-recommends
 
->>>>>>> 46bba0f1
 RUN wget https://github.com/sqlancer/sqlancer/archive/master.zip -O /sqlancer.zip
 RUN mkdir /sqlancer && \
 	cd /sqlancer && \
