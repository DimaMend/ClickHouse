--- conflicted
+++ resolved
@@ -178,11 +178,7 @@
             contrib/replxx
             contrib/wyhash
             contrib/eigen
-<<<<<<< HEAD
-            contrib/nats-io
-=======
             contrib/hashidsxx
->>>>>>> 73628362
         )
 
         git submodule sync
