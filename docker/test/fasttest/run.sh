#!/bin/bash
set -xeu
set -o pipefail
trap "exit" INT TERM
trap 'kill $(jobs -pr) ||:' EXIT

# This script is separated into two stages, cloning and everything else, so
# that we can run the "everything else" stage from the cloned source.
stage=${stage:-}

# Compiler version, normally set by Dockerfile
export LLVM_VERSION=${LLVM_VERSION:-13}

# A variable to pass additional flags to CMake.
# Here we explicitly default it to nothing so that bash doesn't complain about
# it being undefined. Also read it as array so that we can pass an empty list
# of additional variable to cmake properly, and it doesn't generate an extra
# empty parameter.
read -ra FASTTEST_CMAKE_FLAGS <<< "${FASTTEST_CMAKE_FLAGS:-}"

# Run only matching tests.
FASTTEST_FOCUS=${FASTTEST_FOCUS:-""}

FASTTEST_WORKSPACE=$(readlink -f "${FASTTEST_WORKSPACE:-.}")
FASTTEST_SOURCE=$(readlink -f "${FASTTEST_SOURCE:-$FASTTEST_WORKSPACE/ch}")
FASTTEST_BUILD=$(readlink -f "${FASTTEST_BUILD:-${BUILD:-$FASTTEST_WORKSPACE/build}}")
FASTTEST_DATA=$(readlink -f "${FASTTEST_DATA:-$FASTTEST_WORKSPACE/db-fasttest}")
FASTTEST_OUTPUT=$(readlink -f "${FASTTEST_OUTPUT:-$FASTTEST_WORKSPACE}")
PATH="$FASTTEST_BUILD/programs:$FASTTEST_SOURCE/tests:$PATH"

# Export these variables, so that all subsequent invocations of the script
# use them, and not try to guess them anew, which leads to weird effects.
export FASTTEST_WORKSPACE
export FASTTEST_SOURCE
export FASTTEST_BUILD
export FASTTEST_DATA
export FASTTEST_OUT
export PATH

server_pid=none

function stop_server
{
    if ! kill -0 -- "$server_pid"
    then
        echo "ClickHouse server pid '$server_pid' is not running"
        return 0
    fi

    for _ in {1..60}
    do
        if ! pkill -f "clickhouse-server" && ! kill -- "$server_pid" ; then break ; fi
        sleep 1
    done

    if kill -0 -- "$server_pid"
    then
        pstree -apgT
        jobs
        echo "Failed to kill the ClickHouse server pid '$server_pid'"
        return 1
    fi

    server_pid=none
}

function start_server
{
    set -m # Spawn server in its own process groups
    local opts=(
        --config-file "$FASTTEST_DATA/config.xml"
        --
        --path "$FASTTEST_DATA"
        --user_files_path "$FASTTEST_DATA/user_files"
        --top_level_domains_path "$FASTTEST_DATA/top_level_domains"
        --keeper_server.storage_path "$FASTTEST_DATA/coordination"
    )
    clickhouse-server "${opts[@]}" &>> "$FASTTEST_OUTPUT/server.log" &
    server_pid=$!
    set +m

    if [ "$server_pid" == "0" ]
    then
        echo "Failed to start ClickHouse server"
        # Avoid zero PID because `kill` treats it as our process group PID.
        server_pid="none"
        return 1
    fi

    for _ in {1..60}
    do
        if clickhouse-client --query "select 1" || ! kill -0 -- "$server_pid"
        then
            break
        fi
        sleep 1
    done

    if ! clickhouse-client --query "select 1"
    then
        echo "Failed to wait until ClickHouse server starts."
        server_pid="none"
        return 1
    fi

    if ! kill -0 -- "$server_pid"
    then
        echo "Wrong clickhouse server started: PID '$server_pid' we started is not running, but '$(pgrep -f clickhouse-server)' is running"
        server_pid="none"
        return 1
    fi

    echo "ClickHouse server pid '$server_pid' started and responded"
}

function clone_root
{
    git config --global --add safe.directory "$FASTTEST_SOURCE"
    git clone --depth 1 https://github.com/ClickHouse/ClickHouse.git -- "$FASTTEST_SOURCE" 2>&1 | ts '%Y-%m-%d %H:%M:%S' | tee "$FASTTEST_OUTPUT/clone_log.txt"

    (
        cd "$FASTTEST_SOURCE"
        if [ "$PULL_REQUEST_NUMBER" != "0" ]; then
            if git fetch --depth 1 origin "+refs/pull/$PULL_REQUEST_NUMBER/merge"; then
                git checkout FETCH_HEAD
                echo "Checked out pull/$PULL_REQUEST_NUMBER/merge ($(git rev-parse FETCH_HEAD))"
            else
                git fetch --depth 1 origin "+refs/pull/$PULL_REQUEST_NUMBER/head"
                git checkout "$COMMIT_SHA"
                echo "Checked out nominal SHA $COMMIT_SHA for PR $PULL_REQUEST_NUMBER"
            fi
        else
            if [ -v COMMIT_SHA ]; then
                git fetch --depth 1 origin "$COMMIT_SHA"
                git checkout "$COMMIT_SHA"
                echo "Checked out nominal SHA $COMMIT_SHA for master"
            else
                echo  "Using default repository head $(git rev-parse HEAD)"
            fi
        fi
    )
}

function clone_submodules
{
    (
        cd "$FASTTEST_SOURCE"

        SUBMODULES_TO_UPDATE=(
            contrib/sysroot
            contrib/magic_enum
            contrib/abseil-cpp
            contrib/boost
            contrib/zlib-ng
            contrib/libxml2
            contrib/poco
            contrib/libunwind
            contrib/fmtlib
            contrib/base64
            contrib/cctz
            contrib/libcpuid
            contrib/double-conversion
            contrib/libcxx
            contrib/libcxxabi
            contrib/lz4
            contrib/zstd
            contrib/fastops
            contrib/rapidjson
            contrib/re2
            contrib/sparsehash-c11
            contrib/croaring
            contrib/miniselect
            contrib/xz
            contrib/dragonbox
            contrib/fast_float
            contrib/NuRaft
            contrib/jemalloc
            contrib/replxx
<<<<<<< HEAD
            contrib/eigen
=======
            contrib/wyhash
>>>>>>> e156f392
        )

        git submodule sync
        git submodule update --jobs=16 --depth 1 --init "${SUBMODULES_TO_UPDATE[@]}"
        git submodule foreach git reset --hard
        git submodule foreach git checkout @ -f
        git submodule foreach git clean -xfd
    )
}

function run_cmake
{
    CMAKE_LIBS_CONFIG=(
        "-DENABLE_LIBRARIES=0"
        "-DENABLE_TESTS=0"
        "-DENABLE_UTILS=0"
        "-DENABLE_EMBEDDED_COMPILER=0"
        "-DENABLE_THINLTO=0"
        "-DUSE_UNWIND=1"
        "-DENABLE_NURAFT=1"
        "-DENABLE_JEMALLOC=1"
        "-DENABLE_REPLXX=1"
    )

    # TODO remove this? we don't use ccache anyway. An option would be to download it
    # from S3 simultaneously with cloning.
    export CCACHE_DIR="$FASTTEST_WORKSPACE/ccache"
    export CCACHE_BASEDIR="$FASTTEST_SOURCE"
    export CCACHE_NOHASHDIR=true
    export CCACHE_COMPILERCHECK=content
    export CCACHE_MAXSIZE=15G

    ccache --show-stats ||:
    ccache --zero-stats ||:

    mkdir "$FASTTEST_BUILD" ||:

    (
        cd "$FASTTEST_BUILD"
        cmake "$FASTTEST_SOURCE" -DCMAKE_CXX_COMPILER="clang++-${LLVM_VERSION}" -DCMAKE_C_COMPILER="clang-${LLVM_VERSION}" "${CMAKE_LIBS_CONFIG[@]}" "${FASTTEST_CMAKE_FLAGS[@]}" 2>&1 | ts '%Y-%m-%d %H:%M:%S' | tee "$FASTTEST_OUTPUT/cmake_log.txt"
    )
}

function build
{
    (
        cd "$FASTTEST_BUILD"
        time ninja clickhouse-bundle 2>&1 | ts '%Y-%m-%d %H:%M:%S' | tee "$FASTTEST_OUTPUT/build_log.txt"
        if [ "$COPY_CLICKHOUSE_BINARY_TO_OUTPUT" -eq "1" ]; then
            cp programs/clickhouse "$FASTTEST_OUTPUT/clickhouse"

            strip programs/clickhouse -o "$FASTTEST_OUTPUT/clickhouse-stripped"
            gzip "$FASTTEST_OUTPUT/clickhouse-stripped"
        fi
        ccache --show-stats ||:
    )
}

function configure
{
    clickhouse-client --version
    clickhouse-test --help

    mkdir -p "$FASTTEST_DATA"{,/client-config}
    cp -a "$FASTTEST_SOURCE/programs/server/"{config,users}.xml "$FASTTEST_DATA"
    "$FASTTEST_SOURCE/tests/config/install.sh" "$FASTTEST_DATA" "$FASTTEST_DATA/client-config"
    cp -a "$FASTTEST_SOURCE/programs/server/config.d/log_to_console.xml" "$FASTTEST_DATA/config.d"
    # doesn't support SSL
    rm -f "$FASTTEST_DATA/config.d/secure_ports.xml"
}

function run_tests
{
    clickhouse-server --version
    clickhouse-test --help

    # Kill the server in case we are running locally and not in docker
    stop_server ||:

    start_server

    set +e
    local NPROC
    NPROC=$(nproc)
    NPROC=$((NPROC / 2))
    if [[ $NPROC == 0 ]]; then
      NPROC=1
    fi

    local test_opts=(
        --hung-check
        --fast-tests-only
        --no-random-settings
        --no-long
        --testname
        --shard
        --zookeeper
        --check-zookeeper-session
        --order random
        --print-time
        --jobs "${NPROC}"
    )
    time clickhouse-test "${test_opts[@]}" -- "$FASTTEST_FOCUS" 2>&1 \
        | ts '%Y-%m-%d %H:%M:%S' \
        | tee "$FASTTEST_OUTPUT/test_result.txt"
    set -e
}

case "$stage" in
"")
    ls -la
    ;&
"clone_root")
    clone_root

    # Pass control to the script from cloned sources, unless asked otherwise.
    if ! [ -v FASTTEST_LOCAL_SCRIPT ]
    then
        # 'run' stage is deprecated, used for compatibility with old scripts.
        # Replace with 'clone_submodules' after Nov 1, 2020.
        # cd and CLICKHOUSE_DIR are also a setup for old scripts, remove as well.
        # In modern script we undo it by changing back into workspace dir right
        # away, see below. Remove that as well.
        cd "$FASTTEST_SOURCE"
        CLICKHOUSE_DIR=$(pwd)
        export CLICKHOUSE_DIR
        stage=run "$FASTTEST_SOURCE/docker/test/fasttest/run.sh"
        exit $?
    fi
    ;&
"run")
    # A deprecated stage that is called by old script and equivalent to everything
    # after cloning root, starting with cloning submodules.
    ;&
"clone_submodules")
    # Recover after being called from the old script that changes into source directory.
    # See the compatibility hacks in `clone_root` stage above. Remove at the same time,
    # after Nov 1, 2020.
    cd "$FASTTEST_WORKSPACE"
    clone_submodules 2>&1 | ts '%Y-%m-%d %H:%M:%S' | tee "$FASTTEST_OUTPUT/submodule_log.txt"
    ;&
"run_cmake")
    run_cmake
    ;&
"build")
    build
    ;&
"configure")
    # The `install_log.txt` is also needed for compatibility with old CI task --
    # if there is no log, it will decide that build failed.
    configure 2>&1 | ts '%Y-%m-%d %H:%M:%S' | tee "$FASTTEST_OUTPUT/install_log.txt"
    ;&
"run_tests")
    run_tests
    /process_functional_tests_result.py --in-results-dir "$FASTTEST_OUTPUT/" \
        --out-results-file "$FASTTEST_OUTPUT/test_results.tsv" \
        --out-status-file "$FASTTEST_OUTPUT/check_status.tsv" || echo -e "failure\tCannot parse results" > "$FASTTEST_OUTPUT/check_status.tsv"
    ;;
*)
    echo "Unknown test stage '$stage'"
    exit 1
esac

pstree -apgT
jobs<|MERGE_RESOLUTION|>--- conflicted
+++ resolved
@@ -176,11 +176,8 @@
             contrib/NuRaft
             contrib/jemalloc
             contrib/replxx
-<<<<<<< HEAD
+            contrib/wyhash
             contrib/eigen
-=======
-            contrib/wyhash
->>>>>>> e156f392
         )
 
         git submodule sync
