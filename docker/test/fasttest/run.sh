--- conflicted
+++ resolved
@@ -253,12 +253,9 @@
         00911_tautological_compare
         00926_multimatch
         00929_multi_match_edit_distance
-<<<<<<< HEAD
         01681_hyperscan_debug_assertion
 
         01176_mysql_client_interactive          # requires mysql client
-=======
->>>>>>> ccb00710
         01031_mutations_interpreter_and_context
         01053_ssd_dictionary # this test mistakenly requires acces to /var/lib/clickhouse -- can't run this locally, disabled
         01083_expressions_in_engine_arguments
