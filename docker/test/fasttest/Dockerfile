--- conflicted
+++ resolved
@@ -71,11 +71,8 @@
         software-properties-common \
         tzdata \
         unixodbc \
-<<<<<<< HEAD
+        file \
         nasm \
-=======
-        file \
->>>>>>> 07210c7b
        --yes --no-install-recommends
 
 RUN pip3 install numpy scipy pandas Jinja2
