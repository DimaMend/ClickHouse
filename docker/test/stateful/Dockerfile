--- conflicted
+++ resolved
@@ -1,12 +1,7 @@
-<<<<<<< HEAD
-# docker build -t clickhouse/stateful-test .
-FROM clickhouse/stateless-test
-=======
 # rebuild in #33610
 # docker build -t clickhouse/stateful-test .
 ARG FROM_TAG=latest
 FROM clickhouse/stateless-test:$FROM_TAG
->>>>>>> df57f8e3
 
 RUN apt-get update -y \
     && env DEBIAN_FRONTEND=noninteractive \
