--- conflicted
+++ resolved
@@ -110,12 +110,13 @@
     fi
 
     set +e
-<<<<<<< HEAD
-    clickhouse-test --timeout 6000 --testname --shard --zookeeper --no-stateless --hung-check --print-time "${ADDITIONAL_OPTIONS[@]}" \
-=======
-    clickhouse-test --testname --shard --zookeeper --check-zookeeper-session --no-stateless --hung-check --print-time "${ADDITIONAL_OPTIONS[@]}" \
->>>>>>> 04f5c4bd
+    clickhouse-test --testname --shard --zookeeper --check-zookeeper-session --no-stateless --hung-check --print-time \
+        --skip 00168_parallel_processing_on_replicas "${ADDITIONAL_OPTIONS[@]}" \
         "$SKIP_TESTS_OPTION" 2>&1 | ts '%Y-%m-%d %H:%M:%S' | tee test_output/test_result.txt
+
+    clickhouse-test --timeout 1200 --testname --shard --zookeeper --check-zookeeper-session --no-stateless --hung-check --print-time \
+    00168_parallel_processing_on_replicas 2>&1 | ts '%Y-%m-%d %H:%M:%S' | tee test_output/test_result.txt
+
     set -e
 }
 
