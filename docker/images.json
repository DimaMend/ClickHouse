{
    "docker/packager/binary": {
        "name": "clickhouse/binary-builder",
        "dependent": [
            "docker/test/split_build_smoke_test",
            "docker/test/codebrowser"
        ]
    },
    "docker/test/compatibility/centos": {
        "name": "clickhouse/test-old-centos",
        "dependent": []
    },
    "docker/test/compatibility/ubuntu": {
        "name": "clickhouse/test-old-ubuntu",
        "dependent": []
    },
    "docker/test/integration/base": {
        "name": "clickhouse/integration-test",
        "dependent": []
    },
    "docker/test/fuzzer": {
        "name": "clickhouse/fuzzer",
        "dependent": []
    },
    "docker/test/performance-comparison": {
        "name": "clickhouse/performance-comparison",
        "dependent": []
    },
    "docker/test/util": {
        "name": "clickhouse/test-util",
        "dependent": [
            "docker/packager/binary",
            "docker/test/base",
            "docker/test/fasttest"
        ]
    },
    "docker/test/stateless": {
        "name": "clickhouse/stateless-test",
        "dependent": [
            "docker/test/stateful",
            "docker/test/unit"
        ]
    },
    "docker/test/stateful": {
        "name": "clickhouse/stateful-test",
        "dependent": [
            "docker/test/stress"
        ]
    },
    "docker/test/unit": {
        "name": "clickhouse/unit-test",
        "dependent": []
    },
    "docker/test/stress": {
        "name": "clickhouse/stress-test",
        "dependent": []
    },
    "docker/test/split_build_smoke_test": {
        "name": "clickhouse/split-build-smoke-test",
        "dependent": []
    },
    "docker/test/codebrowser": {
        "name": "clickhouse/codebrowser",
        "dependent": []
    },
    "docker/test/integration/runner": {
        "only_amd64": true,
        "name": "clickhouse/integration-tests-runner",
        "dependent": []
    },
    "docker/test/testflows/runner": {
        "name": "clickhouse/testflows-runner",
        "dependent": []
    },
    "docker/test/fasttest": {
        "name": "clickhouse/fasttest",
        "dependent": []
    },
    "docker/test/style": {
        "name": "clickhouse/style-test",
        "dependent": []
    },
    "docker/test/integration/s3_proxy": {
        "name": "clickhouse/s3-proxy",
        "dependent": []
    },
    "docker/test/integration/resolver": {
        "name": "clickhouse/python-bottle",
        "dependent": []
    },
    "docker/test/integration/helper_container": {
        "name": "clickhouse/integration-helper",
        "dependent": []
    },
    "docker/test/integration/mysql_golang_client": {
        "name": "clickhouse/mysql-golang-client",
        "dependent": []
    },
    "docker/test/integration/dotnet_client": {
        "name": "clickhouse/dotnet-client",
        "dependent": []
    },
    "docker/test/integration/mysql_java_client": {
        "name": "clickhouse/mysql-java-client",
        "dependent": []
    },
    "docker/test/integration/mysql_js_client": {
        "name": "clickhouse/mysql-js-client",
        "dependent": []
    },
    "docker/test/integration/mysql_php_client": {
        "name": "clickhouse/mysql-php-client",
        "dependent": []
    },
    "docker/test/integration/postgresql_java_client": {
        "name": "clickhouse/postgresql-java-client",
        "dependent": []
    },
    "docker/test/integration/kerberos_kdc": {
        "only_amd64": true,
        "name": "clickhouse/kerberos-kdc",
        "dependent": []
    },
    "docker/test/base": {
         "name": "clickhouse/test-base",
         "dependent": [
            "docker/test/fuzzer",
<<<<<<< HEAD
            "docker/test/integration/base",
            "docker/test/keeper-jepsen",
            "docker/test/server-jepsen",
            "docker/test/sqllogic",
            "docker/test/stateless"
=======
            "docker/test/keeper-jepsen"
>>>>>>> fedccf52
         ]
    },
    "docker/test/integration/kerberized_hadoop": {
        "only_amd64": true,
        "name": "clickhouse/kerberized-hadoop",
        "dependent": []
    },
    "docker/test/sqlancer": {
        "name": "clickhouse/sqlancer-test",
        "dependent": []
    },
    "docker/test/keeper-jepsen": {
        "name": "clickhouse/keeper-jepsen-test",
        "dependent": []
    },
    "docker/docs/builder": {
        "name": "clickhouse/docs-builder",
        "dependent": [
        ]
    }
}<|MERGE_RESOLUTION|>--- conflicted
+++ resolved
@@ -125,15 +125,11 @@
          "name": "clickhouse/test-base",
          "dependent": [
             "docker/test/fuzzer",
-<<<<<<< HEAD
             "docker/test/integration/base",
             "docker/test/keeper-jepsen",
             "docker/test/server-jepsen",
             "docker/test/sqllogic",
             "docker/test/stateless"
-=======
-            "docker/test/keeper-jepsen"
->>>>>>> fedccf52
          ]
     },
     "docker/test/integration/kerberized_hadoop": {
