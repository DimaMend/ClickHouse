{
    "docker/packager/binary": {
        "name": "clickhouse/binary-builder",
        "dependent": [
            "docker/test/codebrowser"
        ]
    },
    "docker/test/compatibility/centos": {
        "name": "clickhouse/test-old-centos",
        "dependent": []
    },
    "docker/test/compatibility/ubuntu": {
        "name": "clickhouse/test-old-ubuntu",
        "dependent": []
    },
    "docker/test/integration/base": {
        "name": "clickhouse/integration-test",
        "dependent": []
    },
    "docker/test/fuzzer": {
        "name": "clickhouse/fuzzer",
        "dependent": []
    },
    "docker/test/performance-comparison": {
        "name": "clickhouse/performance-comparison",
        "dependent": []
    },
    "docker/test/util": {
        "name": "clickhouse/test-util",
        "dependent": [
            "docker/packager/binary",
            "docker/test/base",
            "docker/test/fasttest"
        ]
    },
    "docker/test/stateless": {
        "name": "clickhouse/stateless-test",
        "dependent": [
            "docker/test/stateful",
            "docker/test/unit"
        ]
    },
    "docker/test/stateful": {
        "name": "clickhouse/stateful-test",
        "dependent": [
            "docker/test/stress",
            "docker/test/upgrade"
        ]
    },
    "docker/test/unit": {
        "name": "clickhouse/unit-test",
        "dependent": []
    },
    "docker/test/stress": {
        "name": "clickhouse/stress-test",
        "dependent": []
    },
    "docker/test/upgrade": {
        "name": "clickhouse/upgrade-check",
        "dependent": []
    },
    "docker/test/codebrowser": {
        "name": "clickhouse/codebrowser",
        "dependent": []
    },
    "docker/test/integration/runner": {
        "only_amd64": true,
        "name": "clickhouse/integration-tests-runner",
        "dependent": []
    },
    "docker/test/fasttest": {
        "name": "clickhouse/fasttest",
        "dependent": []
    },
    "docker/test/style": {
        "name": "clickhouse/style-test",
        "dependent": []
    },
    "docker/test/integration/s3_proxy": {
        "name": "clickhouse/s3-proxy",
        "dependent": []
    },
    "docker/test/integration/resolver": {
        "name": "clickhouse/python-bottle",
        "dependent": []
    },
    "docker/test/integration/helper_container": {
        "name": "clickhouse/integration-helper",
        "dependent": []
    },
    "docker/test/integration/mysql_golang_client": {
        "name": "clickhouse/mysql-golang-client",
        "dependent": []
    },
    "docker/test/integration/dotnet_client": {
        "name": "clickhouse/dotnet-client",
        "dependent": []
    },
    "docker/test/integration/mysql_java_client": {
        "name": "clickhouse/mysql-java-client",
        "dependent": []
    },
    "docker/test/integration/mysql_js_client": {
        "name": "clickhouse/mysql-js-client",
        "dependent": []
    },
    "docker/test/integration/mysql_php_client": {
        "name": "clickhouse/mysql-php-client",
        "dependent": []
    },
    "docker/test/integration/postgresql_java_client": {
        "name": "clickhouse/postgresql-java-client",
        "dependent": []
    },
    "docker/test/integration/kerberos_kdc": {
        "only_amd64": true,
        "name": "clickhouse/kerberos-kdc",
        "dependent": []
    },
    "docker/test/base": {
         "name": "clickhouse/test-base",
         "dependent": [
            "docker/test/fuzzer",
<<<<<<< HEAD
            "docker/test/integration/base",
            "docker/test/keeper-jepsen",
            "docker/test/server-jepsen",
            "docker/test/sqllogic",
            "docker/test/stateless"
=======
            "docker/test/keeper-jepsen"
>>>>>>> de26d99b
         ]
    },
    "docker/test/integration/kerberized_hadoop": {
        "only_amd64": true,
        "name": "clickhouse/kerberized-hadoop",
        "dependent": []
    },
    "docker/test/sqlancer": {
        "name": "clickhouse/sqlancer-test",
        "dependent": []
    },
    "docker/test/keeper-jepsen": {
        "name": "clickhouse/keeper-jepsen-test",
        "dependent": []
    },
    "docker/test/install/deb": {
        "name": "clickhouse/install-deb-test",
        "dependent": []
    },
    "docker/test/install/rpm": {
        "name": "clickhouse/install-rpm-test",
        "dependent": []
    },
    "docker/docs/builder": {
        "name": "clickhouse/docs-builder",
        "dependent": [
        ]
    },
    "docker/test/sqllogic": {
        "name": "clickhouse/sqllogic-test",
        "dependent": []
    }
}<|MERGE_RESOLUTION|>--- conflicted
+++ resolved
@@ -121,15 +121,11 @@
          "name": "clickhouse/test-base",
          "dependent": [
             "docker/test/fuzzer",
-<<<<<<< HEAD
             "docker/test/integration/base",
             "docker/test/keeper-jepsen",
             "docker/test/server-jepsen",
             "docker/test/sqllogic",
             "docker/test/stateless"
-=======
-            "docker/test/keeper-jepsen"
->>>>>>> de26d99b
          ]
     },
     "docker/test/integration/kerberized_hadoop": {
