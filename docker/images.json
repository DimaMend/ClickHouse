--- conflicted
+++ resolved
@@ -147,16 +147,9 @@
             "docker/docs/check",
             "docker/docs/release"
         ]
-<<<<<<< HEAD
-=======
     },
     "docker/docs/check": {
         "name": "clickhouse/docs-check",
         "dependent": []
-    },
-    "docker/docs/release": {
-        "name": "clickhouse/docs-release",
-        "dependent": []
->>>>>>> 147d55d6
     }
 }