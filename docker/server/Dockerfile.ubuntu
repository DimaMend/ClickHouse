--- conflicted
+++ resolved
@@ -24,15 +24,7 @@
         locales \
         tzdata \
         wget \
-<<<<<<< HEAD
     && rm -rf /var/lib/apt/lists/* /var/cache/debconf /tmp/*
-=======
-    && apt-get clean \
-    && rm -rf \
-        /var/lib/apt/lists/* \
-        /var/cache/debconf \
-        /tmp/*
->>>>>>> 91d6e3be
 
 ARG REPO_CHANNEL="stable"
 ARG REPOSITORY="deb [signed-by=/usr/share/keyrings/clickhouse-keyring.gpg] https://packages.clickhouse.com/deb ${REPO_CHANNEL} main"
