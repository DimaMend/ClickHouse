#!/usr/bin/env python3
#-*- coding: utf-8 -*-
import subprocess
import os
import argparse
import logging
import sys

SCRIPT_PATH = os.path.realpath(__file__)

IMAGE_MAP = {
    "deb": "yandex/clickhouse-deb-builder",
    "binary": "yandex/clickhouse-binary-builder",
    "unbundled": "yandex/clickhouse-unbundled-builder"
}

def check_image_exists_locally(image_name):
    try:
        output = subprocess.check_output("docker images -q {} 2> /dev/null".format(image_name), shell=True)
        return output != ""
    except subprocess.CalledProcessError as ex:
        return False

def pull_image(image_name):
    try:
        subprocess.check_call("docker pull {}".format(image_name), shell=True)
        return True
    except subprocess.CalledProcessError as ex:
        logging.info("Cannot pull image {}".format(image_name))
        return False

def build_image(image_name, filepath):
    subprocess.check_call("docker build --network=host -t {} -f {} .".format(image_name, filepath), shell=True)

def run_docker_image_with_env(image_name, output, env_variables, ch_root, ccache_dir, docker_image_version):
    env_part = " -e ".join(env_variables)
    if env_part:
        env_part = " -e " + env_part

    if sys.stdout.isatty():
        interactive = "-it"
    else:
        interactive = ""

    cmd = "docker run --network=host --rm --volume={output_path}:/output --volume={ch_root}:/build --volume={ccache_dir}:/ccache {env} {interactive} {img_name}".format(
        output_path=output,
        ch_root=ch_root,
        ccache_dir=ccache_dir,
        env=env_part,
        img_name=image_name + ":" + docker_image_version,
        interactive=interactive
    )

    logging.info("Will build ClickHouse pkg with cmd: '{}'".format(cmd))

    subprocess.check_call(cmd, shell=True)

def parse_env_variables(build_type, compiler, sanitizer, package_type, image_type, cache, distcc_hosts, unbundled, split_binary, clang_tidy, version, author, official, alien_pkgs, with_coverage, with_binaries):
    CLANG_PREFIX = "clang"
    DARWIN_SUFFIX = "-darwin"
    DARWIN_ARM_SUFFIX = "-darwin-aarch64"
    ARM_SUFFIX = "-aarch64"
    FREEBSD_SUFFIX = "-freebsd"
    PPC_SUFFIX = '-ppc64le'

    result = []
    cmake_flags = ['$CMAKE_FLAGS', '-DADD_GDB_INDEX_FOR_GOLD=1']

    is_clang = compiler.startswith(CLANG_PREFIX)
    is_cross_darwin = compiler.endswith(DARWIN_SUFFIX)
    is_cross_darwin_arm = compiler.endswith(DARWIN_ARM_SUFFIX)
    is_cross_arm = compiler.endswith(ARM_SUFFIX)
    is_cross_freebsd = compiler.endswith(FREEBSD_SUFFIX)
<<<<<<< HEAD
    is_cross_ppc = compiler.endswith(PPC_SUFFIX)
    is_cross_compile = is_cross_darwin or is_cross_arm or is_cross_freebsd or is_cross_ppc
=======
    is_cross_compile = is_cross_darwin or is_cross_darwin_arm or is_cross_arm or is_cross_freebsd
>>>>>>> 14e43cfa

    # Explicitly use LLD with Clang by default.
    # Don't force linker for cross-compilation.
    if is_clang and not is_cross_compile:
        cmake_flags.append("-DLINKER_NAME=lld")

    if is_cross_darwin:
        cc = compiler[:-len(DARWIN_SUFFIX)]
        cmake_flags.append("-DCMAKE_AR:FILEPATH=/cctools/bin/x86_64-apple-darwin-ar")
        cmake_flags.append("-DCMAKE_INSTALL_NAME_TOOL=/cctools/bin/x86_64-apple-darwin-install_name_tool")
        cmake_flags.append("-DCMAKE_RANLIB:FILEPATH=/cctools/bin/x86_64-apple-darwin-ranlib")
        cmake_flags.append("-DLINKER_NAME=/cctools/bin/x86_64-apple-darwin-ld")
        cmake_flags.append("-DCMAKE_TOOLCHAIN_FILE=/build/cmake/darwin/toolchain-x86_64.cmake")
    elif is_cross_darwin_arm:
        cc = compiler[:-len(DARWIN_ARM_SUFFIX)]
        cmake_flags.append("-DCMAKE_AR:FILEPATH=/cctools/bin/aarch64-apple-darwin-ar")
        cmake_flags.append("-DCMAKE_INSTALL_NAME_TOOL=/cctools/bin/aarch64-apple-darwin-install_name_tool")
        cmake_flags.append("-DCMAKE_RANLIB:FILEPATH=/cctools/bin/aarch64-apple-darwin-ranlib")
        cmake_flags.append("-DLINKER_NAME=/cctools/bin/aarch64-apple-darwin-ld")
        cmake_flags.append("-DCMAKE_TOOLCHAIN_FILE=/build/cmake/darwin/toolchain-aarch64.cmake")
    elif is_cross_arm:
        cc = compiler[:-len(ARM_SUFFIX)]
        cmake_flags.append("-DCMAKE_TOOLCHAIN_FILE=/build/cmake/linux/toolchain-aarch64.cmake")
    elif is_cross_freebsd:
        cc = compiler[:-len(FREEBSD_SUFFIX)]
        cmake_flags.append("-DCMAKE_TOOLCHAIN_FILE=/build/cmake/freebsd/toolchain-x86_64.cmake")
    elif is_cross_ppc:
        cc = compiler[:-len(PPC_SUFFIX)]
        cmake_flags.append("-DCMAKE_TOOLCHAIN_FILE=/build/cmake/linux/toolchain-ppc64le.cmake")
    else:
        cc = compiler

    cxx = cc.replace('gcc', 'g++').replace('clang', 'clang++')

    if image_type == "deb" or image_type == "unbundled":
        result.append("DEB_CC={}".format(cc))
        result.append("DEB_CXX={}".format(cxx))
    elif image_type == "binary":
        result.append("CC={}".format(cc))
        result.append("CXX={}".format(cxx))
        cmake_flags.append('-DCMAKE_C_COMPILER=`which {}`'.format(cc))
        cmake_flags.append('-DCMAKE_CXX_COMPILER=`which {}`'.format(cxx))

    # Create combined output archive for split build and for performance tests.
    if package_type == "performance":
        result.append("COMBINED_OUTPUT=performance")
        cmake_flags.append("-DENABLE_TESTS=0")
    elif split_binary:
        result.append("COMBINED_OUTPUT=shared_build")

    if sanitizer:
        result.append("SANITIZER={}".format(sanitizer))
    if build_type:
        result.append("BUILD_TYPE={}".format(build_type))

    if cache == 'distcc':
        result.append("CCACHE_PREFIX={}".format(cache))

    if cache:
        result.append("CCACHE_DIR=/ccache")
        result.append("CCACHE_BASEDIR=/build")
        result.append("CCACHE_NOHASHDIR=true")
        result.append("CCACHE_COMPILERCHECK=content")
        result.append("CCACHE_MAXSIZE=15G")
        # result.append("CCACHE_UMASK=777")

    if distcc_hosts:
        hosts_with_params = ["{}/24,lzo".format(host) for host in distcc_hosts] + ["localhost/`nproc`"]
        result.append('DISTCC_HOSTS="{}"'.format(" ".join(hosts_with_params)))
    elif cache == "distcc":
        result.append('DISTCC_HOSTS="{}"'.format("localhost/`nproc`"))

    if alien_pkgs:
        result.append("ALIEN_PKGS='" + ' '.join(['--' + pkg for pkg in alien_pkgs]) + "'")

    if with_binaries == "programs":
        result.append('BINARY_OUTPUT=programs')
    elif with_binaries == "tests":
        result.append('ENABLE_TESTS=1')
        result.append('BINARY_OUTPUT=tests')
        cmake_flags.append('-DENABLE_TESTS=1')
        cmake_flags.append('-DUSE_GTEST=1')

    if unbundled:
        cmake_flags.append('-DUNBUNDLED=1 -DUSE_INTERNAL_RDKAFKA_LIBRARY=1 -DENABLE_ARROW=0 -DENABLE_AVRO=0 -DENABLE_ORC=0 -DENABLE_PARQUET=0')

    if split_binary:
        cmake_flags.append('-DUSE_STATIC_LIBRARIES=0 -DSPLIT_SHARED_LIBRARIES=1 -DCLICKHOUSE_SPLIT_BINARY=1')
        # We can't always build utils because it requires too much space, but
        # we have to build them at least in some way in CI. The split build is
        # probably the least heavy disk-wise.
        cmake_flags.append('-DENABLE_UTILS=1')

    if clang_tidy:
        cmake_flags.append('-DENABLE_CLANG_TIDY=1')
        cmake_flags.append('-DENABLE_UTILS=1')
        cmake_flags.append('-DUSE_GTEST=1')
        cmake_flags.append('-DENABLE_TESTS=1')
        cmake_flags.append('-DENABLE_EXAMPLES=1')
        # Don't stop on first error to find more clang-tidy errors in one run.
        result.append('NINJA_FLAGS=-k0')

    if with_coverage:
        cmake_flags.append('-DWITH_COVERAGE=1')

    if version:
        result.append("VERSION_STRING='{}'".format(version))

    if author:
        result.append("AUTHOR='{}'".format(author))

    if official:
        cmake_flags.append('-DYANDEX_OFFICIAL_BUILD=1')

    result.append('CMAKE_FLAGS="' + ' '.join(cmake_flags) + '"')

    return result

if __name__ == "__main__":
    logging.basicConfig(level=logging.INFO, format='%(asctime)s %(message)s')
    parser = argparse.ArgumentParser(description="ClickHouse building script using prebuilt Docker image")
    # 'performance' creates a combined .tgz with server and configs to be used for performance test.
    parser.add_argument("--package-type", choices=['deb', 'binary', 'performance'], required=True)
    parser.add_argument("--clickhouse-repo-path", default=os.path.join(os.path.dirname(os.path.abspath(__file__)), os.pardir, os.pardir))
    parser.add_argument("--output-dir", required=True)
    parser.add_argument("--build-type", choices=("debug", ""), default="")
<<<<<<< HEAD
    parser.add_argument("--compiler", choices=("clang-11", "clang-11-darwin", "clang-11-aarch64", "clang-11-freebsd", "clang-11-ppc64le",
                                               "gcc-10"), default="clang-11")
=======
    parser.add_argument("--compiler", choices=("clang-11", "clang-11-darwin", "clang-11-darwin-aarch64", "clang-11-aarch64",
                                               "clang-11-freebsd", "gcc-10"), default="clang-11")
>>>>>>> 14e43cfa
    parser.add_argument("--sanitizer", choices=("address", "thread", "memory", "undefined", ""), default="")
    parser.add_argument("--unbundled", action="store_true")
    parser.add_argument("--split-binary", action="store_true")
    parser.add_argument("--clang-tidy", action="store_true")
    parser.add_argument("--cache", choices=("", "ccache", "distcc"), default="")
    parser.add_argument("--ccache_dir", default= os.getenv("HOME", "") + '/.ccache')
    parser.add_argument("--distcc-hosts", nargs="+")
    parser.add_argument("--force-build-image", action="store_true")
    parser.add_argument("--version")
    parser.add_argument("--author", default="clickhouse")
    parser.add_argument("--official", action="store_true")
    parser.add_argument("--alien-pkgs", nargs='+', default=[])
    parser.add_argument("--with-coverage", action="store_true")
    parser.add_argument("--with-binaries", choices=("programs", "tests", ""), default="")
    parser.add_argument("--docker-image-version", default="latest")

    args = parser.parse_args()
    if not os.path.isabs(args.output_dir):
        args.output_dir = os.path.abspath(os.path.join(os.getcwd(), args.output_dir))

    image_type = 'binary' if args.package_type == 'performance' else 'unbundled' if args.unbundled else args.package_type
    image_name = IMAGE_MAP[image_type]

    if not os.path.isabs(args.clickhouse_repo_path):
        ch_root = os.path.abspath(os.path.join(os.getcwd(), args.clickhouse_repo_path))
    else:
        ch_root = args.clickhouse_repo_path

    if args.alien_pkgs and not image_type == "deb":
        raise Exception("Can add alien packages only in deb build")

    if args.with_binaries != "" and not image_type == "deb":
        raise Exception("Can add additional binaries only in deb build")

    if args.with_binaries != "" and image_type == "deb":
        logging.info("Should place {} to output".format(args.with_binaries))

    dockerfile = os.path.join(ch_root, "docker/packager", image_type, "Dockerfile")
    image_with_version = image_name + ":" + args.docker_image_version
    if image_type != "freebsd" and not check_image_exists_locally(image_name) or args.force_build_image:
        if not pull_image(image_with_version) or args.force_build_image:
            build_image(image_with_version, dockerfile)
    env_prepared = parse_env_variables(
        args.build_type, args.compiler, args.sanitizer, args.package_type, image_type,
        args.cache, args.distcc_hosts, args.unbundled, args.split_binary, args.clang_tidy,
        args.version, args.author, args.official, args.alien_pkgs, args.with_coverage, args.with_binaries)

    run_docker_image_with_env(image_name, args.output_dir, env_prepared, ch_root, args.ccache_dir, args.docker_image_version)
    logging.info("Output placed into {}".format(args.output_dir))<|MERGE_RESOLUTION|>--- conflicted
+++ resolved
@@ -71,12 +71,8 @@
     is_cross_darwin_arm = compiler.endswith(DARWIN_ARM_SUFFIX)
     is_cross_arm = compiler.endswith(ARM_SUFFIX)
     is_cross_freebsd = compiler.endswith(FREEBSD_SUFFIX)
-<<<<<<< HEAD
     is_cross_ppc = compiler.endswith(PPC_SUFFIX)
-    is_cross_compile = is_cross_darwin or is_cross_arm or is_cross_freebsd or is_cross_ppc
-=======
-    is_cross_compile = is_cross_darwin or is_cross_darwin_arm or is_cross_arm or is_cross_freebsd
->>>>>>> 14e43cfa
+    is_cross_compile = is_cross_darwin or is_cross_darwin_arm or is_cross_arm or is_cross_freebsd or is_cross_ppc
 
     # Explicitly use LLD with Clang by default.
     # Don't force linker for cross-compilation.
@@ -203,13 +199,8 @@
     parser.add_argument("--clickhouse-repo-path", default=os.path.join(os.path.dirname(os.path.abspath(__file__)), os.pardir, os.pardir))
     parser.add_argument("--output-dir", required=True)
     parser.add_argument("--build-type", choices=("debug", ""), default="")
-<<<<<<< HEAD
-    parser.add_argument("--compiler", choices=("clang-11", "clang-11-darwin", "clang-11-aarch64", "clang-11-freebsd", "clang-11-ppc64le",
-                                               "gcc-10"), default="clang-11")
-=======
     parser.add_argument("--compiler", choices=("clang-11", "clang-11-darwin", "clang-11-darwin-aarch64", "clang-11-aarch64",
-                                               "clang-11-freebsd", "gcc-10"), default="clang-11")
->>>>>>> 14e43cfa
+                                               "clang-11-freebsd", "clang-11-ppc64le", "gcc-10"), default="clang-11")
     parser.add_argument("--sanitizer", choices=("address", "thread", "memory", "undefined", ""), default="")
     parser.add_argument("--unbundled", action="store_true")
     parser.add_argument("--split-binary", action="store_true")
