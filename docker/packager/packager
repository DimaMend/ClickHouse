#!/usr/bin/env python3
# -*- coding: utf-8 -*-
import subprocess
import os
import argparse
import logging
import sys
from pathlib import Path
from typing import List, Optional

SCRIPT_PATH = Path(__file__).absolute()
IMAGE_TYPE = "binary"
IMAGE_NAME = f"clickhouse/{IMAGE_TYPE}-builder"


class BuildException(Exception):
    pass


def check_image_exists_locally(image_name: str) -> bool:
    try:
        output = subprocess.check_output(
            f"docker images -q {image_name} 2> /dev/null", shell=True
        )
        return output != ""
    except subprocess.CalledProcessError:
        return False


def pull_image(image_name: str) -> bool:
    try:
        subprocess.check_call(f"docker pull {image_name}", shell=True)
        return True
    except subprocess.CalledProcessError:
        logging.info("Cannot pull image %s", image_name)
        return False


def build_image(image_name: str, filepath: Path) -> None:
    context = filepath.parent
    build_cmd = f"docker build --network=host -t {image_name} -f {filepath} {context}"
    logging.info("Will build image with cmd: '%s'", build_cmd)
    subprocess.check_call(
        build_cmd,
        shell=True,
    )


def pre_build(repo_path: Path, env_variables: List[str]):
    if "WITH_PERFORMANCE=1" in env_variables:
        current_branch = subprocess.check_output(
            "git branch --show-current", shell=True, encoding="utf-8"
        ).strip()
        is_shallow = (
            subprocess.check_output(
                "git rev-parse --is-shallow-repository", shell=True, encoding="utf-8"
            )
            == "true\n"
        )
        if is_shallow:
            # I've spent quite some time on looking around the problem, and my
            # conclusion is: in the current state the easiest way to go is to force
            # unshallow repository for performance artifacts.
            # To change it we need to rework our performance tests docker image
            raise BuildException(
                "shallow repository is not suitable for performance builds"
            )
        if current_branch != "master":
            cmd = (
                f"git -C {repo_path} fetch --no-recurse-submodules "
                "--no-tags origin master:master"
            )
            logging.info("Getting master branch for performance artifact: '%s'", cmd)
            subprocess.check_call(cmd, shell=True)


def run_docker_image_with_env(
    image_name: str,
    as_root: bool,
    output_dir: Path,
    env_variables: List[str],
    ch_root: Path,
    cargo_cache_dir: Path,
    ccache_dir: Optional[Path],
):
    output_dir.mkdir(parents=True, exist_ok=True)
<<<<<<< HEAD
    cargo_cache_dir.mkdir(parents=True, exist_ok=True)

=======
>>>>>>> 7df6f8ee
    env_part = " -e ".join(env_variables)
    if env_part:
        env_part = " -e " + env_part

    if sys.stdout.isatty():
        interactive = "-it"
    else:
        interactive = ""

    if as_root:
        user = "0:0"
    else:
        user = f"{os.geteuid()}:{os.getegid()}"

    ccache_mount = f"--volume={ccache_dir}:/ccache"
    if ccache_dir is None:
        ccache_mount = ""

    cmd = (
        f"docker run --network=host --user={user} --rm {ccache_mount}"
        f"--volume={output_dir}:/output --volume={ch_root}:/build {env_part} "
        f"--volume={cargo_cache_dir}:/rust/cargo/registry {interactive} {image_name}"
    )

    logging.info("Will build ClickHouse pkg with cmd: '%s'", cmd)

    subprocess.check_call(cmd, shell=True)


def is_release_build(build_type: str, package_type: str, sanitizer: str) -> bool:
    return build_type == "" and package_type == "deb" and sanitizer == ""


def parse_env_variables(
    build_type: str,
    compiler: str,
    sanitizer: str,
    package_type: str,
    cache: str,
    s3_bucket: str,
    s3_directory: str,
    s3_rw_access: bool,
    clang_tidy: bool,
    version: str,
    official: bool,
    additional_pkgs: bool,
    with_coverage: bool,
    with_binaries: str,
):
    DARWIN_SUFFIX = "-darwin"
    DARWIN_ARM_SUFFIX = "-darwin-aarch64"
    ARM_SUFFIX = "-aarch64"
    ARM_V80COMPAT_SUFFIX = "-aarch64-v80compat"
    FREEBSD_SUFFIX = "-freebsd"
    PPC_SUFFIX = "-ppc64le"
    RISCV_SUFFIX = "-riscv64"
    AMD64_COMPAT_SUFFIX = "-amd64-compat"

    result = []
    result.append("OUTPUT_DIR=/output")
    cmake_flags = ["$CMAKE_FLAGS"]
    build_target = "clickhouse-bundle"

    is_cross_darwin = compiler.endswith(DARWIN_SUFFIX)
    is_cross_darwin_arm = compiler.endswith(DARWIN_ARM_SUFFIX)
    is_cross_arm = compiler.endswith(ARM_SUFFIX)
    is_cross_arm_v80compat = compiler.endswith(ARM_V80COMPAT_SUFFIX)
    is_cross_ppc = compiler.endswith(PPC_SUFFIX)
    is_cross_riscv = compiler.endswith(RISCV_SUFFIX)
    is_cross_freebsd = compiler.endswith(FREEBSD_SUFFIX)
    is_amd64_compat = compiler.endswith(AMD64_COMPAT_SUFFIX)

    if is_cross_darwin:
        cc = compiler[: -len(DARWIN_SUFFIX)]
        cmake_flags.append("-DCMAKE_AR:FILEPATH=/cctools/bin/x86_64-apple-darwin-ar")
        cmake_flags.append(
            "-DCMAKE_INSTALL_NAME_TOOL=/cctools/bin/"
            "x86_64-apple-darwin-install_name_tool"
        )
        cmake_flags.append(
            "-DCMAKE_RANLIB:FILEPATH=/cctools/bin/x86_64-apple-darwin-ranlib"
        )
        cmake_flags.append("-DLINKER_NAME=/cctools/bin/x86_64-apple-darwin-ld")
        cmake_flags.append(
            "-DCMAKE_TOOLCHAIN_FILE=/build/cmake/darwin/toolchain-x86_64.cmake"
        )
        result.append("EXTRACT_TOOLCHAIN_DARWIN=1")
    elif is_cross_darwin_arm:
        cc = compiler[: -len(DARWIN_ARM_SUFFIX)]
        cmake_flags.append("-DCMAKE_AR:FILEPATH=/cctools/bin/aarch64-apple-darwin-ar")
        cmake_flags.append(
            "-DCMAKE_INSTALL_NAME_TOOL=/cctools/bin/"
            "aarch64-apple-darwin-install_name_tool"
        )
        cmake_flags.append(
            "-DCMAKE_RANLIB:FILEPATH=/cctools/bin/aarch64-apple-darwin-ranlib"
        )
        cmake_flags.append("-DLINKER_NAME=/cctools/bin/aarch64-apple-darwin-ld")
        cmake_flags.append(
            "-DCMAKE_TOOLCHAIN_FILE=/build/cmake/darwin/toolchain-aarch64.cmake"
        )
        result.append("EXTRACT_TOOLCHAIN_DARWIN=1")
    elif is_cross_arm:
        cc = compiler[: -len(ARM_SUFFIX)]
        cmake_flags.append(
            "-DCMAKE_TOOLCHAIN_FILE=/build/cmake/linux/toolchain-aarch64.cmake"
        )
        result.append("DEB_ARCH=arm64")
    elif is_cross_arm_v80compat:
        cc = compiler[: -len(ARM_V80COMPAT_SUFFIX)]
        cmake_flags.append(
            "-DCMAKE_TOOLCHAIN_FILE=/build/cmake/linux/toolchain-aarch64.cmake"
        )
        cmake_flags.append("-DNO_ARMV81_OR_HIGHER=1")
        result.append("DEB_ARCH=arm64")
    elif is_cross_freebsd:
        cc = compiler[: -len(FREEBSD_SUFFIX)]
        cmake_flags.append(
            "-DCMAKE_TOOLCHAIN_FILE=/build/cmake/freebsd/toolchain-x86_64.cmake"
        )
    elif is_cross_ppc:
        cc = compiler[: -len(PPC_SUFFIX)]
        cmake_flags.append(
            "-DCMAKE_TOOLCHAIN_FILE=/build/cmake/linux/toolchain-ppc64le.cmake"
        )
    elif is_cross_riscv:
        cc = compiler[: -len(RISCV_SUFFIX)]
        cmake_flags.append(
            "-DCMAKE_TOOLCHAIN_FILE=/build/cmake/linux/toolchain-riscv64.cmake"
        )
    elif is_amd64_compat:
        cc = compiler[: -len(AMD64_COMPAT_SUFFIX)]
        result.append("DEB_ARCH=amd64")
        cmake_flags.append("-DNO_SSE3_OR_HIGHER=1")
    else:
        cc = compiler
        result.append("DEB_ARCH=amd64")

    cxx = cc.replace("gcc", "g++").replace("clang", "clang++")

    if package_type == "deb":
        # NOTE: This are the env for packages/build script
        result.append("MAKE_DEB=true")
        cmake_flags.append("-DENABLE_TESTS=0")
        cmake_flags.append("-DENABLE_UTILS=0")
        cmake_flags.append("-DCMAKE_EXPORT_NO_PACKAGE_REGISTRY=ON")
        cmake_flags.append("-DCMAKE_FIND_PACKAGE_NO_PACKAGE_REGISTRY=ON")
        cmake_flags.append("-DCMAKE_AUTOGEN_VERBOSE=ON")
        cmake_flags.append("-DCMAKE_INSTALL_PREFIX=/usr")
        cmake_flags.append("-DCMAKE_INSTALL_SYSCONFDIR=/etc")
        cmake_flags.append("-DCMAKE_INSTALL_LOCALSTATEDIR=/var")
        # Reduce linking and building time by avoid *install/all dependencies
        cmake_flags.append("-DCMAKE_SKIP_INSTALL_ALL_DEPENDENCY=ON")
        # Add bridges to the build target
        build_target = (
            f"{build_target} clickhouse-odbc-bridge clickhouse-library-bridge"
        )
        if is_release_build(build_type, package_type, sanitizer):
            cmake_flags.append("-DSPLIT_DEBUG_SYMBOLS=ON")
            result.append("WITH_PERFORMANCE=1")
            if is_cross_arm:
                cmake_flags.append("-DBUILD_STANDALONE_KEEPER=1")
            else:
                result.append("BUILD_MUSL_KEEPER=1")

    result.append(f"CC={cc}")
    result.append(f"CXX={cxx}")
    cmake_flags.append(f"-DCMAKE_C_COMPILER={cc}")
    cmake_flags.append(f"-DCMAKE_CXX_COMPILER={cxx}")

    # Create combined output archive for performance tests.
    if package_type == "coverity":
        result.append("COMBINED_OUTPUT=coverity")
        result.append('COVERITY_TOKEN="$COVERITY_TOKEN"')

    if sanitizer:
        result.append(f"SANITIZER={sanitizer}")
    if build_type:
        result.append(f"BUILD_TYPE={build_type.capitalize()}")
    else:
        result.append("BUILD_TYPE=None")

    if not cache:
        cmake_flags.append("-DCOMPILER_CACHE=disabled")

    if cache == "ccache":
        cmake_flags.append("-DCOMPILER_CACHE=ccache")
        result.append("CCACHE_DIR=/ccache")
        result.append("CCACHE_COMPRESSLEVEL=5")
        result.append("CCACHE_BASEDIR=/build")
        result.append("CCACHE_NOHASHDIR=true")
        result.append("CCACHE_COMPILERCHECK=content")
        result.append("CCACHE_MAXSIZE=15G")

    if cache == "sccache":
        cmake_flags.append("-DCOMPILER_CACHE=sccache")
        # see https://github.com/mozilla/sccache/blob/main/docs/S3.md
        result.append(f"SCCACHE_BUCKET={s3_bucket}")
        sccache_dir = "sccache"
        if s3_directory:
            sccache_dir = f"{s3_directory}/{sccache_dir}"
        result.append(f"SCCACHE_S3_KEY_PREFIX={sccache_dir}")
        if not s3_rw_access:
            result.append("SCCACHE_S3_NO_CREDENTIALS=true")

    if clang_tidy:
        # `CTCACHE_DIR` has the same purpose as the `CCACHE_DIR` above.
        # It's there to have the clang-tidy cache embedded into our standard `CCACHE_DIR`
        if cache == "ccache":
            result.append("CTCACHE_DIR=/ccache/clang-tidy-cache")
        if s3_bucket:
            # see https://github.com/matus-chochlik/ctcache#environment-variables
            ctcache_dir = "clang-tidy-cache"
            if s3_directory:
                ctcache_dir = f"{s3_directory}/{ctcache_dir}"
            result.append(f"CTCACHE_S3_BUCKET={s3_bucket}")
            result.append(f"CTCACHE_S3_FOLDER={ctcache_dir}")
            if not s3_rw_access:
                result.append("CTCACHE_S3_NO_CREDENTIALS=true")

    if additional_pkgs:
        # NOTE: This are the env for packages/build script
        result.append("MAKE_APK=true")
        result.append("MAKE_RPM=true")
        result.append("MAKE_TGZ=true")

    if with_binaries == "programs":
        result.append("BINARY_OUTPUT=programs")
    elif with_binaries == "tests":
        result.append("ENABLE_TESTS=1")
        result.append("BINARY_OUTPUT=tests")
        cmake_flags.append("-DENABLE_TESTS=1")

    if clang_tidy:
        cmake_flags.append("-DENABLE_CLANG_TIDY=1")
        cmake_flags.append("-DENABLE_TESTS=1")
        cmake_flags.append("-DENABLE_EXAMPLES=1")
        # Don't stop on first error to find more clang-tidy errors in one run.
        result.append("NINJA_FLAGS=-k0")

        cmake_flags.append("-DENABLE_UTILS=1")
        # utils are not included into clickhouse-bundle, so build everything
        build_target = "all"

    if with_coverage:
        cmake_flags.append("-DWITH_COVERAGE=1")

    if version:
        result.append(f"VERSION_STRING='{version}'")

    if official:
        cmake_flags.append("-DCLICKHOUSE_OFFICIAL_BUILD=1")

    result.append('CMAKE_FLAGS="' + " ".join(cmake_flags) + '"')
    result.append(f"BUILD_TARGET='{build_target}'")

    return result


def dir_name(name: str) -> Path:
    path = Path(name)
    if not path.is_absolute():
        path = Path.cwd() / name
    return path


def parse_args() -> argparse.Namespace:
    parser = argparse.ArgumentParser(
        formatter_class=argparse.ArgumentDefaultsHelpFormatter,
        description="ClickHouse building script using prebuilt Docker image",
    )
    parser.add_argument(
        "--package-type",
        choices=["deb", "binary", "coverity"],
        required=True,
    )
    parser.add_argument(
        "--clickhouse-repo-path",
        default=SCRIPT_PATH.parents[2],
        type=dir_name,
        help="ClickHouse git repository",
    )
    parser.add_argument("--output-dir", type=dir_name, required=True)
    parser.add_argument("--build-type", choices=("debug", ""), default="")

    parser.add_argument(
        "--compiler",
        choices=(
            "clang-16",
            "clang-16-darwin",
            "clang-16-darwin-aarch64",
            "clang-16-aarch64",
            "clang-16-aarch64-v80compat",
            "clang-16-ppc64le",
            "clang-16-riscv64",
            "clang-16-amd64-compat",
            "clang-16-freebsd",
        ),
        default="clang-16",
        help="a compiler to use",
    )
    parser.add_argument(
        "--sanitizer",
        choices=("address", "thread", "memory", "undefined", ""),
        default="",
    )

    parser.add_argument("--clang-tidy", action="store_true")
    parser.add_argument(
        "--cache",
        choices=("ccache", "sccache", ""),
        default="",
        help="ccache or sccache for objects caching; sccache uses only S3 buckets",
    )
    parser.add_argument(
        "--ccache-dir",
        default=Path.home() / ".ccache",
        type=dir_name,
        help="a directory with ccache",
    )
    parser.add_argument(
        "--s3-bucket",
        help="an S3 bucket used for sscache and clang-tidy-cache",
    )
    parser.add_argument(
        "--s3-directory",
        default="ccache",
        help="an S3 directory prefix used for sscache and clang-tidy-cache",
    )
    parser.add_argument(
        "--s3-rw-access",
        action="store_true",
        help="if set, the build fails on errors writing cache to S3",
    )
    parser.add_argument(
        "--cargo-cache-dir",
        default=Path(os.getenv("CARGO_HOME", "") or Path.home() / ".cargo")
        / "registry",
        type=dir_name,
        help="a directory to preserve the rust cargo crates",
    )
    parser.add_argument("--force-build-image", action="store_true")
    parser.add_argument("--version")
    parser.add_argument("--official", action="store_true")
    parser.add_argument("--additional-pkgs", action="store_true")
    parser.add_argument("--with-coverage", action="store_true")
    parser.add_argument(
        "--with-binaries", choices=("programs", "tests", ""), default=""
    )
    parser.add_argument(
        "--docker-image-version", default="latest", help="docker image tag to use"
    )
    parser.add_argument(
        "--as-root", action="store_true", help="if the container should run as root"
    )

    args = parser.parse_args()

    if args.additional_pkgs and args.package_type != "deb":
        raise argparse.ArgumentTypeError(
            "Can build additional packages only in deb build"
        )

    if args.cache != "ccache":
        args.ccache_dir = None

    if args.with_binaries != "":
        if args.package_type != "deb":
            raise argparse.ArgumentTypeError(
                "Can add additional binaries only in deb build"
            )
        logging.info("Should place %s to output", args.with_binaries)

    if args.cache == "sccache":
        if not args.s3_bucket:
            raise argparse.ArgumentTypeError("sccache must have --s3-bucket set")

    return args


def main():
    logging.basicConfig(level=logging.INFO, format="%(asctime)s %(message)s")
    args = parse_args()

    ch_root = args.clickhouse_repo_path

    dockerfile = ch_root / "docker/packager" / IMAGE_TYPE / "Dockerfile"
    image_with_version = IMAGE_NAME + ":" + args.docker_image_version
    if args.force_build_image:
        build_image(image_with_version, dockerfile)
    elif not (
        check_image_exists_locally(image_with_version) or pull_image(image_with_version)
    ):
        build_image(image_with_version, dockerfile)

    env_prepared = parse_env_variables(
        args.build_type,
        args.compiler,
        args.sanitizer,
        args.package_type,
        args.cache,
        args.s3_bucket,
        args.s3_directory,
        args.s3_rw_access,
        args.clang_tidy,
        args.version,
        args.official,
        args.additional_pkgs,
        args.with_coverage,
        args.with_binaries,
    )

    pre_build(args.clickhouse_repo_path, env_prepared)
    run_docker_image_with_env(
        image_with_version,
        args.as_root,
        args.output_dir,
        env_prepared,
        ch_root,
        args.cargo_cache_dir,
        args.ccache_dir,
    )
    logging.info("Output placed into %s", args.output_dir)


if __name__ == "__main__":
    main()<|MERGE_RESOLUTION|>--- conflicted
+++ resolved
@@ -84,11 +84,8 @@
     ccache_dir: Optional[Path],
 ):
     output_dir.mkdir(parents=True, exist_ok=True)
-<<<<<<< HEAD
     cargo_cache_dir.mkdir(parents=True, exist_ok=True)
 
-=======
->>>>>>> 7df6f8ee
     env_part = " -e ".join(env_variables)
     if env_part:
         env_part = " -e " + env_part
