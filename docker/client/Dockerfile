--- conflicted
+++ resolved
@@ -1,18 +1,11 @@
 FROM ubuntu:18.04
 
-<<<<<<< HEAD
-ARG repository="deb https://repo.clickhouse.tech/deb/stable/ main/"
-ARG version=21.9.7.*
-
-RUN sed -i 's|http://archive|http://ru.archive|g' /etc/apt/sources.list
-=======
 # ARG for quick switch to a given ubuntu mirror
 ARG apt_archive="http://archive.ubuntu.com"
 RUN sed -i "s|http://archive.ubuntu.com|$apt_archive|g" /etc/apt/sources.list
 
 ARG repository="deb https://repo.clickhouse.com/deb/stable/ main/"
 ARG version=22.1.1.*
->>>>>>> df57f8e3
 
 RUN apt-get update \
     && apt-get install --yes --no-install-recommends \
