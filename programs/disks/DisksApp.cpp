--- conflicted
+++ resolved
@@ -18,18 +18,9 @@
 #include <Formats/registerFormats.h>
 #include <Common/TerminalSize.h>
 
-<<<<<<< HEAD
-#include <Common/logger_useful.h>
-#include "Loggers/OwnFormattingChannel.h"
-#include "Loggers/OwnPatternFormatter.h"
-#include "config.h"
-
-#include "Utils.h"
 #include <Server/CloudPlacementInfo.h>
 #include <IO/SharedThreadPools.h>
 
-=======
->>>>>>> 682caab3
 namespace DB
 {
 
@@ -472,7 +463,6 @@
         Poco::Logger::root().setLevel(Poco::Logger::parseLevel(log_level));
     }
 
-<<<<<<< HEAD
     PlacementInfo::PlacementInfo::instance().initialize(config());
 
     getIOThreadPool().initialize(
@@ -480,10 +470,6 @@
         /*max_io_thread_pool_free_size*/ 0,
         /*io_thread_pool_queue_size*/ 10000);
 
-    registerCommands();
-
-=======
->>>>>>> 682caab3
     registerDisks(/* global_skip_access_check= */ true);
     registerFormats();
 
