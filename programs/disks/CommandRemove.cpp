--- conflicted
+++ resolved
@@ -28,15 +28,7 @@
         auto disk = client.getCurrentDiskWithPath();
         const String & path = disk.getRelativeFromRoot(getValueFromCommandLineOptionsThrow<String>(options, "path"));
         bool recursive = options.count("recursive");
-<<<<<<< HEAD
         if (disk.getDisk()->existsDirectory(path))
-=======
-        if (!disk.getDisk()->exists(path))
-        {
-            throw Exception(ErrorCodes::BAD_ARGUMENTS, "Path {} on disk {} doesn't exist", path, disk.getDisk()->getName());
-        }
-        if (disk.getDisk()->isDirectory(path))
->>>>>>> 2b87bff7
         {
             if (!recursive)
             {
