#include "ClusterCopier.h"

#include "Internals.h"

#include <Common/ZooKeeper/ZooKeeper.h>
#include <Common/ZooKeeper/KeeperException.h>
#include <Common/setThreadName.h>


namespace DB
{

namespace ErrorCodes
{
    extern const int NOT_IMPLEMENTED;
    extern const int LOGICAL_ERROR;
    extern const int UNFINISHED;
    extern const int BAD_ARGUMENTS;
}


void ClusterCopier::init()
{
    auto zookeeper = context.getZooKeeper();

    task_description_watch_callback = [this] (const Coordination::WatchResponse & response)
    {
        if (response.error != Coordination::Error::ZOK)
            return;
        UInt64 version = ++task_description_version;
        LOG_DEBUG(log, "Task description should be updated, local version {}", version);
    };

    task_description_path = task_zookeeper_path + "/description";
    task_cluster = std::make_unique<TaskCluster>(task_zookeeper_path, working_database_name);

    reloadTaskDescription();
    task_cluster_initial_config = task_cluster_current_config;

    task_cluster->loadTasks(*task_cluster_initial_config);
    context.setClustersConfig(task_cluster_initial_config, task_cluster->clusters_prefix);

    /// Set up shards and their priority
    task_cluster->random_engine.seed(task_cluster->random_device());
    for (auto & task_table : task_cluster->table_tasks)
    {
        task_table.cluster_pull = context.getCluster(task_table.cluster_pull_name);
        task_table.cluster_push = context.getCluster(task_table.cluster_push_name);
        task_table.initShards(task_cluster->random_engine);
    }

    LOG_DEBUG(log, "Will process {} table tasks", task_cluster->table_tasks.size());

    /// Do not initialize tables, will make deferred initialization in process()

    zookeeper->createAncestors(getWorkersPathVersion() + "/");
    zookeeper->createAncestors(getWorkersPath() + "/");
}

template <typename T>
decltype(auto) ClusterCopier::retry(T && func, UInt64 max_tries)
{
    std::exception_ptr exception;

    for (UInt64 try_number = 1; try_number <= max_tries; ++try_number)
    {
        try
        {
            return func();
        }
        catch (...)
        {
            exception = std::current_exception();
            if (try_number < max_tries)
            {
                tryLogCurrentException(log, "Will retry");
                std::this_thread::sleep_for(default_sleep_time);
            }
        }
    }

    std::rethrow_exception(exception);
}


void ClusterCopier::discoverShardPartitions(const ConnectionTimeouts & timeouts, const TaskShardPtr & task_shard)
{
    TaskTable & task_table = task_shard->task_table;

    LOG_INFO(log, "Discover partitions of shard {}", task_shard->getDescription());

    auto get_partitions = [&] () { return getShardPartitions(timeouts, *task_shard); };
    auto existing_partitions_names = retry(get_partitions, 60);
    Strings filtered_partitions_names;
    Strings missing_partitions;

    /// Check that user specified correct partition names
    auto check_partition_format = [] (const DataTypePtr & type, const String & partition_text_quoted)
    {
        MutableColumnPtr column_dummy = type->createColumn();
        ReadBufferFromString rb(partition_text_quoted);

        try
        {
            type->deserializeAsTextQuoted(*column_dummy, rb, FormatSettings());
        }
        catch (Exception & e)
        {
            throw Exception("Partition " + partition_text_quoted + " has incorrect format. " + e.displayText(), ErrorCodes::BAD_ARGUMENTS);
        }
    };

    if (task_table.has_enabled_partitions)
    {
        /// Process partition in order specified by <enabled_partitions/>
        for (const String & partition_name : task_table.enabled_partitions)
        {
            /// Check that user specified correct partition names
            check_partition_format(task_shard->partition_key_column.type, partition_name);

            auto it = existing_partitions_names.find(partition_name);

            /// Do not process partition if it is not in enabled_partitions list
            if (it == existing_partitions_names.end())
            {
                missing_partitions.emplace_back(partition_name);
                continue;
            }

            filtered_partitions_names.emplace_back(*it);
        }

        for (const String & partition_name : existing_partitions_names)
        {
            if (!task_table.enabled_partitions_set.count(partition_name))
            {
                LOG_DEBUG(log, "Partition {} will not be processed, since it is not in enabled_partitions of {}", partition_name, task_table.table_id);
            }
        }
    }
    else
    {
        for (const String & partition_name : existing_partitions_names)
            filtered_partitions_names.emplace_back(partition_name);
    }

    for (const String & partition_name : filtered_partitions_names)
    {
        const size_t number_of_splits = task_table.number_of_splits;
        task_shard->partition_tasks.emplace(partition_name, ShardPartition(*task_shard, partition_name, number_of_splits));
        task_shard->checked_partitions.emplace(partition_name, true);

        auto shard_partition_it = task_shard->partition_tasks.find(partition_name);
        PartitionPieces & shard_partition_pieces = shard_partition_it->second.pieces;

        for (size_t piece_number = 0; piece_number < number_of_splits; ++piece_number)
        {
            bool res = checkPresentPartitionPiecesOnCurrentShard(timeouts, *task_shard, partition_name, piece_number);
            shard_partition_pieces.emplace_back(shard_partition_it->second, piece_number, res);
        }
    }

    if (!missing_partitions.empty())
    {
        std::stringstream ss;
        for (const String & missing_partition : missing_partitions)
            ss << " " << missing_partition;

        LOG_WARNING(log, "There are no {} partitions from enabled_partitions in shard {} :{}", missing_partitions.size(), task_shard->getDescription(), ss.str());
    }

    LOG_DEBUG(log, "Will copy {} partitions from shard {}", task_shard->partition_tasks.size(), task_shard->getDescription());
}

void ClusterCopier::discoverTablePartitions(const ConnectionTimeouts & timeouts, TaskTable & task_table, UInt64 num_threads)
{
    /// Fetch partitions list from a shard
    {
        ThreadPool thread_pool(num_threads ? num_threads : 2 * getNumberOfPhysicalCPUCores());

        for (const TaskShardPtr & task_shard : task_table.all_shards)
            thread_pool.scheduleOrThrowOnError([this, timeouts, task_shard]()
            {
                setThreadName("DiscoverPartns");
                discoverShardPartitions(timeouts, task_shard);
            });

        LOG_DEBUG(log, "Waiting for {} setup jobs", thread_pool.active());
        thread_pool.wait();
    }
}

void ClusterCopier::uploadTaskDescription(const std::string & task_path, const std::string & task_file, const bool force)
{
    auto local_task_description_path = task_path + "/description";

    String task_config_str;
    {
        ReadBufferFromFile in(task_file);
        readStringUntilEOF(task_config_str, in);
    }
    if (task_config_str.empty())
        return;

    auto zookeeper = context.getZooKeeper();

    zookeeper->createAncestors(local_task_description_path);
    auto code = zookeeper->tryCreate(local_task_description_path, task_config_str, zkutil::CreateMode::Persistent);
    if (code != Coordination::Error::ZOK && force)
        zookeeper->createOrUpdate(local_task_description_path, task_config_str, zkutil::CreateMode::Persistent);

    LOG_DEBUG(log, "Task description {} uploaded to {} with result {} ({})",
        ((code != Coordination::Error::ZOK && !force) ? "not " : ""), local_task_description_path, code, Coordination::errorMessage(code));
}

void ClusterCopier::reloadTaskDescription()
{
    auto zookeeper = context.getZooKeeper();
    task_description_watch_zookeeper = zookeeper;

    String task_config_str;
    Coordination::Stat stat{};
    Coordination::Error code;

    zookeeper->tryGetWatch(task_description_path, task_config_str, &stat, task_description_watch_callback, &code);
    if (code != Coordination::Error::ZOK)
        throw Exception("Can't get description node " + task_description_path, ErrorCodes::BAD_ARGUMENTS);

    LOG_DEBUG(log, "Loading description, zxid={}", task_description_current_stat.czxid);
    auto config = getConfigurationFromXMLString(task_config_str);

    /// Setup settings
    task_cluster->reloadSettings(*config);
    context.setSettings(task_cluster->settings_common);

    task_cluster_current_config = config;
    task_description_current_stat = stat;
}

void ClusterCopier::updateConfigIfNeeded()
{
    UInt64 version_to_update = task_description_version;
    bool is_outdated_version = task_description_current_version != version_to_update;
    bool is_expired_session  = !task_description_watch_zookeeper || task_description_watch_zookeeper->expired();

    if (!is_outdated_version && !is_expired_session)
        return;

    LOG_DEBUG(log, "Updating task description");
    reloadTaskDescription();

    task_description_current_version = version_to_update;
}

void ClusterCopier::process(const ConnectionTimeouts & timeouts)
{
    for (TaskTable & task_table : task_cluster->table_tasks)
    {
        LOG_INFO(log, "Process table task {} with {} shards, {} of them are local ones", task_table.table_id, task_table.all_shards.size(), task_table.local_shards.size());

        if (task_table.all_shards.empty())
            continue;

        /// Discover partitions of each shard and total set of partitions
        if (!task_table.has_enabled_partitions)
        {
            /// If there are no specified enabled_partitions, we must discover them manually
            discoverTablePartitions(timeouts, task_table);

            /// After partitions of each shard are initialized, initialize cluster partitions
            for (const TaskShardPtr & task_shard : task_table.all_shards)
            {
                for (const auto & partition_elem : task_shard->partition_tasks)
                {
                    const String & partition_name = partition_elem.first;
                    task_table.cluster_partitions.emplace(partition_name, ClusterPartition{});
                }
            }

            for (auto & partition_elem : task_table.cluster_partitions)
            {
                const String & partition_name = partition_elem.first;

                for (const TaskShardPtr & task_shard : task_table.all_shards)
                    task_shard->checked_partitions.emplace(partition_name);

                task_table.ordered_partition_names.emplace_back(partition_name);
            }
        }
        else
        {
            /// If enabled_partitions are specified, assume that each shard has all partitions
            /// We will refine partition set of each shard in future

            for (const String & partition_name : task_table.enabled_partitions)
            {
                task_table.cluster_partitions.emplace(partition_name, ClusterPartition{});
                task_table.ordered_partition_names.emplace_back(partition_name);
            }
        }

        task_table.watch.restart();

        /// Retry table processing
        bool table_is_done = false;
        for (UInt64 num_table_tries = 0; num_table_tries < max_table_tries; ++num_table_tries)
        {
            if (tryProcessTable(timeouts, task_table))
            {
                table_is_done = true;
                break;
            }
        }

        /// Delete helping tables in both cases (whole table is done or not)
        dropHelpingTables(task_table);

        if (!table_is_done)
        {
            throw Exception("Too many tries to process table " + task_table.table_id + ". Abort remaining execution",
                            ErrorCodes::UNFINISHED);
        }
    }
}

/// Protected section


/*
 * Creates task worker node and checks maximum number of workers not to exceed the limit.
 * To achive this we have to check version of workers_version_path node and create current_worker_path
 * node atomically.
 * */

zkutil::EphemeralNodeHolder::Ptr ClusterCopier::createTaskWorkerNodeAndWaitIfNeed(
    const zkutil::ZooKeeperPtr & zookeeper,
    const String & description,
    bool unprioritized)
{
    std::chrono::milliseconds current_sleep_time = default_sleep_time;
    static constexpr std::chrono::milliseconds max_sleep_time(30000); // 30 sec

    if (unprioritized)
        std::this_thread::sleep_for(current_sleep_time);

    String workers_version_path = getWorkersPathVersion();
    String workers_path         = getWorkersPath();
    String current_worker_path  = getCurrentWorkerNodePath();

    UInt64 num_bad_version_errors = 0;

    while (true)
    {
        updateConfigIfNeeded();

        Coordination::Stat stat;
        zookeeper->get(workers_version_path, &stat);
        auto version = stat.version;
        zookeeper->get(workers_path, &stat);

        if (static_cast<UInt64>(stat.numChildren) >= task_cluster->max_workers)
        {
            LOG_DEBUG(log, "Too many workers ({}, maximum {}). Postpone processing {}", stat.numChildren, task_cluster->max_workers, description);

            if (unprioritized)
                current_sleep_time = std::min(max_sleep_time, current_sleep_time + default_sleep_time);

            std::this_thread::sleep_for(current_sleep_time);
            num_bad_version_errors = 0;
        }
        else
        {
            Coordination::Requests ops;
            ops.emplace_back(zkutil::makeSetRequest(workers_version_path, description, version));
            ops.emplace_back(zkutil::makeCreateRequest(current_worker_path, description, zkutil::CreateMode::Ephemeral));
            Coordination::Responses responses;
            auto code = zookeeper->tryMulti(ops, responses);

            if (code == Coordination::Error::ZOK || code == Coordination::Error::ZNODEEXISTS)
                return std::make_shared<zkutil::EphemeralNodeHolder>(current_worker_path, *zookeeper, false, false, description);

            if (code == Coordination::Error::ZBADVERSION)
            {
                ++num_bad_version_errors;

                /// Try to make fast retries
                if (num_bad_version_errors > 3)
                {
                    LOG_DEBUG(log, "A concurrent worker has just been added, will check free worker slots again");
                    std::chrono::milliseconds random_sleep_time(std::uniform_int_distribution<int>(1, 1000)(task_cluster->random_engine));
                    std::this_thread::sleep_for(random_sleep_time);
                    num_bad_version_errors = 0;
                }
            }
            else
                throw Coordination::Exception(code);
        }
    }
}


bool ClusterCopier::checkPartitionPieceIsClean(
        const zkutil::ZooKeeperPtr & zookeeper,
        const CleanStateClock & clean_state_clock,
        const String & task_status_path)
{
    LogicalClock task_start_clock;

    Coordination::Stat stat{};
    if (zookeeper->exists(task_status_path, &stat))
        task_start_clock = LogicalClock(stat.mzxid);

    return clean_state_clock.is_clean() && (!task_start_clock.hasHappened() || clean_state_clock.discovery_zxid <= task_start_clock);
}


bool ClusterCopier::checkAllPiecesInPartitionAreDone(const TaskTable & task_table, const String & partition_name, const TasksShard & shards_with_partition)
{
    bool answer = true;
    for (size_t piece_number = 0; piece_number < task_table.number_of_splits; ++piece_number)
    {
        bool piece_is_done = checkPartitionPieceIsDone(task_table, partition_name, piece_number, shards_with_partition);
        if (!piece_is_done)
            LOG_DEBUG(log, "Partition {} piece {} is not already done.", partition_name, piece_number);
        answer &= piece_is_done;
    }

    return answer;
}


/* The same as function above
 * Assume that we don't know on which shards do we have partition certain piece.
 * We'll check them all (I mean shards that contain the whole partition)
 * And shards that don't have certain piece MUST mark that piece is_done true.
 * */
bool ClusterCopier::checkPartitionPieceIsDone(const TaskTable & task_table, const String & partition_name,
                               size_t piece_number, const TasksShard & shards_with_partition)
{
    LOG_DEBUG(log, "Check that all shards processed partition {} piece {} successfully", partition_name, piece_number);

    auto zookeeper = context.getZooKeeper();

    /// Collect all shards that contain partition piece number piece_number.
    Strings piece_status_paths;
    for (const auto & shard : shards_with_partition)
    {
        ShardPartition & task_shard_partition = shard->partition_tasks.find(partition_name)->second;
        ShardPartitionPiece & shard_partition_piece = task_shard_partition.pieces[piece_number];
        piece_status_paths.emplace_back(shard_partition_piece.getShardStatusPath());
    }

    std::vector<int64_t> zxid1, zxid2;

    try
    {
        std::vector<zkutil::ZooKeeper::FutureGet> get_futures;
        for (const String & path : piece_status_paths)
            get_futures.emplace_back(zookeeper->asyncGet(path));

        // Check that state is Finished and remember zxid
        for (auto & future : get_futures)
        {
            auto res = future.get();

            TaskStateWithOwner status = TaskStateWithOwner::fromString(res.data);
            if (status.state != TaskState::Finished)
            {
                LOG_INFO(log, "The task {} is being rewritten by {}. Partition piece will be rechecked", res.data, status.owner);
                return false;
            }

            zxid1.push_back(res.stat.pzxid);
        }

        const String piece_is_dirty_flag_path = task_table.getCertainPartitionPieceIsDirtyPath(partition_name, piece_number);
        const String piece_is_dirty_cleaned_path = task_table.getCertainPartitionPieceIsCleanedPath(partition_name, piece_number);
        const String piece_task_status_path = task_table.getCertainPartitionPieceTaskStatusPath(partition_name, piece_number);

        CleanStateClock clean_state_clock (zookeeper, piece_is_dirty_flag_path, piece_is_dirty_cleaned_path);

        const bool is_clean = checkPartitionPieceIsClean(zookeeper, clean_state_clock, piece_task_status_path);


        if (!is_clean)
        {
            LOG_INFO(log, "Partition {} become dirty", partition_name);
            return false;
        }

        get_futures.clear();
        for (const String & path : piece_status_paths)
            get_futures.emplace_back(zookeeper->asyncGet(path));

        // Remember zxid of states again
        for (auto & future : get_futures)
        {
            auto res = future.get();
            zxid2.push_back(res.stat.pzxid);
        }
    }
    catch (const Coordination::Exception & e)
    {
        LOG_INFO(log, "A ZooKeeper error occurred while checking partition {} piece number {}. Will recheck the partition. Error: {}", partition_name, toString(piece_number), e.displayText());
        return false;
    }

    // If all task is finished and zxid is not changed then partition could not become dirty again
    for (UInt64 shard_num = 0; shard_num < piece_status_paths.size(); ++shard_num)
    {
        if (zxid1[shard_num] != zxid2[shard_num])
        {
            LOG_INFO(log, "The task {} is being modified now. Partition piece will be rechecked", piece_status_paths[shard_num]);
            return false;
        }
    }

    LOG_INFO(log, "Partition {} piece number {} is copied successfully", partition_name, toString(piece_number));
    return true;
}


TaskStatus ClusterCopier::tryMoveAllPiecesToDestinationTable(const TaskTable & task_table, const String & partition_name)
{
    bool inject_fault = false;
    if (move_fault_probability > 0)
    {
        double value = std::uniform_real_distribution<>(0, 1)(task_table.task_cluster.random_engine);
        inject_fault = value < move_fault_probability;
    }

    LOG_DEBUG(log, "Try to move  {} to destionation table", partition_name);

    auto zookeeper = context.getZooKeeper();

    const auto current_partition_attach_is_active = task_table.getPartitionAttachIsActivePath(partition_name);
    const auto current_partition_attach_is_done   = task_table.getPartitionAttachIsDonePath(partition_name);

    /// Create ephemeral node to mark that we are active and process the partition
    zookeeper->createAncestors(current_partition_attach_is_active);
    zkutil::EphemeralNodeHolderPtr partition_attach_node_holder;
    try
    {
        partition_attach_node_holder = zkutil::EphemeralNodeHolder::create(current_partition_attach_is_active, *zookeeper, host_id);
    }
    catch (const Coordination::Exception & e)
    {
        if (e.code == Coordination::Error::ZNODEEXISTS)
        {
            LOG_DEBUG(log, "Someone is already moving pieces {}", current_partition_attach_is_active);
            return TaskStatus::Active;
        }

        throw;
    }


    /// Exit if task has been already processed;
    /// create blocking node to signal cleaning up if it is abandoned
    {
        String status_data;
        if (zookeeper->tryGet(current_partition_attach_is_done, status_data))
        {
            TaskStateWithOwner status = TaskStateWithOwner::fromString(status_data);
            if (status.state == TaskState::Finished)
            {
                LOG_DEBUG(log, "All pieces for partition from this task {} has been successfully moved to destination table by {}", current_partition_attach_is_active, status.owner);
                return TaskStatus::Finished;
            }

            /// Task is abandoned, because previously we created ephemeral node, possibly in other copier's process.
            /// Initialize DROP PARTITION
            LOG_DEBUG(log, "Moving piece for partition {} has not been successfully finished by {}. Will try to move by myself.", current_partition_attach_is_active, status.owner);

            /// Remove is_done marker.
            zookeeper->remove(current_partition_attach_is_done);
        }
    }


    /// Try start processing, create node about it
    {
        String start_state = TaskStateWithOwner::getData(TaskState::Started, host_id);
        zookeeper->create(current_partition_attach_is_done, start_state, zkutil::CreateMode::Persistent);
    }

    /// Move partition to original destination table.
    for (size_t current_piece_number = 0; current_piece_number < task_table.number_of_splits; ++current_piece_number)
    {
        LOG_DEBUG(log, "Trying to move partition {} piece {} to original table", partition_name, toString(current_piece_number));

        ASTPtr query_alter_ast;
        String query_alter_ast_string;

        DatabaseAndTableName original_table = task_table.table_push;
        DatabaseAndTableName helping_table = DatabaseAndTableName(original_table.first,
                                                                  original_table.second + "_piece_" +
                                                                  toString(current_piece_number));

        Settings settings_push = task_cluster->settings_push;

        /// It is important, ALTER ATTACH PARTITION must be done synchronously
        /// And we will execute this ALTER query on each replica of a shard.
        /// It is correct, because this query is idempotent.
        settings_push.replication_alter_partitions_sync = 2;

        query_alter_ast_string += " ALTER TABLE " + getQuotedTable(original_table) +
                                  " ATTACH PARTITION " + partition_name +
                                  " FROM " + getQuotedTable(helping_table);

        LOG_DEBUG(log, "Executing ALTER query: {}", query_alter_ast_string);

        try
        {
            size_t num_nodes = executeQueryOnCluster(
                    task_table.cluster_push,
                    query_alter_ast_string,
                    settings_push,
                    PoolMode::GET_MANY,
                    ClusterExecutionMode::ON_EACH_NODE);

            LOG_INFO(log, "Number of nodes that executed ALTER query successfully : {}", toString(num_nodes));
        }
        catch (...)
        {
            LOG_DEBUG(log, "Error while moving partition {} piece {} to original table", partition_name, toString(current_piece_number));
            throw;
        }

        if (inject_fault)
            throw Exception("Copy fault injection is activated", ErrorCodes::UNFINISHED);

        try
        {
            String query_deduplicate_ast_string;
            if (!task_table.isReplicatedTable())
            {
                query_deduplicate_ast_string += " OPTIMIZE TABLE " + getQuotedTable(original_table) +
                                                " PARTITION " + partition_name + " DEDUPLICATE;";

                LOG_DEBUG(log, "Executing OPTIMIZE DEDUPLICATE query: {}", query_alter_ast_string);

                UInt64 num_nodes = executeQueryOnCluster(
                        task_table.cluster_push,
                        query_deduplicate_ast_string,
                        task_cluster->settings_push,
                        PoolMode::GET_MANY);

                LOG_INFO(log, "Number of shard that executed OPTIMIZE DEDUPLICATE query successfully : {}", toString(num_nodes));
            }
        }
        catch (...)
        {
            LOG_DEBUG(log, "Error while executing OPTIMIZE DEDUPLICATE partition {}in the original table", partition_name);
            throw;
        }
    }

    /// Create node to signal that we finished moving
    {
        String state_finished = TaskStateWithOwner::getData(TaskState::Finished, host_id);
        zookeeper->set(current_partition_attach_is_done, state_finished, 0);
    }

    return TaskStatus::Finished;
}

/// Removes MATERIALIZED and ALIAS columns from create table query
ASTPtr ClusterCopier::removeAliasColumnsFromCreateQuery(const ASTPtr & query_ast)
{
    const ASTs & column_asts = query_ast->as<ASTCreateQuery &>().columns_list->columns->children;
    auto new_columns = std::make_shared<ASTExpressionList>();

    for (const ASTPtr & column_ast : column_asts)
    {
        const auto & column = column_ast->as<ASTColumnDeclaration &>();

        if (!column.default_specifier.empty())
        {
            ColumnDefaultKind kind = columnDefaultKindFromString(column.default_specifier);
            if (kind == ColumnDefaultKind::Materialized || kind == ColumnDefaultKind::Alias)
                continue;
        }

        new_columns->children.emplace_back(column_ast->clone());
    }

    ASTPtr new_query_ast = query_ast->clone();
    auto & new_query = new_query_ast->as<ASTCreateQuery &>();

    auto new_columns_list = std::make_shared<ASTColumns>();
    new_columns_list->set(new_columns_list->columns, new_columns);
    if (const auto * indices = query_ast->as<ASTCreateQuery>()->columns_list->indices)
        new_columns_list->set(new_columns_list->indices, indices->clone());

    new_query.replace(new_query.columns_list, new_columns_list);

    return new_query_ast;
}

/// Replaces ENGINE and table name in a create query
std::shared_ptr<ASTCreateQuery> rewriteCreateQueryStorage(const ASTPtr & create_query_ast,
                                                          const DatabaseAndTableName & new_table,
                                                          const ASTPtr & new_storage_ast)
{
    const auto & create = create_query_ast->as<ASTCreateQuery &>();
    auto res = std::make_shared<ASTCreateQuery>(create);

    if (create.storage == nullptr || new_storage_ast == nullptr)
        throw Exception("Storage is not specified", ErrorCodes::LOGICAL_ERROR);

    res->database = new_table.first;
    res->table = new_table.second;

    res->children.clear();
    res->set(res->columns_list, create.columns_list->clone());
    res->set(res->storage, new_storage_ast->clone());

    return res;
}


bool ClusterCopier::tryDropPartitionPiece(
        ShardPartition & task_partition,
        const size_t current_piece_number,
        const zkutil::ZooKeeperPtr & zookeeper,
        const CleanStateClock & clean_state_clock)
{
    if (is_safe_mode)
        throw Exception("DROP PARTITION is prohibited in safe mode", ErrorCodes::NOT_IMPLEMENTED);

    TaskTable & task_table = task_partition.task_shard.task_table;
    ShardPartitionPiece & partition_piece = task_partition.pieces[current_piece_number];

    const String current_shards_path                  = partition_piece.getPartitionPieceShardsPath();
    const String current_partition_active_workers_dir = partition_piece.getPartitionPieceActiveWorkersPath();
    const String is_dirty_flag_path                   = partition_piece.getPartitionPieceIsDirtyPath();
    const String dirty_cleaner_path                   = partition_piece.getPartitionPieceCleanerPath();
    const String is_dirty_cleaned_path                = partition_piece.getPartitionPieceIsCleanedPath();

    zkutil::EphemeralNodeHolder::Ptr cleaner_holder;
    try
    {
        cleaner_holder = zkutil::EphemeralNodeHolder::create(dirty_cleaner_path, *zookeeper, host_id);
    }
    catch (const Coordination::Exception & e)
    {
        if (e.code == Coordination::Error::ZNODEEXISTS)
        {
            LOG_DEBUG(log, "Partition {} piece {} is cleaning now by somebody, sleep", task_partition.name, toString(current_piece_number));
            std::this_thread::sleep_for(default_sleep_time);
            return false;
        }

        throw;
    }

    Coordination::Stat stat{};
    if (zookeeper->exists(current_partition_active_workers_dir, &stat))
    {
        if (stat.numChildren != 0)
        {
            LOG_DEBUG(log, "Partition {} contains {} active workers while trying to drop it. Going to sleep.", task_partition.name, stat.numChildren);
            std::this_thread::sleep_for(default_sleep_time);
            return false;
        }
        else
        {
            zookeeper->remove(current_partition_active_workers_dir);
        }
    }

    {
        zkutil::EphemeralNodeHolder::Ptr active_workers_lock;
        try
        {
            active_workers_lock = zkutil::EphemeralNodeHolder::create(current_partition_active_workers_dir, *zookeeper, host_id);
        }
        catch (const Coordination::Exception & e)
        {
            if (e.code == Coordination::Error::ZNODEEXISTS)
            {
                LOG_DEBUG(log, "Partition {} is being filled now by somebody, sleep", task_partition.name);
                return false;
            }

            throw;
        }

        // Lock the dirty flag
        zookeeper->set(is_dirty_flag_path, host_id, clean_state_clock.discovery_version.value());
        zookeeper->tryRemove(partition_piece.getPartitionPieceCleanStartPath());
        CleanStateClock my_clock(zookeeper, is_dirty_flag_path, is_dirty_cleaned_path);

        /// Remove all status nodes
        {
            Strings children;
            if (zookeeper->tryGetChildren(current_shards_path, children) == Coordination::Error::ZOK)
                for (const auto & child : children)
                {
                    zookeeper->removeRecursive(current_shards_path + "/" + child);
                }
        }


        DatabaseAndTableName original_table = task_table.table_push;
        DatabaseAndTableName helping_table = DatabaseAndTableName(original_table.first, original_table.second + "_piece_" + toString(current_piece_number));

        String query = "ALTER TABLE " + getQuotedTable(helping_table);
        query += " DROP PARTITION " + task_partition.name + "";

        /// TODO: use this statement after servers will be updated up to 1.1.54310
        // query += " DROP PARTITION ID '" + task_partition.name + "'";

        ClusterPtr & cluster_push = task_table.cluster_push;
        Settings settings_push = task_cluster->settings_push;

        /// It is important, DROP PARTITION must be done synchronously
        settings_push.replication_alter_partitions_sync = 2;

        LOG_DEBUG(log, "Execute distributed DROP PARTITION: {}", query);
        /// We have to drop partition_piece on each replica
        size_t num_shards = executeQueryOnCluster(
                cluster_push, query,
                settings_push,
                PoolMode::GET_MANY,
                ClusterExecutionMode::ON_EACH_NODE);

        LOG_INFO(log, "DROP PARTITION was successfully executed on {} nodes of a cluster.", num_shards);

        /// Update the locking node
        if (!my_clock.is_stale())
        {
            zookeeper->set(is_dirty_flag_path, host_id, my_clock.discovery_version.value());
            if (my_clock.clean_state_version)
                zookeeper->set(is_dirty_cleaned_path, host_id, my_clock.clean_state_version.value());
            else
                zookeeper->create(is_dirty_cleaned_path, host_id, zkutil::CreateMode::Persistent);
        }
        else
        {
            LOG_DEBUG(log, "Clean state is altered when dropping the partition, cowardly bailing");
            /// clean state is stale
            return false;
        }

        LOG_INFO(log, "Partition {} piece {} was dropped on cluster {}", task_partition.name, toString(current_piece_number), task_table.cluster_push_name);
        if (zookeeper->tryCreate(current_shards_path, host_id, zkutil::CreateMode::Persistent) == Coordination::Error::ZNODEEXISTS)
            zookeeper->set(current_shards_path, host_id);
    }

    LOG_INFO(log, "Partition {} piece {} is safe for work now.", task_partition.name, toString(current_piece_number));
    return true;
}

bool ClusterCopier::tryProcessTable(const ConnectionTimeouts & timeouts, TaskTable & task_table)
{
    /// An heuristic: if previous shard is already done, then check next one without sleeps due to max_workers constraint
    bool previous_shard_is_instantly_finished = false;

    /// Process each partition that is present in cluster
    for (const String & partition_name : task_table.ordered_partition_names)
    {
        if (!task_table.cluster_partitions.count(partition_name))
            throw Exception("There are no expected partition " + partition_name + ". It is a bug", ErrorCodes::LOGICAL_ERROR);

        ClusterPartition & cluster_partition = task_table.cluster_partitions[partition_name];

        Stopwatch watch;
        /// We will check all the shards of the table and check if they contain current partition.
        TasksShard expected_shards;
        UInt64 num_failed_shards = 0;

        ++cluster_partition.total_tries;

        LOG_DEBUG(log, "Processing partition {} for the whole cluster", partition_name);

        /// Process each source shard having current partition and copy current partition
        /// NOTE: shards are sorted by "distance" to current host
        bool has_shard_to_process = false;
        for (const TaskShardPtr & shard : task_table.all_shards)
        {
            /// Does shard have a node with current partition?
            if (shard->partition_tasks.count(partition_name) == 0)
            {
                /// If not, did we check existence of that partition previously?
                if (shard->checked_partitions.count(partition_name) == 0)
                {
                    auto check_shard_has_partition = [&] () { return checkShardHasPartition(timeouts, *shard, partition_name); };
                    bool has_partition = retry(check_shard_has_partition);

                    shard->checked_partitions.emplace(partition_name);

                    if (has_partition)
                    {
                        const size_t number_of_splits = task_table.number_of_splits;
                        shard->partition_tasks.emplace(partition_name, ShardPartition(*shard, partition_name, number_of_splits));
                        LOG_DEBUG(log, "Discovered partition {} in shard {}", partition_name, shard->getDescription());
                        /// To save references in the future.
                        auto shard_partition_it = shard->partition_tasks.find(partition_name);
                        PartitionPieces & shard_partition_pieces = shard_partition_it->second.pieces;

                        for (size_t piece_number = 0; piece_number < number_of_splits; ++piece_number)
                        {
                            auto res = checkPresentPartitionPiecesOnCurrentShard(timeouts, *shard, partition_name, piece_number);
                            shard_partition_pieces.emplace_back(shard_partition_it->second, piece_number, res);
                        }
                    }
                    else
                    {
                        LOG_DEBUG(log, "Found that shard {} does not contain current partition {}", shard->getDescription(), partition_name);
                        continue;
                    }
                }
                else
                {
                    /// We have already checked that partition, but did not discover it
                    previous_shard_is_instantly_finished = true;
                    continue;
                }
            }

            auto it_shard_partition = shard->partition_tasks.find(partition_name);
            /// Previously when we discovered that shard does not contain current partition, we skipped it.
            /// At this moment partition have to be present.
            if (it_shard_partition == shard->partition_tasks.end())
                throw Exception("There are no such partition in a shard. This is a bug.", ErrorCodes::LOGICAL_ERROR);
            auto & partition = it_shard_partition->second;

            expected_shards.emplace_back(shard);

            /// Do not sleep if there is a sequence of already processed shards to increase startup
            bool is_unprioritized_task = !previous_shard_is_instantly_finished && shard->priority.is_remote;
            TaskStatus task_status = TaskStatus::Error;
            bool was_error = false;
            has_shard_to_process = true;
            for (UInt64 try_num = 0; try_num < max_shard_partition_tries; ++try_num)
            {
                task_status = tryProcessPartitionTask(timeouts, partition, is_unprioritized_task);

                /// Exit if success
                if (task_status == TaskStatus::Finished)
                    break;

                was_error = true;

                /// Skip if the task is being processed by someone
                if (task_status == TaskStatus::Active)
                    break;

                /// Repeat on errors
                std::this_thread::sleep_for(default_sleep_time);
            }

            if (task_status == TaskStatus::Error)
                ++num_failed_shards;

            previous_shard_is_instantly_finished = !was_error;
        }

        cluster_partition.elapsed_time_seconds += watch.elapsedSeconds();

        /// Check that whole cluster partition is done
        /// Firstly check the number of failed partition tasks, then look into ZooKeeper and ensure that each partition is done
        bool partition_copying_is_done = num_failed_shards == 0;
        try
        {
            partition_copying_is_done =
                    !has_shard_to_process
                    || (partition_copying_is_done && checkAllPiecesInPartitionAreDone(task_table, partition_name, expected_shards));
        }
        catch (...)
        {
            tryLogCurrentException(log);
            partition_copying_is_done = false;
        }


        bool partition_moving_is_done = false;
        /// Try to move only if all pieces were copied.
        if (partition_copying_is_done)
        {
            for (UInt64 try_num = 0; try_num < max_shard_partition_piece_tries_for_alter; ++try_num)
            {
                try
                {
                    auto res = tryMoveAllPiecesToDestinationTable(task_table, partition_name);
                    /// Exit and mark current task is done.
                    if (res == TaskStatus::Finished)
                    {
                        partition_moving_is_done = true;
                        break;
                    }

                    /// Exit if this task is active.
                    if (res == TaskStatus::Active)
                        break;

                    /// Repeat on errors.
                    std::this_thread::sleep_for(default_sleep_time);
                }
                catch (...)
                {
                    tryLogCurrentException(log, "Some error occured while moving pieces to destination table for partition " + partition_name);
                }
            }
        }

        if (partition_copying_is_done && partition_moving_is_done)
        {
            task_table.finished_cluster_partitions.emplace(partition_name);

            task_table.bytes_copied += cluster_partition.bytes_copied;
            task_table.rows_copied += cluster_partition.rows_copied;
            double elapsed = cluster_partition.elapsed_time_seconds;

            LOG_INFO(log, "It took {} seconds to copy partition {}: {} uncompressed bytes, {} rows and {} source blocks are copied",
                elapsed, partition_name,
                formatReadableSizeWithDecimalSuffix(cluster_partition.bytes_copied),
                formatReadableQuantity(cluster_partition.rows_copied),
                cluster_partition.blocks_copied);

            if (cluster_partition.rows_copied)
            {
                LOG_INFO(log, "Average partition speed: {} per second.", formatReadableSizeWithDecimalSuffix(cluster_partition.bytes_copied / elapsed));
            }

            if (task_table.rows_copied)
            {
                LOG_INFO(log, "Average table {} speed: {} per second.", task_table.table_id, formatReadableSizeWithDecimalSuffix(task_table.bytes_copied / elapsed));
            }
        }
    }

    UInt64 required_partitions = task_table.cluster_partitions.size();
    UInt64 finished_partitions = task_table.finished_cluster_partitions.size();
    bool table_is_done = finished_partitions >= required_partitions;

    if (!table_is_done)
    {
        LOG_INFO(log, "Table {} is not processed yet.Copied {} of {}, will retry", task_table.table_id, finished_partitions, required_partitions);
    }

    return table_is_done;
}

/// Job for copying partition from particular shard.
TaskStatus ClusterCopier::tryProcessPartitionTask(const ConnectionTimeouts & timeouts, ShardPartition & task_partition, bool is_unprioritized_task)
{
    TaskStatus res;

    try
    {
        res = iterateThroughAllPiecesInPartition(timeouts, task_partition, is_unprioritized_task);
    }
    catch (...)
    {
        tryLogCurrentException(log, "An error occurred while processing partition " + task_partition.name);
        res = TaskStatus::Error;
    }

    /// At the end of each task check if the config is updated
    try
    {
        updateConfigIfNeeded();
    }
    catch (...)
    {
        tryLogCurrentException(log, "An error occurred while updating the config");
    }

    return res;
}

TaskStatus ClusterCopier::iterateThroughAllPiecesInPartition(const ConnectionTimeouts & timeouts, ShardPartition & task_partition,
                                                       bool is_unprioritized_task)
{
    const size_t total_number_of_pieces = task_partition.task_shard.task_table.number_of_splits;

    TaskStatus res{TaskStatus::Finished};

    bool was_failed_pieces = false;
    bool was_active_pieces = false;

    for (size_t piece_number = 0; piece_number < total_number_of_pieces; piece_number++)
    {
        for (UInt64 try_num = 0; try_num < max_shard_partition_tries; ++try_num)
        {
            LOG_INFO(log, "Attempt number {} to process partition {} piece number {} on shard number {} with index {}.",
                try_num, task_partition.name, piece_number,
                task_partition.task_shard.numberInCluster(),
                task_partition.task_shard.indexInCluster());

            res = processPartitionPieceTaskImpl(timeouts, task_partition, piece_number, is_unprioritized_task);

            /// Exit if success
            if (res == TaskStatus::Finished)
                break;

            /// Skip if the task is being processed by someone
            if (res == TaskStatus::Active)
                break;

            /// Repeat on errors
            std::this_thread::sleep_for(default_sleep_time);
        }

        was_active_pieces = (res == TaskStatus::Active);
        was_failed_pieces = (res == TaskStatus::Error);
    }

    if (was_failed_pieces)
        return TaskStatus::Error;

    if (was_active_pieces)
        return TaskStatus::Active;

    return TaskStatus::Finished;
}


TaskStatus ClusterCopier::processPartitionPieceTaskImpl(
        const ConnectionTimeouts & timeouts, ShardPartition & task_partition,
        const size_t current_piece_number, bool is_unprioritized_task)
{
    TaskShard & task_shard = task_partition.task_shard;
    TaskTable & task_table = task_shard.task_table;
    ClusterPartition & cluster_partition  = task_table.getClusterPartition(task_partition.name);
    ShardPartitionPiece & partition_piece = task_partition.pieces[current_piece_number];

    const size_t number_of_splits = task_table.number_of_splits;
    const String primary_key_comma_separated = task_table.primary_key_comma_separated;

    /// We need to update table definitions for each partition, it could be changed after ALTER
    createShardInternalTables(timeouts, task_shard, true);

    auto split_table_for_current_piece = task_shard.list_of_split_tables_on_shard[current_piece_number];

    auto zookeeper = context.getZooKeeper();

    const String piece_is_dirty_flag_path          = partition_piece.getPartitionPieceIsDirtyPath();
    const String piece_is_dirty_cleaned_path       = partition_piece.getPartitionPieceIsCleanedPath();
    const String current_task_piece_is_active_path = partition_piece.getActiveWorkerPath();
    const String current_task_piece_status_path    = partition_piece.getShardStatusPath();

    /// Auxiliary functions:

    /// Creates is_dirty node to initialize DROP PARTITION
    auto create_is_dirty_node = [&] (const CleanStateClock & clock)
    {
        if (clock.is_stale())
            LOG_DEBUG(log, "Clean state clock is stale while setting dirty flag, cowardly bailing");
        else if (!clock.is_clean())
            LOG_DEBUG(log, "Thank you, Captain Obvious");
        else if (clock.discovery_version)
        {
            LOG_DEBUG(log, "Updating clean state clock");
            zookeeper->set(piece_is_dirty_flag_path, host_id, clock.discovery_version.value());
        }
        else
        {
            LOG_DEBUG(log, "Creating clean state clock");
            zookeeper->create(piece_is_dirty_flag_path, host_id, zkutil::CreateMode::Persistent);
        }
    };

    /// Returns SELECT query filtering current partition and applying user filter
    auto get_select_query = [&] (const DatabaseAndTableName & from_table, const String & fields, bool enable_splitting, String limit = "")
    {
        String query;
        query += "SELECT " + fields + " FROM " + getQuotedTable(from_table);

        if (enable_splitting && experimental_use_sample_offset)
            query += " SAMPLE 1/" + toString(number_of_splits) + " OFFSET " + toString(current_piece_number) + "/" + toString(number_of_splits);

        /// TODO: Bad, it is better to rewrite with ASTLiteral(partition_key_field)
        query += " WHERE (" + queryToString(task_table.engine_push_partition_key_ast) + " = (" + task_partition.name + " AS partition_key))";

        if (enable_splitting && !experimental_use_sample_offset)
            query += " AND ( cityHash64(" + primary_key_comma_separated + ") %" + toString(number_of_splits) + " = " + toString(current_piece_number) + " )";

        if (!task_table.where_condition_str.empty())
            query += " AND (" + task_table.where_condition_str + ")";

        if (!limit.empty())
            query += " LIMIT " + limit;

        ParserQuery p_query(query.data() + query.size());

        const auto & settings = context.getSettingsRef();
        return parseQuery(p_query, query, settings.max_query_size, settings.max_parser_depth);
    };

    /// Load balancing
    auto worker_node_holder = createTaskWorkerNodeAndWaitIfNeed(zookeeper, current_task_piece_status_path, is_unprioritized_task);

    LOG_DEBUG(log, "Processing {}", current_task_piece_status_path);

    const String piece_status_path = partition_piece.getPartitionPieceShardsPath();

    CleanStateClock clean_state_clock(zookeeper, piece_is_dirty_flag_path, piece_is_dirty_cleaned_path);

    const bool is_clean = checkPartitionPieceIsClean(zookeeper, clean_state_clock, piece_status_path);

    /// Do not start if partition piece is dirty, try to clean it
    if (is_clean)
    {
        LOG_DEBUG(log, "Partition {} piece {} appears to be clean", task_partition.name, current_piece_number);
        zookeeper->createAncestors(current_task_piece_status_path);
    }
    else
    {
        LOG_DEBUG(log, "Partition {} piece {} is dirty, try to drop it", task_partition.name, current_piece_number);

        try
        {
            tryDropPartitionPiece(task_partition, current_piece_number, zookeeper, clean_state_clock);
        }
        catch (...)
        {
            tryLogCurrentException(log, "An error occurred when clean partition");
        }

        return TaskStatus::Error;
    }

    /// Create ephemeral node to mark that we are active and process the partition
    zookeeper->createAncestors(current_task_piece_is_active_path);
    zkutil::EphemeralNodeHolderPtr partition_task_node_holder;
    try
    {
        partition_task_node_holder = zkutil::EphemeralNodeHolder::create(current_task_piece_is_active_path, *zookeeper, host_id);
    }
    catch (const Coordination::Exception & e)
    {
        if (e.code == Coordination::Error::ZNODEEXISTS)
        {
            LOG_DEBUG(log, "Someone is already processing {}", current_task_piece_is_active_path);
            return TaskStatus::Active;
        }

        throw;
    }

    /// Exit if task has been already processed;
    /// create blocking node to signal cleaning up if it is abandoned
    {
        String status_data;
        if (zookeeper->tryGet(current_task_piece_status_path, status_data))
        {
            TaskStateWithOwner status = TaskStateWithOwner::fromString(status_data);
            if (status.state == TaskState::Finished)
            {
                LOG_DEBUG(log, "Task {} has been successfully executed by {}", current_task_piece_status_path, status.owner);
                return TaskStatus::Finished;
            }

            /// Task is abandoned, because previously we created ephemeral node, possibly in other copier's process.
            /// Initialize DROP PARTITION
            LOG_DEBUG(log, "Task {} has not been successfully finished by {}. Partition will be dropped and refilled.", current_task_piece_status_path, status.owner);

            create_is_dirty_node(clean_state_clock);
            return TaskStatus::Error;
        }
    }


    /// Exit if current piece is absent on this shard. Also mark it as finished, because we will check
    /// whether each shard have processed each partitition (and its pieces).
    if (partition_piece.is_absent_piece)
    {
        String state_finished = TaskStateWithOwner::getData(TaskState::Finished, host_id);
        auto res = zookeeper->tryCreate(current_task_piece_status_path, state_finished, zkutil::CreateMode::Persistent);
        if (res == Coordination::Error::ZNODEEXISTS)
            LOG_DEBUG(log, "Partition {} piece {} is absent on current replica of a shard. But other replicas have already marked it as done.", task_partition.name, current_piece_number);
        if (res == Coordination::Error::ZOK)
            LOG_DEBUG(log, "Partition {} piece {} is absent on current replica of a shard. Will mark it as done. Other replicas will do the same.", task_partition.name, current_piece_number);
        return TaskStatus::Finished;
    }

    /// Check that destination partition is empty if we are first worker
    /// NOTE: this check is incorrect if pull and push tables have different partition key!
    String clean_start_status;
    if (!zookeeper->tryGet(partition_piece.getPartitionPieceCleanStartPath(), clean_start_status) || clean_start_status != "ok")
    {
        zookeeper->createIfNotExists(partition_piece.getPartitionPieceCleanStartPath(), "");
        auto checker = zkutil::EphemeralNodeHolder::create(partition_piece.getPartitionPieceCleanStartPath() + "/checker",
                                                           *zookeeper, host_id);
        // Maybe we are the first worker

        ASTPtr query_select_ast = get_select_query(split_table_for_current_piece, "count()", /*enable_splitting*/ true);
        UInt64 count;
        {
            Context local_context = context;
            // Use pull (i.e. readonly) settings, but fetch data from destination servers
            local_context.setSettings(task_cluster->settings_pull);
            local_context.setSetting("skip_unavailable_shards", true);

            Block block = getBlockWithAllStreamData(InterpreterFactory::get(query_select_ast, local_context)->execute().getInputStream());
            count = (block) ? block.safeGetByPosition(0).column->getUInt(0) : 0;
        }

        if (count != 0)
        {
            LOG_INFO(log, "Partition {} piece {}is not empty. In contains {} rows.", task_partition.name, current_piece_number, count);
            Coordination::Stat stat_shards{};
            zookeeper->get(partition_piece.getPartitionPieceShardsPath(), &stat_shards);

            /// NOTE: partition is still fresh if dirt discovery happens before cleaning
            if (stat_shards.numChildren == 0)
            {
                LOG_WARNING(log, "There are no workers for partition {} piece {}, but destination table contains {} rows. Partition will be dropped and refilled.", task_partition.name, toString(current_piece_number), count);

                create_is_dirty_node(clean_state_clock);
                return TaskStatus::Error;
            }
        }
        zookeeper->set(partition_piece.getPartitionPieceCleanStartPath(), "ok");
    }
    /// At this point, we need to sync that the destination table is clean
    /// before any actual work

    /// Try start processing, create node about it
    {
        String start_state = TaskStateWithOwner::getData(TaskState::Started, host_id);
        CleanStateClock new_clean_state_clock (zookeeper, piece_is_dirty_flag_path, piece_is_dirty_cleaned_path);
        if (clean_state_clock != new_clean_state_clock)
        {
            LOG_INFO(log, "Partition {} piece {} clean state changed, cowardly bailing", task_partition.name, toString(current_piece_number));
            return TaskStatus::Error;
        }
        else if (!new_clean_state_clock.is_clean())
        {
            LOG_INFO(log, "Partition {} piece {} is dirty and will be dropped and refilled", task_partition.name, toString(current_piece_number));
            create_is_dirty_node(new_clean_state_clock);
            return TaskStatus::Error;
        }
        zookeeper->create(current_task_piece_status_path, start_state, zkutil::CreateMode::Persistent);
    }

    /// Try create table (if not exists) on each shard
    {
        /// Define push table for current partition piece
        auto database_and_table_for_current_piece= std::pair<String, String>(
                task_table.table_push.first,
                task_table.table_push.second + "_piece_" + toString(current_piece_number));

        auto new_engine_push_ast = task_table.engine_push_ast;
        if (task_table.isReplicatedTable())
        {
            new_engine_push_ast = task_table.rewriteReplicatedCreateQueryToPlain();
        }

        auto create_query_push_ast = rewriteCreateQueryStorage(
                task_shard.current_pull_table_create_query,
                database_and_table_for_current_piece, new_engine_push_ast);

        create_query_push_ast->as<ASTCreateQuery &>().if_not_exists = true;
        String query = queryToString(create_query_push_ast);

        LOG_DEBUG(log, "Create destination tables. Query: {}", query);
        UInt64 shards = executeQueryOnCluster(task_table.cluster_push, query, task_cluster->settings_push, PoolMode::GET_MANY);
        LOG_DEBUG(log, "Destination tables {} have been created on {} shards of {}", getQuotedTable(task_table.table_push), shards, task_table.cluster_push->getShardCount());
    }

    /// Do the copying
    {
        bool inject_fault = false;
        if (copy_fault_probability > 0)
        {
            double value = std::uniform_real_distribution<>(0, 1)(task_table.task_cluster.random_engine);
            inject_fault = value < copy_fault_probability;
        }

        // Select all fields
        ASTPtr query_select_ast = get_select_query(task_shard.table_read_shard, "*", /*enable_splitting*/ true, inject_fault ? "1" : "");

        LOG_DEBUG(log, "Executing SELECT query and pull from {} : {}", task_shard.getDescription(), queryToString(query_select_ast));

        ASTPtr query_insert_ast;
        {
            String query;
            query += "INSERT INTO " + getQuotedTable(split_table_for_current_piece) + " VALUES ";

            ParserQuery p_query(query.data() + query.size());
            const auto & settings = context.getSettingsRef();
            query_insert_ast = parseQuery(p_query, query, settings.max_query_size, settings.max_parser_depth);

            LOG_DEBUG(log, "Executing INSERT query: {}", query);
        }

        try
        {
            /// Custom INSERT SELECT implementation
            Context context_select = context;
            context_select.setSettings(task_cluster->settings_pull);

            Context context_insert = context;
            context_insert.setSettings(task_cluster->settings_push);

            BlockInputStreamPtr input;
            BlockOutputStreamPtr output;
            {
                BlockIO io_select = InterpreterFactory::get(query_select_ast, context_select)->execute();
                BlockIO io_insert = InterpreterFactory::get(query_insert_ast, context_insert)->execute();

                input = io_select.getInputStream();
                output = io_insert.out;
            }

            /// Fail-fast optimization to abort copying when the current clean state expires
            std::future<Coordination::ExistsResponse> future_is_dirty_checker;

            Stopwatch watch(CLOCK_MONOTONIC_COARSE);
            constexpr UInt64 check_period_milliseconds = 500;

            /// Will asynchronously check that ZooKeeper connection and is_dirty flag appearing while copying data
            auto cancel_check = [&] ()
            {
                if (zookeeper->expired())
                    throw Exception("ZooKeeper session is expired, cancel INSERT SELECT", ErrorCodes::UNFINISHED);

                if (!future_is_dirty_checker.valid())
                    future_is_dirty_checker = zookeeper->asyncExists(piece_is_dirty_flag_path);

                /// check_period_milliseconds should less than average insert time of single block
                /// Otherwise, the insertion will slow a little bit
                if (watch.elapsedMilliseconds() >= check_period_milliseconds)
                {
                    Coordination::ExistsResponse status = future_is_dirty_checker.get();

                    if (status.error != Coordination::Error::ZNONODE)
                    {
                        LogicalClock dirt_discovery_epoch (status.stat.mzxid);
                        if (dirt_discovery_epoch == clean_state_clock.discovery_zxid)
                            return false;
                        throw Exception("Partition is dirty, cancel INSERT SELECT", ErrorCodes::UNFINISHED);
                    }
                }

                return false;
            };

            /// Update statistics
            /// It is quite rough: bytes_copied don't take into account DROP PARTITION.
            auto update_stats = [&cluster_partition] (const Block & block)
            {
                cluster_partition.bytes_copied += block.bytes();
                cluster_partition.rows_copied += block.rows();
                cluster_partition.blocks_copied += 1;
            };

            /// Main work is here
            copyData(*input, *output, cancel_check, update_stats);

            // Just in case
            if (future_is_dirty_checker.valid())
                future_is_dirty_checker.get();

            if (inject_fault)
                throw Exception("Copy fault injection is activated", ErrorCodes::UNFINISHED);
        }
        catch (...)
        {
            tryLogCurrentException(log, "An error occurred during copying, partition will be marked as dirty");
            create_is_dirty_node(clean_state_clock);
            return TaskStatus::Error;
        }
    }

    LOG_INFO(log, "Partition {} piece {} copied. But not moved to original destination table.", task_partition.name, toString(current_piece_number));


    /// Try create original table (if not exists) on each shard
    try
    {
        auto create_query_push_ast = rewriteCreateQueryStorage(task_shard.current_pull_table_create_query,
                                                               task_table.table_push, task_table.engine_push_ast);
        create_query_push_ast->as<ASTCreateQuery &>().if_not_exists = true;
        String query = queryToString(create_query_push_ast);

        LOG_DEBUG(log, "Create destination tables. Query: {}", query);
        UInt64 shards = executeQueryOnCluster(task_table.cluster_push, query, task_cluster->settings_push, PoolMode::GET_MANY);
        LOG_DEBUG(log, "Destination tables {} have been created on {} shards of {}", getQuotedTable(task_table.table_push), shards, task_table.cluster_push->getShardCount());
    }
    catch (...)
    {
        tryLogCurrentException(log, "Error while creating original table. Maybe we are not first.");
    }

    /// Finalize the processing, change state of current partition task (and also check is_dirty flag)
    {
        String state_finished = TaskStateWithOwner::getData(TaskState::Finished, host_id);
        CleanStateClock new_clean_state_clock (zookeeper, piece_is_dirty_flag_path, piece_is_dirty_cleaned_path);
        if (clean_state_clock != new_clean_state_clock)
        {
            LOG_INFO(log, "Partition {} piece {} clean state changed, cowardly bailing", task_partition.name, toString(current_piece_number));
            return TaskStatus::Error;
        }
        else if (!new_clean_state_clock.is_clean())
        {
            LOG_INFO(log, "Partition {} piece {} became dirty and will be dropped and refilled", task_partition.name, toString(current_piece_number));
            create_is_dirty_node(new_clean_state_clock);
            return TaskStatus::Error;
        }
        zookeeper->set(current_task_piece_status_path, state_finished, 0);
    }

    return TaskStatus::Finished;
}

void ClusterCopier::dropAndCreateLocalTable(const ASTPtr & create_ast)
{
    const auto & create = create_ast->as<ASTCreateQuery &>();
    dropLocalTableIfExists({create.database, create.table});

    InterpreterCreateQuery interpreter(create_ast, context);
    interpreter.execute();
}

void ClusterCopier::dropLocalTableIfExists(const DatabaseAndTableName & table_name) const
{
    auto drop_ast = std::make_shared<ASTDropQuery>();
    drop_ast->if_exists = true;
    drop_ast->database = table_name.first;
    drop_ast->table = table_name.second;

    InterpreterDropQuery interpreter(drop_ast, context);
    interpreter.execute();
}


void ClusterCopier::dropHelpingTables(const TaskTable & task_table)
{
    LOG_DEBUG(log, "Removing helping tables");
    for (size_t current_piece_number = 0; current_piece_number < task_table.number_of_splits; ++current_piece_number)
    {
        DatabaseAndTableName original_table = task_table.table_push;
        DatabaseAndTableName helping_table = DatabaseAndTableName(original_table.first, original_table.second + "_piece_" + toString(current_piece_number));

        String query = "DROP TABLE IF EXISTS " + getQuotedTable(helping_table);

        const ClusterPtr & cluster_push = task_table.cluster_push;
        Settings settings_push = task_cluster->settings_push;

        LOG_DEBUG(log, "Execute distributed DROP TABLE: {}", query);
        /// We have to drop partition_piece on each replica
        UInt64 num_nodes = executeQueryOnCluster(
                cluster_push, query,
                settings_push,
                PoolMode::GET_MANY,
                ClusterExecutionMode::ON_EACH_NODE);

        LOG_DEBUG(log, "DROP TABLE query was successfully executed on {} nodes.", toString(num_nodes));
    }
}


void ClusterCopier::dropParticularPartitionPieceFromAllHelpingTables(const TaskTable & task_table, const String & partition_name)
{
    LOG_DEBUG(log, "Try drop partition partition from all helping tables.");
    for (size_t current_piece_number = 0; current_piece_number < task_table.number_of_splits; ++current_piece_number)
    {
        DatabaseAndTableName original_table = task_table.table_push;
        DatabaseAndTableName helping_table = DatabaseAndTableName(original_table.first, original_table.second + "_piece_" + toString(current_piece_number));

        String query = "ALTER TABLE " + getQuotedTable(helping_table) + " DROP PARTITION " + partition_name;

        const ClusterPtr & cluster_push = task_table.cluster_push;
        Settings settings_push = task_cluster->settings_push;

        LOG_DEBUG(log, "Execute distributed DROP PARTITION: {}", query);
        /// We have to drop partition_piece on each replica
        UInt64 num_nodes = executeQueryOnCluster(
                cluster_push, query,
                settings_push,
                PoolMode::GET_MANY,
                ClusterExecutionMode::ON_EACH_NODE);

        LOG_DEBUG(log, "DROP PARTITION query was successfully executed on {} nodes.", toString(num_nodes));
    }
    LOG_DEBUG(log, "All helping tables dropped partition {}", partition_name);
}

String ClusterCopier::getRemoteCreateTable(const DatabaseAndTableName & table, Connection & connection, const Settings * settings)
{
    String query = "SHOW CREATE TABLE " + getQuotedTable(table);
    Block block = getBlockWithAllStreamData(std::make_shared<RemoteBlockInputStream>(
            connection, query, InterpreterShowCreateQuery::getSampleBlock(), context, settings));

    return typeid_cast<const ColumnString &>(*block.safeGetByPosition(0).column).getDataAt(0).toString();
}

ASTPtr ClusterCopier::getCreateTableForPullShard(const ConnectionTimeouts & timeouts, TaskShard & task_shard)
{
    /// Fetch and parse (possibly) new definition
    auto connection_entry = task_shard.info.pool->get(timeouts, &task_cluster->settings_pull, true);
    String create_query_pull_str = getRemoteCreateTable(
            task_shard.task_table.table_pull,
            *connection_entry,
            &task_cluster->settings_pull);

    ParserCreateQuery parser_create_query;
    const auto & settings = context.getSettingsRef();
    return parseQuery(parser_create_query, create_query_pull_str, settings.max_query_size, settings.max_parser_depth);
}

/// If it is implicitly asked to create split Distributed table for certain piece on current shard, we will do it.
void ClusterCopier::createShardInternalTables(const ConnectionTimeouts & timeouts,
        TaskShard & task_shard, bool create_split)
{
    TaskTable & task_table = task_shard.task_table;

    /// We need to update table definitions for each part, it could be changed after ALTER
    task_shard.current_pull_table_create_query = getCreateTableForPullShard(timeouts, task_shard);

    /// Create local Distributed tables:
    ///  a table fetching data from current shard and a table inserting data to the whole destination cluster
    String read_shard_prefix = ".read_shard_" + toString(task_shard.indexInCluster()) + ".";
    String split_shard_prefix = ".split.";
    task_shard.table_read_shard = DatabaseAndTableName(working_database_name, read_shard_prefix + task_table.table_id);
    task_shard.main_table_split_shard = DatabaseAndTableName(working_database_name, split_shard_prefix + task_table.table_id);

    for (const auto & piece_number : ext::range(0, task_table.number_of_splits))
    {
        task_shard.list_of_split_tables_on_shard[piece_number] =
                DatabaseAndTableName(working_database_name, split_shard_prefix + task_table.table_id + "_piece_" + toString(piece_number));
    }

    /// Create special cluster with single shard
    String shard_read_cluster_name = read_shard_prefix + task_table.cluster_pull_name;
    ClusterPtr cluster_pull_current_shard = task_table.cluster_pull->getClusterWithSingleShard(task_shard.indexInCluster());
    context.setCluster(shard_read_cluster_name, cluster_pull_current_shard);

    auto storage_shard_ast = createASTStorageDistributed(shard_read_cluster_name, task_table.table_pull.first, task_table.table_pull.second);

    auto create_query_ast = removeAliasColumnsFromCreateQuery(task_shard.current_pull_table_create_query);

    auto create_table_pull_ast = rewriteCreateQueryStorage(create_query_ast, task_shard.table_read_shard, storage_shard_ast);
    dropAndCreateLocalTable(create_table_pull_ast);

    if (create_split)
    {
        auto create_table_split_piece_ast = rewriteCreateQueryStorage(
                create_query_ast,
                task_shard.main_table_split_shard,
                task_table.main_engine_split_ast);

        dropAndCreateLocalTable(create_table_split_piece_ast);

        /// Create auxilary split tables for each piece
        for (const auto & piece_number : ext::range(0, task_table.number_of_splits))
        {
            const auto & storage_piece_split_ast = task_table.auxiliary_engine_split_asts[piece_number];

            create_table_split_piece_ast = rewriteCreateQueryStorage(
                    create_query_ast,
                    task_shard.list_of_split_tables_on_shard[piece_number],
                    storage_piece_split_ast);

            dropAndCreateLocalTable(create_table_split_piece_ast);
        }
    }

}


std::set<String> ClusterCopier::getShardPartitions(const ConnectionTimeouts & timeouts, TaskShard & task_shard)
{
    createShardInternalTables(timeouts, task_shard, false);

    TaskTable & task_table = task_shard.task_table;

    String query;
    {
        WriteBufferFromOwnString wb;
        wb << "SELECT DISTINCT " << queryToString(task_table.engine_push_partition_key_ast) << " AS partition FROM"
           << " " << getQuotedTable(task_shard.table_read_shard) << " ORDER BY partition DESC";
        query = wb.str();
    }

    ParserQuery parser_query(query.data() + query.size());
    const auto & settings = context.getSettingsRef();
    ASTPtr query_ast = parseQuery(parser_query, query, settings.max_query_size, settings.max_parser_depth);

    LOG_DEBUG(log, "Computing destination partition set, executing query: {}", query);

    Context local_context = context;
    local_context.setSettings(task_cluster->settings_pull);
    Block block = getBlockWithAllStreamData(InterpreterFactory::get(query_ast, local_context)->execute().getInputStream());

    std::set<String> res;
    if (block)
    {
        ColumnWithTypeAndName & column = block.getByPosition(0);
        task_shard.partition_key_column = column;

        for (size_t i = 0; i < column.column->size(); ++i)
        {
            WriteBufferFromOwnString wb;
            column.type->serializeAsTextQuoted(*column.column, i, wb, FormatSettings());
            res.emplace(wb.str());
        }
    }

    LOG_DEBUG(log, "There are {} destination partitions in shard {}", res.size(), task_shard.getDescription());

    return res;
}

bool ClusterCopier::checkShardHasPartition(const ConnectionTimeouts & timeouts,
        TaskShard & task_shard, const String & partition_quoted_name)
{
    createShardInternalTables(timeouts, task_shard, false);

    TaskTable & task_table = task_shard.task_table;

    std::string query = "SELECT 1 FROM " + getQuotedTable(task_shard.table_read_shard)
                        + " WHERE (" + queryToString(task_table.engine_push_partition_key_ast) +
                        " = (" + partition_quoted_name + " AS partition_key))";

    if (!task_table.where_condition_str.empty())
        query += " AND (" + task_table.where_condition_str + ")";

    query += " LIMIT 1";

    LOG_DEBUG(log, "Checking shard {} for partition {} existence, executing query: {}", task_shard.getDescription(), partition_quoted_name, query);

    ParserQuery parser_query(query.data() + query.size());
const auto & settings = context.getSettingsRef();
    ASTPtr query_ast = parseQuery(parser_query, query, settings.max_query_size, settings.max_parser_depth);

    Context local_context = context;
    local_context.setSettings(task_cluster->settings_pull);
    return InterpreterFactory::get(query_ast, local_context)->execute().getInputStream()->read().rows() != 0;
}

bool ClusterCopier::checkPresentPartitionPiecesOnCurrentShard(const ConnectionTimeouts & timeouts,
                           TaskShard & task_shard, const String & partition_quoted_name, size_t current_piece_number)
{
    createShardInternalTables(timeouts, task_shard, false);

    TaskTable & task_table = task_shard.task_table;
    const size_t number_of_splits = task_table.number_of_splits;
    const String & primary_key_comma_separated = task_table.primary_key_comma_separated;

    UNUSED(primary_key_comma_separated);

    std::string query = "SELECT 1 FROM " + getQuotedTable(task_shard.table_read_shard);

    if (experimental_use_sample_offset)
        query += " SAMPLE 1/" + toString(number_of_splits) + " OFFSET " + toString(current_piece_number) + "/" + toString(number_of_splits);

    query += " WHERE (" + queryToString(task_table.engine_push_partition_key_ast)
                        + " = (" + partition_quoted_name + " AS partition_key))";

    if (!experimental_use_sample_offset)
        query += " AND (cityHash64(" + primary_key_comma_separated + ") % "
                 + std::to_string(number_of_splits) + " = " + std::to_string(current_piece_number) + " )";

    if (!task_table.where_condition_str.empty())
        query += " AND (" + task_table.where_condition_str + ")";

    query += " LIMIT 1";

    LOG_DEBUG(log, "Checking shard {} for partition {} piece {} existence, executing query: {}", task_shard.getDescription(), partition_quoted_name, std::to_string(current_piece_number), query);

    ParserQuery parser_query(query.data() + query.size());
    const auto & settings = context.getSettingsRef();
    ASTPtr query_ast = parseQuery(parser_query, query, settings.max_query_size, settings.max_parser_depth);

    Context local_context = context;
    local_context.setSettings(task_cluster->settings_pull);
    auto result = InterpreterFactory::get(query_ast, local_context)->execute().getInputStream()->read().rows();
    if (result != 0)
        LOG_DEBUG(log, "Partition {} piece number {} is PRESENT on shard {}", partition_quoted_name, std::to_string(current_piece_number), task_shard.getDescription());
    else
        LOG_DEBUG(log, "Partition {} piece number {} is ABSENT on shard {}", partition_quoted_name, std::to_string(current_piece_number), task_shard.getDescription());
    return result != 0;
}

/** Executes simple query (without output streams, for example DDL queries) on each shard of the cluster
  * Returns number of shards for which at least one replica executed query successfully
  */
UInt64 ClusterCopier::executeQueryOnCluster(
        const ClusterPtr & cluster,
        const String & query,
        const Settings & current_settings,
        PoolMode pool_mode,
        ClusterExecutionMode execution_mode,
        UInt64 max_successful_executions_per_shard) const
{
    auto num_shards = cluster->getShardsInfo().size();
    std::vector<UInt64> per_shard_num_successful_replicas(num_shards, 0);

<<<<<<< HEAD
    ASTPtr query_ast;
    if (query_ast_ == nullptr)
    {
        ParserQuery p_query(query.data() + query.size());
        const auto & settings = context.getSettingsRef();
        query_ast = parseQuery(p_query, query, settings.max_query_size, settings.max_parser_depth);
    }
    else
        query_ast = query_ast_;
=======
    ParserQuery p_query(query.data() + query.size());
    ASTPtr query_ast = parseQuery(p_query, query, current_settings.max_query_size, current_settings.max_parser_depth);
>>>>>>> 811d124a

    /// We will have to execute query on each replica of a shard.
    if (execution_mode == ClusterExecutionMode::ON_EACH_NODE)
        max_successful_executions_per_shard = 0;

    std::atomic<size_t> origin_replicas_number;

    /// We need to execute query on one replica at least
    auto do_for_shard = [&] (UInt64 shard_index, Settings shard_settings)
    {
        setThreadName("QueryForShard");

        const Cluster::ShardInfo & shard = cluster->getShardsInfo().at(shard_index);
        UInt64 & num_successful_executions = per_shard_num_successful_replicas.at(shard_index);
        num_successful_executions = 0;

        auto increment_and_check_exit = [&] () -> bool
        {
            ++num_successful_executions;
            return max_successful_executions_per_shard && num_successful_executions >= max_successful_executions_per_shard;
        };

        UInt64 num_replicas = cluster->getShardsAddresses().at(shard_index).size();

        origin_replicas_number += num_replicas;
        UInt64 num_local_replicas = shard.getLocalNodeCount();
        UInt64 num_remote_replicas = num_replicas - num_local_replicas;

        /// In that case we don't have local replicas, but do it just in case
        for (UInt64 i = 0; i < num_local_replicas; ++i)
        {
            auto interpreter = InterpreterFactory::get(query_ast, context);
            interpreter->execute();

            if (increment_and_check_exit())
                return;
        }

        /// Will try to make as many as possible queries
        if (shard.hasRemoteConnections())
        {
<<<<<<< HEAD
            Settings current_settings = settings ? *settings : task_cluster->settings_common;
            current_settings.max_parallel_replicas = num_remote_replicas ? num_remote_replicas : 1;
=======
            shard_settings.max_parallel_replicas = num_remote_replicas ? num_remote_replicas : 1;
>>>>>>> 811d124a

            auto timeouts = ConnectionTimeouts::getTCPTimeoutsWithFailover(shard_settings).getSaturated(shard_settings.max_execution_time);
            auto connections = shard.pool->getMany(timeouts, &shard_settings, pool_mode);

            for (auto & connection : connections)
            {
                if (connection.isNull())
                    continue;

                try
                {
                    /// CREATE TABLE and DROP PARTITION queries return empty block
                    RemoteBlockInputStream stream{*connection, query, Block{}, context, &shard_settings};
                    NullBlockOutputStream output{Block{}};
                    copyData(stream, output);

                    if (increment_and_check_exit())
                        return;
                }
                catch (const Exception &)
                {
                    LOG_INFO(log, getCurrentExceptionMessage(false, true));
                }
            }
        }
    };

    {
        ThreadPool thread_pool(std::min<UInt64>(num_shards, getNumberOfPhysicalCPUCores()));

        for (UInt64 shard_index = 0; shard_index < num_shards; ++shard_index)
            thread_pool.scheduleOrThrowOnError([=, shard_settings = current_settings] { do_for_shard(shard_index, std::move(shard_settings)); });

        thread_pool.wait();
    }

    UInt64 successful_nodes = 0;
    for (UInt64 num_replicas : per_shard_num_successful_replicas)
    {
        if (execution_mode == ClusterExecutionMode::ON_EACH_NODE)
            successful_nodes += num_replicas;
        else
            /// Count only successful shards
            successful_nodes += (num_replicas > 0);
    }

    if (execution_mode == ClusterExecutionMode::ON_EACH_NODE && successful_nodes != origin_replicas_number)
    {
        LOG_INFO(log, "There was an error while executing ALTER on each node. Query was executed on {} nodes. But had to be executed on {}", toString(successful_nodes), toString(origin_replicas_number.load()));
    }

    return successful_nodes;
}

}<|MERGE_RESOLUTION|>--- conflicted
+++ resolved
@@ -1793,20 +1793,8 @@
     auto num_shards = cluster->getShardsInfo().size();
     std::vector<UInt64> per_shard_num_successful_replicas(num_shards, 0);
 
-<<<<<<< HEAD
-    ASTPtr query_ast;
-    if (query_ast_ == nullptr)
-    {
-        ParserQuery p_query(query.data() + query.size());
-        const auto & settings = context.getSettingsRef();
-        query_ast = parseQuery(p_query, query, settings.max_query_size, settings.max_parser_depth);
-    }
-    else
-        query_ast = query_ast_;
-=======
     ParserQuery p_query(query.data() + query.size());
     ASTPtr query_ast = parseQuery(p_query, query, current_settings.max_query_size, current_settings.max_parser_depth);
->>>>>>> 811d124a
 
     /// We will have to execute query on each replica of a shard.
     if (execution_mode == ClusterExecutionMode::ON_EACH_NODE)
@@ -1848,12 +1836,7 @@
         /// Will try to make as many as possible queries
         if (shard.hasRemoteConnections())
         {
-<<<<<<< HEAD
-            Settings current_settings = settings ? *settings : task_cluster->settings_common;
-            current_settings.max_parallel_replicas = num_remote_replicas ? num_remote_replicas : 1;
-=======
             shard_settings.max_parallel_replicas = num_remote_replicas ? num_remote_replicas : 1;
->>>>>>> 811d124a
 
             auto timeouts = ConnectionTimeouts::getTCPTimeoutsWithFailover(shard_settings).getSaturated(shard_settings.max_execution_time);
             auto connections = shard.pool->getMany(timeouts, &shard_settings, pool_mode);
