--- conflicted
+++ resolved
@@ -960,11 +960,8 @@
     std::cout << options_description.external_description.value() << "\n";
     std::cout << options_description.hosts_and_ports_description.value() << "\n";
     std::cout << "In addition, --param_name=value can be specified for substitution of parameters for parametrized queries.\n";
-<<<<<<< HEAD
     std::cout << getHelpFooter() << "\n";
-=======
     std::cout << "\nSee also: https://clickhouse.com/docs/en/integrations/sql-clients/cli\n";
->>>>>>> 42553106
 }
 
 
