--- conflicted
+++ resolved
@@ -1920,11 +1920,7 @@
         {
             const auto & in_file_node = parsed_insert_query->infile->as<ASTLiteral &>();
             const auto in_file = in_file_node.value.safeGet<std::string>();
-<<<<<<< HEAD
-
-=======
-            
->>>>>>> bc5b6af8
+
             auto in_buffer = wrapReadBufferWithCompressionMethod(std::make_unique<ReadBufferFromFile>(in_file), chooseCompressionMethod(in_file, ""));
 
             try
@@ -1933,11 +1929,7 @@
             }
             catch (Exception & e)
             {
-<<<<<<< HEAD
                 e.addMessage("data for INSERT was parsed from file");
-=======
-                e.addMessage("data for INSERT was parsed from query");
->>>>>>> bc5b6af8
                 throw;
             }
         }
