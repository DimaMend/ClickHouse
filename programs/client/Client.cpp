#include <cstdlib>
#include <fcntl.h>
#include <map>
#include <iostream>
#include <iomanip>
#include <memory>
#include <optional>
#include <Common/ThreadStatus.h>
#include <boost/program_options.hpp>
#include <boost/algorithm/string/replace.hpp>
#include <filesystem>
#include <string>
#include "Client.h"
#include "Client/ConnectionString.h"
#include "Core/Protocol.h"
#include "Parsers/formatAST.h"

#include <Access/AccessControl.h>

#include <Common/Config/ConfigProcessor.h>
#include <Common/Config/getClientConfigPath.h>
#include <Common/CurrentThread.h>
#include <Common/Exception.h>
#include <Common/TerminalSize.h>
#include <Common/config_version.h>
#include <Common/formatReadable.h>
#include <Core/Settings.h>
#include <Columns/ColumnString.h>

#include <IO/ReadBufferFromString.h>
#include <IO/ReadHelpers.h>
#include <IO/UseSSL.h>
#include <IO/WriteBufferFromOStream.h>
#include <IO/WriteHelpers.h>
#include <IO/copyData.h>

#include <Parsers/ASTCreateQuery.h>
#include <Parsers/ASTDropQuery.h>
#include <Parsers/ASTSetQuery.h>
#include <Parsers/ASTUseQuery.h>
#include <Parsers/ASTInsertQuery.h>
#include <Parsers/ASTSelectQuery.h>

#include <Processors/Transforms/getSourceFromASTInsertQuery.h>

#include <Functions/registerFunctions.h>
#include <AggregateFunctions/registerAggregateFunctions.h>
#include <Formats/registerFormats.h>
#include <Formats/FormatFactory.h>

#include <Poco/Util/Application.h>

namespace fs = std::filesystem;
using namespace std::literals;


namespace DB
{
namespace Setting
{
    extern const SettingsDialect dialect;
    extern const SettingsBool use_client_time_zone;
}

namespace ErrorCodes
{
    extern const int BAD_ARGUMENTS;
    extern const int UNKNOWN_PACKET_FROM_SERVER;
    extern const int SYNTAX_ERROR;
    extern const int TOO_DEEP_RECURSION;
    extern const int NETWORK_ERROR;
    extern const int AUTHENTICATION_FAILED;
    extern const int NO_ELEMENTS_IN_CONFIG;
    extern const int USER_EXPIRED;
}


void Client::processError(const String & query) const
{
    if (server_exception)
    {
        fmt::print(stderr, "Received exception from server (version {}):\n{}\n",
                server_version,
                getExceptionMessage(*server_exception, print_stack_trace, true));

        if (server_exception->code() == ErrorCodes::USER_EXPIRED)
        {
            server_exception->rethrow();
        }

        if (is_interactive)
        {
            fmt::print(stderr, "\n");
        }
        else
        {
            fmt::print(stderr, "(query: {})\n", query);
        }
    }

    if (client_exception)
    {
        fmt::print(stderr, "Error on processing query: {}\n", client_exception->message());

        if (is_interactive)
        {
            fmt::print(stderr, "\n");
        }
        else
        {
            fmt::print(stderr, "(query: {})\n", query);
        }
    }

    // A debug check -- at least some exception must be set, if the error
    // flag is set, and vice versa.
    assert(have_error == (client_exception || server_exception));
}


void Client::showWarnings()
{
    try
    {
        std::vector<String> messages = loadWarningMessages();
        if (!messages.empty())
        {
            std::cout << "Warnings:" << std::endl;
            for (const auto & message : messages)
                std::cout << " * " << message << std::endl;
            std::cout << std::endl;
        }
    }
    catch (...) // NOLINT(bugprone-empty-catch)
    {
        /// Ignore exception
    }
}

void Client::parseConnectionsCredentials(Poco::Util::AbstractConfiguration & config, const std::string & connection_name)
{
    std::optional<String> default_connection_name;
    if (hosts_and_ports.empty())
    {
        if (config.has("host"))
            default_connection_name = config.getString("host");
    }
    else
    {
        default_connection_name = hosts_and_ports.front().host;
    }

    String connection;
    if (!connection_name.empty())
        connection = connection_name;
    else
        connection = default_connection_name.value_or("localhost");

    Strings keys;
    config.keys("connections_credentials", keys);
    bool connection_found = false;
    for (const auto & key : keys)
    {
        const String & prefix = "connections_credentials." + key;

        const String & name = config.getString(prefix + ".name", "");
        if (name != connection)
            continue;
        connection_found = true;

        String connection_hostname;
        if (config.has(prefix + ".hostname"))
            connection_hostname = config.getString(prefix + ".hostname");
        else
            connection_hostname = name;

        config.setString("host", connection_hostname);
        if (config.has(prefix + ".port"))
            config.setInt("port", config.getInt(prefix + ".port"));
        if (config.has(prefix + ".secure"))
            config.setBool("secure", config.getBool(prefix + ".secure"));
        if (config.has(prefix + ".user"))
            config.setString("user", config.getString(prefix + ".user"));
        if (config.has(prefix + ".password"))
            config.setString("password", config.getString(prefix + ".password"));
        if (config.has(prefix + ".database"))
            config.setString("database", config.getString(prefix + ".database"));
        if (config.has(prefix + ".history_file"))
        {
            String history_file = config.getString(prefix + ".history_file");
            if (history_file.starts_with("~") && !home_path.empty())
                history_file = home_path + "/" + history_file.substr(1);
            config.setString("history_file", history_file);
        }
        if (config.has(prefix + ".accept-invalid-certificate"))
            config.setBool("accept-invalid-certificate", config.getBool(prefix + ".accept-invalid-certificate"));
    }

    if (!connection_name.empty() && !connection_found)
        throw Exception(ErrorCodes::NO_ELEMENTS_IN_CONFIG, "No such connection '{}' in connections_credentials", connection);
}

/// Make query to get all server warnings
std::vector<String> Client::loadWarningMessages()
{
    /// Older server versions cannot execute the query loading warnings.
    constexpr UInt64 min_server_revision_to_load_warnings = DBMS_MIN_PROTOCOL_VERSION_WITH_VIEW_IF_PERMITTED;

    if (server_revision < min_server_revision_to_load_warnings)
        return {};

    std::vector<String> messages;
    connection->sendQuery(connection_parameters.timeouts,
                          "SELECT * FROM viewIfPermitted(SELECT message FROM system.warnings ELSE null('message String'))",
                          {} /* query_parameters */,
                          "" /* query_id */,
                          QueryProcessingStage::Complete,
                          &client_context->getSettingsRef(),
                          &client_context->getClientInfo(), false, {});
    while (true)
    {
        Packet packet = connection->receivePacket();
        switch (packet.type)
        {
            case Protocol::Server::Data:
                if (packet.block)
                {
                    const ColumnString & column = typeid_cast<const ColumnString &>(*packet.block.getByPosition(0).column);

                    size_t rows = packet.block.rows();
                    for (size_t i = 0; i < rows; ++i)
                        messages.emplace_back(column[i].safeGet<String>());
                }
                continue;

            case Protocol::Server::Progress:
            case Protocol::Server::ProfileInfo:
            case Protocol::Server::Totals:
            case Protocol::Server::Extremes:
            case Protocol::Server::Log:
                continue;

            case Protocol::Server::Exception:
                packet.exception->rethrow();
                return messages;

            case Protocol::Server::EndOfStream:
                return messages;

            case Protocol::Server::ProfileEvents:
                continue;

            default:
                throw Exception(ErrorCodes::UNKNOWN_PACKET_FROM_SERVER, "Unknown packet {} from server {}",
                    packet.type, connection->getDescription());
        }
    }
}

Poco::Util::LayeredConfiguration & Client::getClientConfiguration()
{
    return config();
}

void Client::initialize(Poco::Util::Application & self)
{
    Poco::Util::Application::initialize(self);

    const char * home_path_cstr = getenv("HOME"); // NOLINT(concurrency-mt-unsafe)
    if (home_path_cstr)
        home_path = home_path_cstr;

    std::optional<std::string> config_path;
    if (config().has("config-file"))
        config_path.emplace(config().getString("config-file"));
    else
        config_path = getClientConfigPath(home_path);
    if (config_path.has_value())
    {
        ConfigProcessor config_processor(*config_path);
        auto loaded_config = config_processor.loadConfig();
        parseConnectionsCredentials(*loaded_config.configuration, config().getString("connection", ""));
        config().add(loaded_config.configuration);
    }
    else if (config().has("connection"))
        throw Exception(ErrorCodes::BAD_ARGUMENTS, "--connection was specified, but config does not exist");

    if (config().has("accept-invalid-certificate"))
    {
        config().setString("openSSL.client.invalidCertificateHandler.name", "AcceptCertificateHandler");
        config().setString("openSSL.client.verificationMode", "none");
    }

    /** getenv is thread-safe in Linux glibc and in all sane libc implementations.
      * But the standard does not guarantee that subsequent calls will not rewrite the value by returned pointer.
      *
      * man getenv:
      *
      * As typically implemented, getenv() returns a pointer to a string within the environment list.
      * The caller must take care not to modify this string, since that would change the environment of
      * the process.
      *
      * The implementation of getenv() is not required to be reentrant. The string pointed to by the return value of getenv()
      * may be statically allocated, and can be modified by a subsequent call to getenv(), putenv(3), setenv(3), or unsetenv(3).
      */

    const char * env_user = getenv("CLICKHOUSE_USER"); // NOLINT(concurrency-mt-unsafe)
    if (env_user && !config().has("user"))
        config().setString("user", env_user);

    const char * env_password = getenv("CLICKHOUSE_PASSWORD"); // NOLINT(concurrency-mt-unsafe)
    if (env_password && !config().has("password"))
        config().setString("password", env_password);

    /// settings and limits could be specified in config file, but passed settings has higher priority
    for (const auto & setting : global_context->getSettingsRef().getUnchangedNames())
    {
        String name{setting};
        if (config().has(name))
            global_context->setSetting(name, config().getString(name));
    }

    /// Set path for format schema files
    if (config().has("format_schema_path"))
        global_context->setFormatSchemaPath(fs::weakly_canonical(config().getString("format_schema_path")));

    /// Set the path for google proto files
    if (config().has("google_protos_path"))
        global_context->setGoogleProtosPath(fs::weakly_canonical(config().getString("google_protos_path")));
}


int Client::main(const std::vector<std::string> & /*args*/)
try
{
    UseSSL use_ssl;
    auto & thread_status = MainThreadStatus::getInstance();
    setupSignalHandler();

    std::cout << std::fixed << std::setprecision(3);
    std::cerr << std::fixed << std::setprecision(3);

    registerFormats();
    registerFunctions();
    registerAggregateFunctions();

    processConfig();
    adjustSettings();
    initTTYBuffer(toProgressOption(config().getString("progress", "default")),
        toProgressOption(config().getString("progress-table", "default")));
    initKeystrokeInterceptor();
    ASTAlterCommand::setFormatAlterCommandsWithParentheses(true);

    /// Must be called after we stopped initializing the global context and changing its settings.
    /// After this point the global context must be stayed almost unchanged till shutdown,
    /// and all necessary changes must be made to the client context instead.
    createClientContext();

    {
        // All that just to set DB::CurrentThread::get().getGlobalContext()
        // which is required for client timezone (pushed from server) to work.
        auto thread_group = std::make_shared<ThreadGroup>();
        const_cast<ContextWeakPtr&>(thread_group->query_context) = client_context;
        thread_status.attachToGroup(thread_group, false);
    }

    /// Includes delayed_interactive.
    if (is_interactive)
    {
        clearTerminal();
        showClientVersion();
    }

    try
    {
        connect();
    }
    catch (const Exception & e)
    {
        if (e.code() != DB::ErrorCodes::AUTHENTICATION_FAILED ||
            config().has("password") ||
            config().getBool("ask-password", false) ||
            !is_interactive)
            throw;

        config().setBool("ask-password", true);
        connect();
    }

    /// Show warnings at the beginning of connection.
    if (is_interactive && !config().has("no-warnings"))
        showWarnings();

    /// Set user password complexity rules
    auto & access_control = client_context->getAccessControl();
    access_control.setPasswordComplexityRules(connection->getPasswordComplexityRules());

    if (is_interactive && !delayed_interactive)
    {
        runInteractive();
    }
    else
    {
        connection->setDefaultDatabase(connection_parameters.default_database);

        runNonInteractive();

        // If exception code isn't zero, we should return non-zero return
        // code anyway.
        const auto * exception = server_exception ? server_exception.get() : client_exception.get();

        if (exception)
        {
            return exception->code() != 0 ? exception->code() : -1;
        }

        if (have_error)
        {
            // Shouldn't be set without an exception, but check it just in
            // case so that at least we don't lose an error.
            return -1;
        }

        if (delayed_interactive)
            runInteractive();
    }

    return 0;
}
catch (const Exception & e)
{
    bool need_print_stack_trace = config().getBool("stacktrace", false) && e.code() != ErrorCodes::NETWORK_ERROR;
    std::cerr << getExceptionMessage(e, need_print_stack_trace, true) << std::endl << std::endl;
    /// If exception code isn't zero, we should return non-zero return code anyway.
    return e.code() ? e.code() : -1;
}
catch (...)
{
    std::cerr << getCurrentExceptionMessage(false) << std::endl;
    return getCurrentExceptionCode();
}


void Client::connect()
{
    String server_name;
    UInt64 server_version_major = 0;
    UInt64 server_version_minor = 0;
    UInt64 server_version_patch = 0;

    if (hosts_and_ports.empty())
    {
        String host = config().getString("host", "localhost");
        UInt16 port = ConnectionParameters::getPortFromConfig(config(), host);
        hosts_and_ports.emplace_back(HostAndPort{host, port});
    }

    for (size_t attempted_address_index = 0; attempted_address_index < hosts_and_ports.size(); ++attempted_address_index)
    {
        try
        {
            connection_parameters = ConnectionParameters(
                config(), hosts_and_ports[attempted_address_index].host, hosts_and_ports[attempted_address_index].port);

            if (is_interactive)
                std::cout << "Connecting to "
                          << (!connection_parameters.default_database.empty() ? "database " + connection_parameters.default_database + " at "
                                                                              : "")
                          << connection_parameters.host << ":" << connection_parameters.port
                          << (!connection_parameters.user.empty() ? " as user " + connection_parameters.user : "") << "." << std::endl;

            connection = Connection::createConnection(connection_parameters, client_context);

            if (max_client_network_bandwidth)
            {
                ThrottlerPtr throttler = std::make_shared<Throttler>(max_client_network_bandwidth, 0, "");
                connection->setThrottler(throttler);
            }

            connection->getServerVersion(
                connection_parameters.timeouts, server_name, server_version_major, server_version_minor, server_version_patch, server_revision);
            config().setString("host", connection_parameters.host);
            config().setInt("port", connection_parameters.port);
            break;
        }
        catch (const Exception & e)
        {
            /// This problem can't be fixed with reconnection so it is not attempted
            if (e.code() == DB::ErrorCodes::AUTHENTICATION_FAILED)
                throw;

            if (attempted_address_index == hosts_and_ports.size() - 1)
                throw;

            if (is_interactive)
            {
                std::cerr << "Connection attempt to database at "
                          << connection_parameters.host << ":" << connection_parameters.port
                          << " resulted in failure"
                          << std::endl
                          << getExceptionMessage(e, false)
                          << std::endl
                          << "Attempting connection to the next provided address"
                          << std::endl;
            }
        }
    }

    server_version = toString(server_version_major) + "." + toString(server_version_minor) + "." + toString(server_version_patch);
    load_suggestions = is_interactive && (server_revision >= Suggest::MIN_SERVER_REVISION) && !config().getBool("disable_suggestion", false);
    wait_for_suggestions_to_load = config().getBool("wait_for_suggestions_to_load", false);

    if (server_display_name = connection->getServerDisplayName(connection_parameters.timeouts); server_display_name.empty())
        server_display_name = config().getString("host", "localhost");

    if (is_interactive)
    {
        std::cout << "Connected to " << server_name << " server version " << server_version << "." << std::endl << std::endl;

#ifndef CLICKHOUSE_CLOUD
        auto client_version_tuple = std::make_tuple(VERSION_MAJOR, VERSION_MINOR, VERSION_PATCH);
        auto server_version_tuple = std::make_tuple(server_version_major, server_version_minor, server_version_patch);

        if (client_version_tuple < server_version_tuple)
        {
            std::cout << "ClickHouse client version is older than ClickHouse server. "
                        << "It may lack support for new features." << std::endl
                        << std::endl;
        }
        else if (client_version_tuple > server_version_tuple && server_display_name != "clickhouse-cloud")
        {
            std::cout << "ClickHouse server version is older than ClickHouse client. "
                        << "It may indicate that the server is out of date and can be upgraded." << std::endl
                        << std::endl;
        }
#endif
    }

    if (!client_context->getSettingsRef()[Setting::use_client_time_zone])
    {
        const auto & time_zone = connection->getServerTimezone(connection_parameters.timeouts);
        if (!time_zone.empty())
        {
            try
            {
                DateLUT::setDefaultTimezone(time_zone);
            }
            catch (...)
            {
                std::cerr << "Warning: could not switch to server time zone: " << time_zone
                            << ", reason: " << getCurrentExceptionMessage(/* with_stacktrace = */ false) << std::endl
                            << "Proceeding with local time zone." << std::endl
                            << std::endl;
            }
        }
        else
        {
            std::cerr << "Warning: could not determine server time zone. "
                        << "Proceeding with local time zone." << std::endl
                        << std::endl;
        }
    }

    prompt_by_server_display_name = config().getRawString("prompt_by_server_display_name.default", "{display_name} :) ");

    Strings keys;
    config().keys("prompt_by_server_display_name", keys);
    for (const String & key : keys)
    {
        if (key != "default" && server_display_name.find(key) != std::string::npos)
        {
            prompt_by_server_display_name = config().getRawString("prompt_by_server_display_name." + key);
            break;
        }
    }

    /// Prompt may contain escape sequences including \e[ or \x1b[ sequences to set terminal color.
    {
        String unescaped_prompt_by_server_display_name;
        ReadBufferFromString in(prompt_by_server_display_name);
        readEscapedString(unescaped_prompt_by_server_display_name, in);
        prompt_by_server_display_name = std::move(unescaped_prompt_by_server_display_name);
    }

    /// Prompt may contain the following substitutions in a form of {name}.
    std::map<String, String> prompt_substitutions{
        {"host", connection_parameters.host},
        {"port", toString(connection_parameters.port)},
        {"user", connection_parameters.user},
        {"display_name", server_display_name},
    };

    /// Quite suboptimal.
    for (const auto & [key, value] : prompt_substitutions)
        boost::replace_all(prompt_by_server_display_name, "{" + key + "}", value);
}


// Prints changed settings to stderr. Useful for debugging fuzzing failures.
void Client::printChangedSettings() const
{
    auto print_changes = [](const auto & changes, std::string_view settings_name)
    {
        if (!changes.empty())
        {
            fmt::print(stderr, "Changed {}: ", settings_name);
            for (size_t i = 0; i < changes.size(); ++i)
            {
                if (i)
                    fmt::print(stderr, ", ");
                fmt::print(stderr, "{} = '{}'", changes[i].name, toString(changes[i].value));
            }

            fmt::print(stderr, "\n");
        }
        else
        {
            fmt::print(stderr, "No changed {}.\n", settings_name);
        }
    };

    print_changes(client_context->getSettingsRef().changes(), "settings");
    print_changes(cmd_merge_tree_settings.changes(), "MergeTree settings");
}


static bool queryHasWithClause(const IAST & ast)
{
    if (const auto * select = dynamic_cast<const ASTSelectQuery *>(&ast); select && select->with())
    {
        return true;
    }

    // This full recursive walk is somewhat excessive, because most of the
    // children are not queries, but on the other hand it will let us to avoid
    // breakage when the AST structure changes and some new variant of query
    // nesting is added. This function is used in fuzzer, so it's better to be
    // defensive and avoid weird unexpected errors.
    for (const auto & child : ast.children)
    {
        if (queryHasWithClause(*child))
        {
            return true;
        }
    }

    return false;
}

std::optional<bool> Client::processFuzzingStep(const String & query_to_execute, const ASTPtr & parsed_query)
{
    processParsedSingleQuery(query_to_execute, query_to_execute, parsed_query);

    const auto * exception = server_exception ? server_exception.get() : client_exception.get();
    // Sometimes you may get TOO_DEEP_RECURSION from the server,
    // and TOO_DEEP_RECURSION should not fail the fuzzer check.
    if (have_error && exception->code() == ErrorCodes::TOO_DEEP_RECURSION)
    {
        have_error = false;
        server_exception.reset();
        client_exception.reset();
        return true;
    }

    if (have_error)
    {
        fmt::print(stderr, "Error on processing query '{}': {}\n", parsed_query->formatForErrorMessage(), exception->message());

        // Try to reconnect after errors, for two reasons:
        // 1. We might not have realized that the server died, e.g. if
        //    it sent us a <Fatal> trace and closed connection properly.
        // 2. The connection might have gotten into a wrong state and
        //    the next query will get false positive about
        //    "Unknown packet from server".
        try
        {
            connection->forceConnected(connection_parameters.timeouts);
        }
        catch (...)
        {
            // Just report it, we'll terminate below.
            fmt::print(stderr,
                "Error while reconnecting to the server: {}\n",
                getCurrentExceptionMessage(true));

            // The reconnection might fail, but we'll still be connected
            // in the sense of `connection->isConnected() = true`,
            // in case when the requested database doesn't exist.
            // Disconnect manually now, so that the following code doesn't
            // have any doubts, and the connection state is predictable.
            connection->disconnect();
        }
    }

    if (!connection->isConnected())
    {
        // Probably the server is dead because we found an assertion
        // failure. Fail fast.
        fmt::print(stderr, "Lost connection to the server.\n");

        // Print the changed settings because they might be needed to
        // reproduce the error.
        printChangedSettings();

        return false;
    }

    return std::nullopt;
}

/// Returns false when server is not available.
bool Client::processWithFuzzing(const String & full_query)
{
    ASTPtr orig_ast;

    try
    {
        const char * begin = full_query.data();
        orig_ast = parseQuery(begin, begin + full_query.size(),
            client_context->getSettingsRef(),
            /*allow_multi_statements=*/ true);
    }
    catch (const Exception & e)
    {
        if (e.code() != ErrorCodes::SYNTAX_ERROR &&
            e.code() != ErrorCodes::TOO_DEEP_RECURSION)
            throw;
    }

    if (!orig_ast)
    {
        // Can't continue after a parsing error
        return true;
    }

    // `USE db` should not be executed
    // since this will break every query after `DROP db`
    if (orig_ast->as<ASTUseQuery>())
    {
        return true;
    }

    // Kusto is not a subject for fuzzing (yet)
    if (client_context->getSettingsRef()[Setting::dialect] == DB::Dialect::kusto)
    {
        return true;
    }
    if (auto *q = orig_ast->as<ASTSetQuery>())
    {
        if (auto *set_dialect = q->changes.tryGet("dialect"); set_dialect && set_dialect->safeGet<String>() == "kusto")
            return true;
    }

    // Don't repeat:
    // - INSERT -- Because the tables may grow too big.
    // - CREATE -- Because first we run the unmodified query, it will succeed,
    //             and the subsequent queries will fail.
    //             When we run out of fuzzer errors, it may be interesting to
    //             add fuzzing of create queries that wraps columns into
    //             LowCardinality or Nullable.
    //             Also there are other kinds of create queries such as CREATE
    //             DICTIONARY, we could fuzz them as well.
    // - DROP   -- No point in this (by the same reasons).
    // - SET    -- The time to fuzz the settings has not yet come
    //             (see comments in Client/QueryFuzzer.cpp)
    size_t this_query_runs = query_fuzzer_runs;
    ASTs queries_for_fuzzed_tables;

    if (orig_ast->as<ASTSetQuery>())
    {
        this_query_runs = 1;
    }
    else if (const auto * create = orig_ast->as<ASTCreateQuery>())
    {
        if (QueryFuzzer::isSuitableForFuzzing(*create))
            this_query_runs = create_query_fuzzer_runs;
        else
            this_query_runs = 1;
    }
    else if (const auto * /*insert*/ _ = orig_ast->as<ASTInsertQuery>())
    {
        this_query_runs = 1;
        queries_for_fuzzed_tables = fuzzer.getInsertQueriesForFuzzedTables(full_query);
    }
    else if (const auto * drop = orig_ast->as<ASTDropQuery>())
    {
        this_query_runs = 1;
        queries_for_fuzzed_tables = fuzzer.getDropQueriesForFuzzedTables(*drop);
    }

    String query_to_execute;
    ASTPtr fuzz_base = orig_ast;

    for (size_t fuzz_step = 0; fuzz_step < this_query_runs; ++fuzz_step)
    {
        fmt::print(stderr, "Fuzzing step {} out of {}\n", fuzz_step, this_query_runs);

        ASTPtr ast_to_process;
        try
        {
            WriteBufferFromOwnString dump_before_fuzz;
            fuzz_base->dumpTree(dump_before_fuzz);
            auto base_before_fuzz = fuzz_base->formatForErrorMessage();

            ast_to_process = fuzz_base->clone();

            WriteBufferFromOwnString dump_of_cloned_ast;
            ast_to_process->dumpTree(dump_of_cloned_ast);

            // Run the original query as well.
            if (fuzz_step > 0)
            {
                fuzzer.fuzzMain(ast_to_process);
            }

            auto base_after_fuzz = fuzz_base->formatForErrorMessage();

            // Check that the source AST didn't change after fuzzing. This
            // helps debug AST cloning errors, where the cloned AST doesn't
            // clone all its children, and erroneously points to some source
            // child elements.
            if (base_before_fuzz != base_after_fuzz)
            {
                printChangedSettings();

                fmt::print(
                    stderr,
                    "Base before fuzz: {}\n"
                    "Base after fuzz: {}\n",
                    base_before_fuzz,
                    base_after_fuzz);
                fmt::print(stderr, "Dump before fuzz:\n{}\n", dump_before_fuzz.str());
                fmt::print(stderr, "Dump of cloned AST:\n{}\n", dump_of_cloned_ast.str());
                fmt::print(stderr, "Dump after fuzz:\n");

                WriteBufferFromOStream cerr_buf(std::cerr, 4096);
                fuzz_base->dumpTree(cerr_buf);
                cerr_buf.finalize();

                fmt::print(
                    stderr,
                    "Found error: IAST::clone() is broken for some AST node. This is a bug. The original AST ('dump before fuzz') and its cloned copy ('dump of cloned AST') refer to the same nodes, which must never happen. This means that their parent node doesn't implement clone() correctly.");

                _exit(1);
            }

            auto fuzzed_text = ast_to_process->formatForErrorMessage();
            if (fuzz_step > 0 && fuzzed_text == base_before_fuzz)
            {
                fmt::print(stderr, "Got boring AST\n");
                continue;
            }

            query_to_execute = ast_to_process->formatForErrorMessage();
            if (auto res = processFuzzingStep(query_to_execute, ast_to_process))
                return *res;
        }
        catch (...)
        {
            if (!ast_to_process)
                fmt::print(stderr,
                    "Error while forming new query: {}\n",
                    getCurrentExceptionMessage(true));

            // Some functions (e.g. protocol parsers) don't throw, but
            // set last_exception instead, so we'll also do it here for
            // uniformity.
            // Surprisingly, this is a client exception, because we get the
            // server exception w/o throwing (see onReceiveException()).
            client_exception = std::make_unique<Exception>(getCurrentExceptionMessageAndPattern(print_stack_trace), getCurrentExceptionCode());
            have_error = true;
        }

        // The server is still alive, so we're going to continue fuzzing.
        // Determine what we're going to use as the starting AST.
        if (have_error)
        {
            // Query completed with error, keep the previous starting AST.
            // Also discard the exception that we now know to be non-fatal,
            // so that it doesn't influence the exit code.
            server_exception.reset();
            client_exception.reset();
            fuzzer.notifyQueryFailed(ast_to_process);
            have_error = false;
        }
        else if (ast_to_process->formatForErrorMessage().size() > 500)
        {
            // ast too long, start from original ast
            fmt::print(stderr, "Current AST is too long, discarding it and using the original AST as a start\n");
            fuzz_base = orig_ast;
        }
        else
        {
            // fuzz starting from this successful query
            fmt::print(stderr, "Query succeeded, using this AST as a start\n");
            fuzz_base = ast_to_process;
        }
    }

    for (const auto & query : queries_for_fuzzed_tables)
    {
        std::cout << std::endl;
        WriteBufferFromOStream ast_buf(std::cout, 4096);
        formatAST(*query, ast_buf, false /*highlight*/);
        ast_buf.finalize();
        if (const auto * insert = query->as<ASTInsertQuery>())
        {
            /// For inserts with data it's really useful to have the data itself available in the logs, as formatAST doesn't print it
            if (insert->hasInlinedData())
            {
                String bytes;
                {
                    auto read_buf = getReadBufferFromASTInsertQuery(query);
                    WriteBufferFromString write_buf(bytes);
                    copyData(*read_buf, write_buf);
                }
                std::cout << std::endl << bytes;
            }
        }
        std::cout << std::endl << std::endl;

        try
        {
            query_to_execute = query->formatForErrorMessage();
            if (auto res = processFuzzingStep(query_to_execute, query))
                return *res;
        }
        catch (...)
        {
            client_exception = std::make_unique<Exception>(getCurrentExceptionMessageAndPattern(print_stack_trace), getCurrentExceptionCode());
            have_error = true;
        }

        if (have_error)
        {
            server_exception.reset();
            client_exception.reset();
            fuzzer.notifyQueryFailed(query);
            have_error = false;
        }
    }

    return true;
}


void Client::printHelpMessage(const OptionsDescription & options_description, bool verbose)
{
    std::cout << options_description.main_description.value() << "\n";
    std::cout << options_description.external_description.value() << "\n";
    std::cout << options_description.hosts_and_ports_description.value() << "\n";
    if (verbose)
        std::cout << "All settings are documented at https://clickhouse.com/docs/en/operations/settings/settings.\n\n";
    std::cout << "In addition, --param_name=value can be specified for substitution of parameters for parametrized queries.\n";
    std::cout << "\nSee also: https://clickhouse.com/docs/en/integrations/sql-clients/cli\n";
}


void Client::addOptions(OptionsDescription & options_description)
{
    /// Main commandline options related to client functionality and all parameters from Settings.
    options_description.main_description->add_options()
        ("config,c", po::value<std::string>(), "config-file path (another shorthand)")
        ("connection", po::value<std::string>(), "connection to use (from the client config), by default connection name is hostname")
        ("secure,s", "Use TLS connection")
        ("no-secure", "Don't use TLS connection")
        ("user,u", po::value<std::string>()->default_value("default"), "user")
        ("password", po::value<std::string>(), "password")
        ("ask-password", "ask-password")
        ("ssh-key-file", po::value<std::string>(), "File containing the SSH private key for authenticate with the server.")
        ("ssh-key-passphrase", po::value<std::string>(), "Passphrase for the SSH private key specified by --ssh-key-file.")
        ("quota_key", po::value<std::string>(), "A string to differentiate quotas when the user have keyed quotas configured on server")
        ("jwt", po::value<std::string>(), "Use JWT for authentication")

        ("max_client_network_bandwidth", po::value<int>(), "the maximum speed of data exchange over the network for the client in bytes per second.")
        ("compression", po::value<bool>(), "enable or disable compression (enabled by default for remote communication and disabled for localhost communication).")

        ("query-fuzzer-runs", po::value<int>()->default_value(0), "After executing every SELECT query, do random mutations in it and run again specified number of times. This is used for testing to discover unexpected corner cases.")
        ("create-query-fuzzer-runs", po::value<int>()->default_value(0), "")
        ("interleave-queries-file", po::value<std::vector<std::string>>()->multitoken(),
            "file path with queries to execute before every file from 'queries-file'; multiple files can be specified (--queries-file file1 file2...); this is needed to enable more aggressive fuzzing of newly added tests (see 'query-fuzzer-runs' option)")

        ("opentelemetry-traceparent", po::value<std::string>(), "OpenTelemetry traceparent header as described by W3C Trace Context recommendation")
        ("opentelemetry-tracestate", po::value<std::string>(), "OpenTelemetry tracestate header as described by W3C Trace Context recommendation")

        ("no-warnings", "disable warnings when client connects to server")
        /// TODO: Left for compatibility as it's used in upgrade check, remove after next release and use server setting ignore_drop_queries_probability
        ("fake-drop", "Ignore all DROP queries, should be used only for testing")
        ("accept-invalid-certificate", "Ignore certificate verification errors, equal to config parameters openSSL.client.invalidCertificateHandler.name=AcceptCertificateHandler and openSSL.client.verificationMode=none")
    ;

    /// Commandline options related to external tables.

    options_description.external_description.emplace(createOptionsDescription("External tables options", terminal_width));
    options_description.external_description->add_options()
    (
        "file", po::value<std::string>(), "data file or - for stdin"
    )
    (
        "name", po::value<std::string>()->default_value("_data"), "name of the table"
    )
    (
        "format", po::value<std::string>()->default_value("TabSeparated"), "data format"
    )
    (
        "structure", po::value<std::string>(), "structure"
    )
    (
        "types", po::value<std::string>(), "types"
    );

    /// Commandline options related to hosts and ports.
    options_description.hosts_and_ports_description.emplace(createOptionsDescription("Hosts and ports options", terminal_width));
    options_description.hosts_and_ports_description->add_options()
        ("host,h", po::value<String>()->default_value("localhost"),
         "Server hostname. Multiple hosts can be passed via multiple arguments"
         "Example of usage: '--host host1 --host host2 --port port2 --host host3 ...'"
         "Each '--port port' will be attached to the last seen host that doesn't have a port yet,"
         "if there is no such host, the port will be attached to the next first host or to default host.")
         ("port", po::value<UInt16>(), "server ports")
    ;
}


void Client::processOptions(const OptionsDescription & options_description,
                            const CommandLineOptions & options,
                            const std::vector<Arguments> & external_tables_arguments,
                            const std::vector<Arguments> & hosts_and_ports_arguments)
{
    namespace po = boost::program_options;

    size_t number_of_external_tables_with_stdin_source = 0;
    for (size_t i = 0; i < external_tables_arguments.size(); ++i)
    {
        /// Parse commandline options related to external tables.
        po::parsed_options parsed_tables = po::command_line_parser(external_tables_arguments[i]).options(
            options_description.external_description.value()).run();
        po::variables_map external_options;
        po::store(parsed_tables, external_options);

        try
        {
            external_tables.emplace_back(external_options);
            if (external_tables.back().file == "-")
                ++number_of_external_tables_with_stdin_source;
            if (number_of_external_tables_with_stdin_source > 1)
                throw Exception(ErrorCodes::BAD_ARGUMENTS, "Two or more external tables has stdin (-) set as --file field");
        }
        catch (const Exception & e)
        {
            std::cerr << getExceptionMessage(e, false) << std::endl;
            std::cerr << "Table №" << i << std::endl << std::endl;
            /// Avoid the case when error exit code can possibly overflow to normal (zero).
            auto exit_code = e.code() % 256;
            if (exit_code == 0)
                exit_code = 255;
            _exit(exit_code);
        }
    }

    for (const auto & hosts_and_ports_argument : hosts_and_ports_arguments)
    {
        /// Parse commandline options related to external tables.
        po::parsed_options parsed_hosts_and_ports
            = po::command_line_parser(hosts_and_ports_argument).options(options_description.hosts_and_ports_description.value()).run();
        po::variables_map host_and_port_options;
        po::store(parsed_hosts_and_ports, host_and_port_options);
        std::string host = host_and_port_options["host"].as<std::string>();
        std::optional<UInt16> port = !host_and_port_options["port"].empty()
                                     ? std::make_optional(host_and_port_options["port"].as<UInt16>())
                                     : std::nullopt;
        hosts_and_ports.emplace_back(HostAndPort{host, port});
    }

    send_external_tables = true;

    shared_context = Context::createShared();
    global_context = Context::createGlobal(shared_context.get());

    global_context->makeGlobalContext();
    global_context->setApplicationType(Context::ApplicationType::CLIENT);

    global_context->setSettings(cmd_settings);

    /// Copy settings-related program options to config.
    /// TODO: Is this code necessary?
    global_context->getSettingsRef().addToClientOptions(config(), options, allow_repeated_settings);

    if (options.count("config-file") && options.count("config"))
        throw Exception(ErrorCodes::BAD_ARGUMENTS, "Two or more configuration files referenced in arguments");

    if (options.count("config"))
        config().setString("config-file", options["config"].as<std::string>());
    if (options.count("connection"))
        config().setString("connection", options["connection"].as<std::string>());
    if (options.count("interleave-queries-file"))
        interleave_queries_files = options["interleave-queries-file"].as<std::vector<std::string>>();
    if (options.count("secure"))
        config().setBool("secure", true);
    if (options.count("no-secure"))
        config().setBool("no-secure", true);
    if (options.count("user") && !options["user"].defaulted())
        config().setString("user", options["user"].as<std::string>());
    if (options.count("password"))
        config().setString("password", options["password"].as<std::string>());
    if (options.count("ask-password"))
        config().setBool("ask-password", true);
    if (options.count("ssh-key-file"))
        config().setString("ssh-key-file", options["ssh-key-file"].as<std::string>());
    if (options.count("ssh-key-passphrase"))
        config().setString("ssh-key-passphrase", options["ssh-key-passphrase"].as<std::string>());
    if (options.count("quota_key"))
        config().setString("quota_key", options["quota_key"].as<std::string>());
    if (options.count("max_client_network_bandwidth"))
        max_client_network_bandwidth = options["max_client_network_bandwidth"].as<int>();
    if (options.count("compression"))
        config().setBool("compression", options["compression"].as<bool>());
    if (options.count("no-warnings"))
        config().setBool("no-warnings", true);
    if (options.count("fake-drop"))
        config().setString("ignore_drop_queries_probability", "1");
    if (options.count("jwt"))
    {
        if (!options["user"].defaulted())
            throw Exception(ErrorCodes::BAD_ARGUMENTS, "User and JWT flags can't be specified together");
        config().setString("jwt", options["jwt"].as<std::string>());
        config().setString("user", "");
    }
    if (options.count("accept-invalid-certificate"))
    {
        config().setString("openSSL.client.invalidCertificateHandler.name", "AcceptCertificateHandler");
        config().setString("openSSL.client.verificationMode", "none");
    }
    else
        config().setString("openSSL.client.invalidCertificateHandler.name", "RejectCertificateHandler");

    if ((query_fuzzer_runs = options["query-fuzzer-runs"].as<int>()))
    {
        // Ignore errors in parsing queries.
        config().setBool("ignore-error", true);
        ignore_error = true;
    }

    if ((create_query_fuzzer_runs = options["create-query-fuzzer-runs"].as<int>()))
    {
        // Ignore errors in parsing queries.
        config().setBool("ignore-error", true);

        global_context->setSetting("allow_suspicious_low_cardinality_types", true);
        ignore_error = true;
    }

    if (options.count("opentelemetry-traceparent"))
    {
        String traceparent = options["opentelemetry-traceparent"].as<std::string>();
        String error;
        if (!global_context->getClientTraceContext().parseTraceparentHeader(traceparent, error))
            throw Exception(ErrorCodes::BAD_ARGUMENTS, "Cannot parse OpenTelemetry traceparent '{}': {}", traceparent, error);
    }

    if (options.count("opentelemetry-tracestate"))
        global_context->getClientTraceContext().tracestate = options["opentelemetry-tracestate"].as<std::string>();
<<<<<<< HEAD
=======

    /// In case of clickhouse-client the `client_context` can be just an alias for the `global_context`.
    /// (There is no need to copy the context because clickhouse-client has no background tasks so it won't use that context in parallel.)
    client_context = global_context;
    initClientContext();

    /// Allow to pass-through unknown settings to the server.
    client_context->getAccessControl().allowAllSettings();
>>>>>>> 2e61f2bb
}


void Client::processConfig()
{
    if (!queries.empty() && config().has("queries-file"))
        throw Exception(ErrorCodes::BAD_ARGUMENTS, "Options '--query' and '--queries-file' cannot be specified at the same time");

    /// Batch mode is enabled if one of the following is true:
    /// - -q (--query) command line option is present.
    ///   The value of the option is used as the text of query (or of multiple queries).
    ///   If stdin is not a terminal, INSERT data for the first query is read from it.
    /// - stdin is not a terminal. In this case queries are read from it.
    /// - --queries-file command line option is present.
    ///   The value of the option is used as file with query (or of multiple queries) to execute.

    delayed_interactive = config().has("interactive") && (!queries.empty() || config().has("queries-file"));
    if (stdin_is_a_tty
        && (delayed_interactive || (queries.empty() && queries_files.empty())))
    {
        is_interactive = true;
    }
    else
    {
        echo_queries = config().getBool("echo", false);
        ignore_error = config().getBool("ignore-error", false);
    }
    print_stack_trace = config().getBool("stacktrace", false);

    pager = config().getString("pager", "");

    setDefaultFormatsAndCompressionFromConfiguration();
}


void Client::readArguments(
    int argc,
    char ** argv,
    Arguments & common_arguments,
    std::vector<Arguments> & external_tables_arguments,
    std::vector<Arguments> & hosts_and_ports_arguments)
{
    bool has_connection_string = argc >= 2 && tryParseConnectionString(std::string_view(argv[1]), common_arguments, hosts_and_ports_arguments);
    int start_argument_index = has_connection_string ? 2 : 1;

    /** We allow different groups of arguments:
        * - common arguments;
        * - arguments for any number of external tables each in form "--external args...",
        *   where possible args are file, name, format, structure, types;
        * - param arguments for prepared statements.
        * Split these groups before processing.
        */
    bool in_external_group = false;

    std::string prev_host_arg;
    std::string prev_port_arg;

    for (int arg_num = start_argument_index; arg_num < argc; ++arg_num)
    {
        std::string_view arg = argv[arg_num];

        if (has_connection_string)
            checkIfCmdLineOptionCanBeUsedWithConnectionString(arg);

        if (arg == "--external")
        {
            in_external_group = true;
            external_tables_arguments.emplace_back(Arguments{""});
        }
        /// Options with value after equal sign.
        else if (
            in_external_group
            && (arg.starts_with("--file=") || arg.starts_with("--name=") || arg.starts_with("--format=") || arg.starts_with("--structure=")
                || arg.starts_with("--types=")))
        {
            external_tables_arguments.back().emplace_back(arg);
        }
        /// Options with value after whitespace.
        else if (in_external_group && (arg == "--file" || arg == "--name" || arg == "--format" || arg == "--structure" || arg == "--types"))
        {
            if (arg_num + 1 < argc)
            {
                external_tables_arguments.back().emplace_back(arg);
                ++arg_num;
                arg = argv[arg_num];
                external_tables_arguments.back().emplace_back(arg);
            }
            else
                break;
        }
        else
        {
            in_external_group = false;
            if (arg == "--file"sv || arg == "--name"sv || arg == "--structure"sv || arg == "--types"sv)
                throw Exception(ErrorCodes::BAD_ARGUMENTS, "Parameter must be in external group, try add --external before {}", arg);

            /// Parameter arg after underline.
            if (arg.starts_with("--param_"))
            {
                auto param_continuation = arg.substr(strlen("--param_"));
                auto equal_pos = param_continuation.find_first_of('=');

                if (equal_pos == std::string::npos)
                {
                    /// param_name value
                    ++arg_num;
                    if (arg_num >= argc)
                        throw Exception(ErrorCodes::BAD_ARGUMENTS, "Parameter requires value");
                    arg = argv[arg_num];
                    query_parameters.emplace(String(param_continuation), String(arg));
                }
                else
                {
                    if (equal_pos == 0)
                        throw Exception(ErrorCodes::BAD_ARGUMENTS, "Parameter name cannot be empty");

                    /// param_name=value
                    query_parameters.emplace(param_continuation.substr(0, equal_pos), param_continuation.substr(equal_pos + 1));
                }
            }
            else if (arg.starts_with("--host") || arg.starts_with("-h"))
            {
                std::string host_arg;
                /// --host host
                if (arg == "--host" || arg == "-h")
                {
                    ++arg_num;
                    if (arg_num >= argc)
                        throw Exception(ErrorCodes::BAD_ARGUMENTS, "Host argument requires value");
                    arg = argv[arg_num];
                    host_arg = "--host=";
                    host_arg.append(arg);
                }
                else
                    host_arg = arg;

                /// --port port1 --host host1
                if (!prev_port_arg.empty())
                {
                    hosts_and_ports_arguments.push_back({host_arg, prev_port_arg});
                    prev_port_arg.clear();
                }
                else
                {
                    /// --host host1 --host host2
                    if (!prev_host_arg.empty())
                        hosts_and_ports_arguments.push_back({prev_host_arg});

                    prev_host_arg = host_arg;
                }
            }
            else if (arg.starts_with("--port"))
            {
                auto port_arg = String{arg};
                /// --port port
                if (arg == "--port")
                {
                    port_arg.push_back('=');
                    ++arg_num;
                    if (arg_num >= argc)
                        throw Exception(ErrorCodes::BAD_ARGUMENTS, "Port argument requires value");
                    arg = argv[arg_num];
                    port_arg.append(arg);
                }

                /// --host host1 --port port1
                if (!prev_host_arg.empty())
                {
                    hosts_and_ports_arguments.push_back({port_arg, prev_host_arg});
                    prev_host_arg.clear();
                }
                else
                {
                    /// --port port1 --port port2
                    if (!prev_port_arg.empty())
                        hosts_and_ports_arguments.push_back({prev_port_arg});

                    prev_port_arg = port_arg;
                }
            }
            else if (arg == "--allow_repeated_settings")
                allow_repeated_settings = true;
            else if (arg == "--allow_merge_tree_settings")
                allow_merge_tree_settings = true;
            else if (arg == "--password" && ((arg_num + 1) >= argc || std::string_view(argv[arg_num + 1]).starts_with('-')))
            {
                common_arguments.emplace_back(arg);
                /// if the value of --password is omitted, the password will be asked before
                /// connection start
                common_arguments.emplace_back(ConnectionParameters::ASK_PASSWORD);
            }
            else
                common_arguments.emplace_back(arg);
        }
    }
    if (!prev_host_arg.empty())
        hosts_and_ports_arguments.push_back({prev_host_arg});
    if (!prev_port_arg.empty())
        hosts_and_ports_arguments.push_back({prev_port_arg});
}

}


#pragma clang diagnostic ignored "-Wunused-function"
#pragma clang diagnostic ignored "-Wmissing-declarations"

int mainEntryClickHouseClient(int argc, char ** argv)
{
    try
    {
        DB::Client client;
        // Initialize command line options
        client.init(argc, argv);
        return client.run();
    }
    catch (const DB::Exception & e)
    {
        std::cerr << DB::getExceptionMessage(e, false) << std::endl;
        return 1;
    }
    catch (const boost::program_options::error & e)
    {
        std::cerr << "Bad arguments: " << e.what() << std::endl;
        return DB::ErrorCodes::BAD_ARGUMENTS;
    }
    catch (...)
    {
        std::cerr << DB::getCurrentExceptionMessage(true) << std::endl;
        return 1;
    }
}<|MERGE_RESOLUTION|>--- conflicted
+++ resolved
@@ -1160,8 +1160,6 @@
 
     if (options.count("opentelemetry-tracestate"))
         global_context->getClientTraceContext().tracestate = options["opentelemetry-tracestate"].as<std::string>();
-<<<<<<< HEAD
-=======
 
     /// In case of clickhouse-client the `client_context` can be just an alias for the `global_context`.
     /// (There is no need to copy the context because clickhouse-client has no background tasks so it won't use that context in parallel.)
@@ -1170,7 +1168,6 @@
 
     /// Allow to pass-through unknown settings to the server.
     client_context->getAccessControl().allowAllSettings();
->>>>>>> 2e61f2bb
 }
 
 
