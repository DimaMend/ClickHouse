--- conflicted
+++ resolved
@@ -1,16 +1,9 @@
 set (CLICKHOUSE_CLIENT_SOURCES
-<<<<<<< HEAD
-    ${CMAKE_CURRENT_SOURCE_DIR}/Client.cpp
-    ${CMAKE_CURRENT_SOURCE_DIR}/ConnectionParameters.cpp
-    ${CMAKE_CURRENT_SOURCE_DIR}/QueryFuzzer.cpp
-    ${CMAKE_CURRENT_SOURCE_DIR}/Suggest.cpp
-=======
     Client.cpp
     ConnectionParameters.cpp
     QueryFuzzer.cpp
     Suggest.cpp
     TestHint.cpp
->>>>>>> a6b6067a
 )
 
 set (CLICKHOUSE_CLIENT_LINK
