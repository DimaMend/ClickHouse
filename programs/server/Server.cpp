#include "Server.h"

#include <memory>
#include <sys/resource.h>
#include <sys/stat.h>
#include <sys/types.h>
#include <pwd.h>
#include <unistd.h>
#include <Poco/Net/HTTPServer.h>
#include <Poco/Net/NetException.h>
#include <Poco/Util/HelpFormatter.h>
#include <Poco/Environment.h>
#include <Common/scope_guard_safe.h>
#include <Common/logger_useful.h>
#include <base/phdr_cache.h>
#include <Common/ErrorHandlers.h>
#include <base/getMemoryAmount.h>
#include <base/getAvailableMemoryAmount.h>
#include <base/errnoToString.h>
#include <base/coverage.h>
#include <base/getFQDNOrHostName.h>
#include <base/safeExit.h>
#include <Common/MemoryTracker.h>
#include <Common/ClickHouseRevision.h>
#include <Common/DNSResolver.h>
#include <Common/CurrentMetrics.h>
#include <Common/ConcurrencyControl.h>
#include <Common/Macros.h>
#include <Common/ShellCommand.h>
#include <Common/ZooKeeper/ZooKeeper.h>
#include <Common/ZooKeeper/ZooKeeperNodeCache.h>
#include <Common/getMultipleKeysFromConfig.h>
#include <Common/getNumberOfPhysicalCPUCores.h>
#include <Common/getExecutablePath.h>
#include <Common/ProfileEvents.h>
#include <Common/ThreadProfileEvents.h>
#include <Common/ThreadStatus.h>
#include <Common/getMappedArea.h>
#include <Common/remapExecutable.h>
#include <Common/TLDListsHolder.h>
#include <Common/Config/AbstractConfigurationComparison.h>
#include <Common/assertProcessUserMatchesDataOwner.h>
#include <Common/makeSocketAddress.h>
#include <Server/waitServersToFinish.h>
#include <Core/ServerUUID.h>
#include <IO/ReadHelpers.h>
#include <IO/ReadBufferFromFile.h>
#include <IO/SharedThreadPools.h>
#include <IO/UseSSL.h>
#include <Interpreters/ServerAsynchronousMetrics.h>
#include <Interpreters/DDLWorker.h>
#include <Interpreters/DNSCacheUpdater.h>
#include <Interpreters/DatabaseCatalog.h>
#include <Interpreters/ExternalDictionariesLoader.h>
#include <Interpreters/ProcessList.h>
#include <Interpreters/loadMetadata.h>
#include <Interpreters/JIT/CompiledExpressionCache.h>
#include <Access/AccessControl.h>
#include <Storages/StorageReplicatedMergeTree.h>
#include <Storages/System/attachSystemTables.h>
#include <Storages/System/attachInformationSchemaTables.h>
#include <Storages/Cache/ExternalDataSourceCache.h>
#include <Storages/Cache/registerRemoteFileMetadatas.h>
#include <Common/NamedCollections/NamedCollectionUtils.h>
#include <AggregateFunctions/registerAggregateFunctions.h>
#include <Functions/UserDefined/IUserDefinedSQLObjectsLoader.h>
#include <Functions/registerFunctions.h>
#include <TableFunctions/registerTableFunctions.h>
#include <Formats/registerFormats.h>
#include <Storages/registerStorages.h>
#include <Dictionaries/registerDictionaries.h>
#include <Disks/registerDisks.h>
#include <IO/Resource/registerSchedulerNodes.h>
#include <IO/Resource/registerResourceManagers.h>
#include <Common/Config/ConfigReloader.h>
#include <Server/HTTPHandlerFactory.h>
#include "MetricsTransmitter.h"
#include <Common/StatusFile.h>
#include <Server/TCPHandlerFactory.h>
#include <Server/TCPServer.h>
#include <Common/SensitiveDataMasker.h>
#include <Common/ThreadFuzzer.h>
#include <Common/getHashOfLoadedBinary.h>
#include <Common/filesystemHelpers.h>
#include <Compression/CompressionCodecEncrypted.h>
#include <Server/HTTP/HTTPServerConnectionFactory.h>
#include <Server/MySQLHandlerFactory.h>
#include <Server/PostgreSQLHandlerFactory.h>
#include <Server/ProxyV1HandlerFactory.h>
#include <Server/TLSHandlerFactory.h>
#include <Server/ProtocolServerAdapter.h>
#include <Server/HTTP/HTTPServer.h>
#include <Interpreters/AsynchronousInsertQueue.h>
#include <Core/ServerSettings.h>
#include <filesystem>
#include <unordered_set>
#include <Common/VersionNumber.h>

#include "config.h"
#include "config_version.h"

#if defined(OS_LINUX)
#    include <cstdlib>
#    include <sys/un.h>
#    include <sys/mman.h>
#    include <sys/ptrace.h>
#    include <Common/hasLinuxCapability.h>
#endif

#if USE_SSL
#    include <Poco/Net/SecureServerSocket.h>
#    include <Server/CertificateReloader.h>
#endif

#if USE_GRPC
#   include <Server/GRPCServer.h>
#endif

#if USE_NURAFT
#    include <Coordination/FourLetterCommand.h>
#    include <Server/KeeperTCPHandlerFactory.h>
#endif

#if USE_JEMALLOC
#    include <jemalloc/jemalloc.h>
#endif

#if USE_AZURE_BLOB_STORAGE
#   include <azure/storage/common/internal/xml_wrapper.hpp>
#endif

<<<<<<< HEAD
namespace
{
String readString(const String & path)
{
    DB::ReadBufferFromFile in(path);
    String contents;
    readStringUntilEOF(contents, in);
    return contents;
}

int readNumber(const String & path)
{
    DB::ReadBufferFromFile in(path);
    int result;
    readText(result, in);
    return result;
}

bool isTransparentHugePagesApplicable()
{
    /// The version used by Ubuntu 20.04 LTS; supposed to be fresh enough to not contain any significant bugs.
    if (DB::VersionNumber{Poco::Environment::osVersion()} < DB::VersionNumber{5, 4, 0})
        return false;

    const char * filename = "/sys/kernel/mm/transparent_hugepage/enabled";
    /// Other alternatives are "always" when there is no need to set MADV_HUGEPAGE and "never" when HPs are simply disabled.
    return readString(filename).find("[madvise]") != std::string::npos;
}
}
=======
#include <incbin.h>
/// A minimal file used when the server is run without installation
INCBIN(resource_embedded_xml, SOURCE_DIR "/programs/server/embedded.xml");
>>>>>>> 9448d42a

namespace CurrentMetrics
{
    extern const Metric Revision;
    extern const Metric VersionInteger;
    extern const Metric MemoryTracking;
    extern const Metric MergesMutationsMemoryTracking;
    extern const Metric MaxDDLEntryID;
    extern const Metric MaxPushedDDLEntryID;
}

namespace ProfileEvents
{
    extern const Event MainConfigLoads;
    extern const Event ServerStartupMilliseconds;
}

namespace fs = std::filesystem;

#if USE_JEMALLOC
static bool jemallocOptionEnabled(const char *name)
{
    bool value;
    size_t size = sizeof(value);

    if (mallctl(name, reinterpret_cast<void *>(&value), &size, /* newp= */ nullptr, /* newlen= */ 0))
        throw Poco::SystemException("mallctl() failed");

    return value;
}
#else
static bool jemallocOptionEnabled(const char *) { return 0; }
#endif

int mainEntryClickHouseServer(int argc, char ** argv)
{
    DB::Server app;

    if (jemallocOptionEnabled("opt.background_thread"))
    {
        LOG_ERROR(&app.logger(),
            "jemalloc.background_thread was requested, "
            "however ClickHouse uses percpu_arena and background_thread most likely will not give any benefits, "
            "and also background_thread is not compatible with ClickHouse watchdog "
            "(that can be disabled with CLICKHOUSE_WATCHDOG_ENABLE=0)");
    }

    /// Do not fork separate process from watchdog if we attached to terminal.
    /// Otherwise it breaks gdb usage.
    /// Can be overridden by environment variable (cannot use server config at this moment).
    if (argc > 0)
    {
        const char * env_watchdog = getenv("CLICKHOUSE_WATCHDOG_ENABLE"); // NOLINT(concurrency-mt-unsafe)
        if (env_watchdog)
        {
            if (0 == strcmp(env_watchdog, "1"))
                app.shouldSetupWatchdog(argv[0]);

            /// Other values disable watchdog explicitly.
        }
        else if (!isatty(STDIN_FILENO) && !isatty(STDOUT_FILENO) && !isatty(STDERR_FILENO))
            app.shouldSetupWatchdog(argv[0]);
    }

    try
    {
        return app.run(argc, argv);
    }
    catch (...)
    {
        std::cerr << DB::getCurrentExceptionMessage(true) << "\n";
        auto code = DB::getCurrentExceptionCode();
        return code ? code : 1;
    }
}

namespace DB
{

namespace ErrorCodes
{
    extern const int NO_ELEMENTS_IN_CONFIG;
    extern const int SUPPORT_IS_DISABLED;
    extern const int ARGUMENT_OUT_OF_BOUND;
    extern const int EXCESSIVE_ELEMENT_IN_CONFIG;
    extern const int INVALID_CONFIG_PARAMETER;
    extern const int NETWORK_ERROR;
    extern const int CORRUPTED_DATA;
}


static std::string getCanonicalPath(std::string && path)
{
    Poco::trimInPlace(path);
    if (path.empty())
        throw Exception(ErrorCodes::INVALID_CONFIG_PARAMETER, "path configuration parameter is empty");
    if (path.back() != '/')
        path += '/';
    return std::move(path);
}

Poco::Net::SocketAddress Server::socketBindListen(
    const Poco::Util::AbstractConfiguration & config,
    Poco::Net::ServerSocket & socket,
    const std::string & host,
    UInt16 port,
    [[maybe_unused]] bool secure) const
{
    auto address = makeSocketAddress(host, port, &logger());
    socket.bind(address, /* reuseAddress = */ true, /* reusePort = */ config.getBool("listen_reuse_port", false));
    /// If caller requests any available port from the OS, discover it after binding.
    if (port == 0)
    {
        address = socket.address();
        LOG_DEBUG(&logger(), "Requested any available port (port == 0), actual port is {:d}", address.port());
    }

    socket.listen(/* backlog = */ config.getUInt("listen_backlog", 4096));

    return address;
}

Strings getListenHosts(const Poco::Util::AbstractConfiguration & config)
{
    auto listen_hosts = DB::getMultipleValuesFromConfig(config, "", "listen_host");
    if (listen_hosts.empty())
    {
        listen_hosts.emplace_back("::1");
        listen_hosts.emplace_back("127.0.0.1");
    }
    return listen_hosts;
}

Strings getInterserverListenHosts(const Poco::Util::AbstractConfiguration & config)
{
    auto interserver_listen_hosts = DB::getMultipleValuesFromConfig(config, "", "interserver_listen_host");
    if (!interserver_listen_hosts.empty())
      return interserver_listen_hosts;

    /// Use more general restriction in case of emptiness
    return getListenHosts(config);
}

bool getListenTry(const Poco::Util::AbstractConfiguration & config)
{
    bool listen_try = config.getBool("listen_try", false);
    if (!listen_try)
    {
        Poco::Util::AbstractConfiguration::Keys protocols;
        config.keys("protocols", protocols);
        listen_try =
            DB::getMultipleValuesFromConfig(config, "", "listen_host").empty() &&
            std::none_of(protocols.begin(), protocols.end(), [&](const auto & protocol)
            {
                return config.has("protocols." + protocol + ".host") && config.has("protocols." + protocol + ".port");
            });
    }
    return listen_try;
}


void Server::createServer(
    Poco::Util::AbstractConfiguration & config,
    const std::string & listen_host,
    const char * port_name,
    bool listen_try,
    bool start_server,
    std::vector<ProtocolServerAdapter> & servers,
    CreateServerFunc && func) const
{
    /// For testing purposes, user may omit tcp_port or http_port or https_port in configuration file.
    if (config.getString(port_name, "").empty())
        return;

    /// If we already have an active server for this listen_host/port_name, don't create it again
    for (const auto & server : servers)
    {
        if (!server.isStopping() && server.getListenHost() == listen_host && server.getPortName() == port_name)
            return;
    }

    auto port = config.getInt(port_name);
    try
    {
        servers.push_back(func(port));
        if (start_server)
        {
            servers.back().start();
            LOG_INFO(&logger(), "Listening for {}", servers.back().getDescription());
        }
        global_context->registerServerPort(port_name, port);
    }
    catch (const Poco::Exception &)
    {
        std::string message = "Listen [" + listen_host + "]:" + std::to_string(port) + " failed: " + getCurrentExceptionMessage(false);

        if (listen_try)
        {
            LOG_WARNING(&logger(), "{}. If it is an IPv6 or IPv4 address and your host has disabled IPv6 or IPv4, then consider to "
                "specify not disabled IPv4 or IPv6 address to listen in <listen_host> element of configuration "
                "file. Example for disabled IPv6: <listen_host>0.0.0.0</listen_host> ."
                " Example for disabled IPv4: <listen_host>::</listen_host>",
                message);
        }
        else
        {
            throw Exception::createDeprecated(message, ErrorCodes::NETWORK_ERROR);
        }
    }
}


#if defined(OS_LINUX)
namespace
{

void setOOMScore(int value, Poco::Logger * log)
{
    try
    {
        std::string value_string = std::to_string(value);
        DB::WriteBufferFromFile buf("/proc/self/oom_score_adj");
        buf.write(value_string.c_str(), value_string.size());
        buf.next();
        buf.close();
    }
    catch (const Poco::Exception & e)
    {
        LOG_WARNING(log, "Failed to adjust OOM score: '{}'.", e.displayText());
        return;
    }
    LOG_INFO(log, "Set OOM score adjustment to {}", value);
}

}
#endif


void Server::uninitialize()
{
    logger().information("shutting down");
    BaseDaemon::uninitialize();
}

int Server::run()
{
    if (config().hasOption("help"))
    {
        Poco::Util::HelpFormatter help_formatter(Server::options());
        auto header_str = fmt::format("{} [OPTION] [-- [ARG]...]\n"
                                      "positional arguments can be used to rewrite config.xml properties, for example, --http_port=8010",
                                      commandName());
        help_formatter.setHeader(header_str);
        help_formatter.format(std::cout);
        return 0;
    }
    if (config().hasOption("version"))
    {
        std::cout << DBMS_NAME << " server version " << VERSION_STRING << VERSION_OFFICIAL << "." << std::endl;
        return 0;
    }
    return Application::run(); // NOLINT
}

void Server::initialize(Poco::Util::Application & self)
{
    ConfigProcessor::registerEmbeddedConfig("config.xml", std::string_view(reinterpret_cast<const char *>(gresource_embedded_xmlData), gresource_embedded_xmlSize));
    BaseDaemon::initialize(self);
    logger().information("starting up");

    LOG_INFO(&logger(), "OS name: {}, version: {}, architecture: {}",
        Poco::Environment::osName(),
        Poco::Environment::osVersion(),
        Poco::Environment::osArchitecture());
}

std::string Server::getDefaultCorePath() const
{
    return getCanonicalPath(config().getString("path", DBMS_DEFAULT_PATH)) + "cores";
}

void Server::defineOptions(Poco::Util::OptionSet & options)
{
    options.addOption(
        Poco::Util::Option("help", "h", "show help and exit")
            .required(false)
            .repeatable(false)
            .binding("help"));
    options.addOption(
        Poco::Util::Option("version", "V", "show version and exit")
            .required(false)
            .repeatable(false)
            .binding("version"));
    BaseDaemon::defineOptions(options);
}


void checkForUsersNotInMainConfig(
    const Poco::Util::AbstractConfiguration & config,
    const std::string & config_path,
    const std::string & users_config_path,
    Poco::Logger * log)
{
    if (config.getBool("skip_check_for_incorrect_settings", false))
        return;

    if (config.has("users") || config.has("profiles") || config.has("quotas"))
    {
        /// We cannot throw exception here, because we have support for obsolete 'conf.d' directory
        /// (that does not correspond to config.d or users.d) but substitute configuration to both of them.

        LOG_ERROR(log, "The <users>, <profiles> and <quotas> elements should be located in users config file: {} not in main config {}."
            " Also note that you should place configuration changes to the appropriate *.d directory like 'users.d'.",
            users_config_path, config_path);
    }
}

static void sanityChecks(Server & server)
{
    std::string data_path = getCanonicalPath(server.config().getString("path", DBMS_DEFAULT_PATH));
    std::string logs_path = server.config().getString("logger.log", "");

    if (server.logger().is(Poco::Message::PRIO_TEST))
        server.context()->addWarningMessage("Server logging level is set to 'test' and performance is degraded. This cannot be used in production.");

#if defined(OS_LINUX)
    try
    {
        const char * filename = "/sys/devices/system/clocksource/clocksource0/current_clocksource";
        String clocksource = ::readString(filename);
        if (clocksource.find("tsc") == std::string::npos && clocksource.find("kvm-clock") == std::string::npos)
            server.context()->addWarningMessage("Linux is not using a fast clock source. Performance can be degraded. Check " + String(filename));
    }
    catch (...)
    {
    }

    try
    {
        const char * filename = "/proc/sys/vm/overcommit_memory";
        if (readNumber(filename) == 2)
            server.context()->addWarningMessage("Linux memory overcommit is disabled. Check " + String(filename));
    }
    catch (...)
    {
    }

    try
    {
        const char * filename = "/sys/kernel/mm/transparent_hugepage/enabled";
        if (::readString(filename).find("[always]") != std::string::npos)
            server.context()->addWarningMessage("Linux transparent hugepages are set to \"always\". Check " + String(filename));
    }
    catch (...)
    {
    }

    try
    {
        const char * filename = "/proc/sys/kernel/pid_max";
        if (readNumber(filename) < 30000)
            server.context()->addWarningMessage("Linux max PID is too low. Check " + String(filename));
    }
    catch (...)
    {
    }

    try
    {
        const char * filename = "/proc/sys/kernel/threads-max";
        if (readNumber(filename) < 30000)
            server.context()->addWarningMessage("Linux threads max count is too low. Check " + String(filename));
    }
    catch (...)
    {
    }

    std::string dev_id = getBlockDeviceId(data_path);
    if (getBlockDeviceType(dev_id) == BlockDeviceType::ROT && getBlockDeviceReadAheadBytes(dev_id) == 0)
        server.context()->addWarningMessage("Rotational disk with disabled readahead is in use. Performance can be degraded. Used for data: " + String(data_path));
#endif

    try
    {
        if (getAvailableMemoryAmount() < (2l << 30))
            server.context()->addWarningMessage("Available memory at server startup is too low (2GiB).");
    }
    catch (...)
    {
    }

    try
    {
        if (!enoughSpaceInDirectory(data_path, 1ull << 30))
            server.context()->addWarningMessage("Available disk space for data at server startup is too low (1GiB): " + String(data_path));
    }
    catch (...)
    {
    }

    try
    {
        if (!logs_path.empty())
        {
            auto logs_parent = fs::path(logs_path).parent_path();
            if (!enoughSpaceInDirectory(logs_parent, 1ull << 30))
                server.context()->addWarningMessage("Available disk space for logs at server startup is too low (1GiB): " + String(logs_parent));
        }
    }
    catch (...)
    {
    }

    if (server.context()->getMergeTreeSettings().allow_remote_fs_zero_copy_replication)
    {
        server.context()->addWarningMessage("The setting 'allow_remote_fs_zero_copy_replication' is enabled for MergeTree tables."
            " But the feature of 'zero-copy replication' is under development and is not ready for production."
            " The usage of this feature can lead to data corruption and loss. The setting should be disabled in production.");
    }
}

int Server::main(const std::vector<std::string> & /*args*/)
try
{
    Stopwatch startup_watch;

    Poco::Logger * log = &logger();

    UseSSL use_ssl;

    MainThreadStatus::getInstance();

    ServerSettings server_settings;
    server_settings.loadSettingsFromConfig(config());

    StackTrace::setShowAddresses(server_settings.show_addresses_in_stack_traces);

#if USE_HDFS
    /// This will point libhdfs3 to the right location for its config.
    /// Note: this has to be done once at server initialization, because 'setenv' is not thread-safe.

    String libhdfs3_conf = config().getString("hdfs.libhdfs3_conf", "");
    if (!libhdfs3_conf.empty())
    {
        if (std::filesystem::path{libhdfs3_conf}.is_relative() && !std::filesystem::exists(libhdfs3_conf))
        {
            const String config_path = config().getString("config-file", "config.xml");
            const auto config_dir = std::filesystem::path{config_path}.remove_filename();
            if (std::filesystem::exists(config_dir / libhdfs3_conf))
                libhdfs3_conf = std::filesystem::absolute(config_dir / libhdfs3_conf);
        }
        setenv("LIBHDFS3_CONF", libhdfs3_conf.c_str(), true /* overwrite */); // NOLINT
    }
#endif

#if USE_OPENSSL_INTREE
    /// When building openssl into clickhouse, clickhouse owns the configuration
    /// Therefore, the clickhouse openssl configuration should be kept separate from
    /// the OS. Default to the one in the standard config directory, unless overridden
    /// by a key in the config.
    if (config().has("opensslconf"))
    {
        std::string opensslconf_path = config().getString("opensslconf");
        setenv("OPENSSL_CONF", opensslconf_path.c_str(), true);
    }
    else
    {
        const String config_path = config().getString("config-file", "config.xml");
        const auto config_dir = std::filesystem::path{config_path}.replace_filename("openssl.conf");
        setenv("OPENSSL_CONF", config_dir.c_str(), true);
    }
#endif

    registerFunctions();
    registerAggregateFunctions();
    registerTableFunctions();
    registerStorages();
    registerDictionaries();
    registerDisks(/* global_skip_access_check= */ false);
    registerFormats();
    registerRemoteFileMetadatas();
    registerSchedulerNodes();
    registerResourceManagers();

    CurrentMetrics::set(CurrentMetrics::Revision, ClickHouseRevision::getVersionRevision());
    CurrentMetrics::set(CurrentMetrics::VersionInteger, ClickHouseRevision::getVersionInteger());

    /** Context contains all that query execution is dependent:
      *  settings, available functions, data types, aggregate functions, databases, ...
      */
    auto shared_context = Context::createShared();
    global_context = Context::createGlobal(shared_context.get());

    global_context->makeGlobalContext();
    global_context->setApplicationType(Context::ApplicationType::SERVER);

#if !defined(NDEBUG) || !defined(__OPTIMIZE__)
    global_context->addWarningMessage("Server was built in debug mode. It will work slowly.");
#endif

    if (ThreadFuzzer::instance().isEffective())
        global_context->addWarningMessage("ThreadFuzzer is enabled. Application will run slowly and unstable.");

#if defined(SANITIZER)
    global_context->addWarningMessage("Server was built with sanitizer. It will work slowly.");
#endif

    const auto memory_amount = getMemoryAmount();

    LOG_INFO(log, "Available RAM: {}; physical cores: {}; logical cores: {}.",
        formatReadableSizeWithBinarySuffix(memory_amount),
        getNumberOfPhysicalCPUCores(),  // on ARM processors it can show only enabled at current moment cores
        std::thread::hardware_concurrency());

    sanityChecks(*this);

    // Initialize global thread pool. Do it before we fetch configs from zookeeper
    // nodes (`from_zk`), because ZooKeeper interface uses the pool. We will
    // ignore `max_thread_pool_size` in configs we fetch from ZK, but oh well.
    GlobalThreadPool::initialize(
        server_settings.max_thread_pool_size,
        server_settings.max_thread_pool_free_size,
        server_settings.thread_pool_queue_size);

#if USE_AZURE_BLOB_STORAGE
    /// It makes sense to deinitialize libxml after joining of all threads
    /// in global pool because libxml uses thread-local memory allocations via
    /// 'pthread_key_create' and 'pthread_setspecific' which should be deallocated
    /// at 'pthread_exit'. Deinitialization of libxml leads to call of 'pthread_key_delete'
    /// and if it is done before joining of threads, allocated memory will not be freed
    /// and there may be memory leaks in threads that used libxml.
    GlobalThreadPool::instance().addOnDestroyCallback([]
    {
        Azure::Storage::_internal::XmlGlobalDeinitialize();
    });
#endif

    getIOThreadPool().initialize(
        server_settings.max_io_thread_pool_size,
        server_settings.max_io_thread_pool_free_size,
        server_settings.io_thread_pool_queue_size);

    getBackupsIOThreadPool().initialize(
        server_settings.max_backups_io_thread_pool_size,
        server_settings.max_backups_io_thread_pool_free_size,
        server_settings.backups_io_thread_pool_queue_size);

    getActivePartsLoadingThreadPool().initialize(
        server_settings.max_active_parts_loading_thread_pool_size,
        0, // We don't need any threads once all the parts will be loaded
        server_settings.max_active_parts_loading_thread_pool_size);

    getOutdatedPartsLoadingThreadPool().initialize(
        server_settings.max_outdated_parts_loading_thread_pool_size,
        0, // We don't need any threads once all the parts will be loaded
        server_settings.max_outdated_parts_loading_thread_pool_size);

    /// It could grow if we need to synchronously wait until all the data parts will be loaded.
    getOutdatedPartsLoadingThreadPool().setMaxTurboThreads(
        server_settings.max_active_parts_loading_thread_pool_size
    );

    getPartsCleaningThreadPool().initialize(
        server_settings.max_parts_cleaning_thread_pool_size,
        0, // We don't need any threads one all the parts will be deleted
        server_settings.max_parts_cleaning_thread_pool_size);

    /// Initialize global local cache for remote filesystem.
    if (config().has("local_cache_for_remote_fs"))
    {
        bool enable = config().getBool("local_cache_for_remote_fs.enable", false);
        if (enable)
        {
            String root_dir = config().getString("local_cache_for_remote_fs.root_dir");
            UInt64 limit_size = config().getUInt64("local_cache_for_remote_fs.limit_size");
            UInt64 bytes_read_before_flush
                = config().getUInt64("local_cache_for_remote_fs.bytes_read_before_flush", DBMS_DEFAULT_BUFFER_SIZE);
            ExternalDataSourceCache::instance().initOnce(global_context, root_dir, limit_size, bytes_read_before_flush);
        }
    }

    Poco::ThreadPool server_pool(3, server_settings.max_connections);
    std::mutex servers_lock;
    std::vector<ProtocolServerAdapter> servers;
    std::vector<ProtocolServerAdapter> servers_to_start_before_tables;
    /// This object will periodically calculate some metrics.
    ServerAsynchronousMetrics async_metrics(
        global_context,
        server_settings.asynchronous_metrics_update_period_s,
        server_settings.asynchronous_heavy_metrics_update_period_s,
        [&]() -> std::vector<ProtocolServerMetrics>
        {
            std::vector<ProtocolServerMetrics> metrics;

            std::lock_guard lock(servers_lock);
            metrics.reserve(servers_to_start_before_tables.size() + servers.size());

            for (const auto & server : servers_to_start_before_tables)
                metrics.emplace_back(ProtocolServerMetrics{server.getPortName(), server.currentThreads()});

            for (const auto & server : servers)
                metrics.emplace_back(ProtocolServerMetrics{server.getPortName(), server.currentThreads()});
            return metrics;
        }
    );

    zkutil::validateZooKeeperConfig(config());
    bool has_zookeeper = zkutil::hasZooKeeperConfig(config());

    zkutil::ZooKeeperNodeCache main_config_zk_node_cache([&] { return global_context->getZooKeeper(); });
    zkutil::EventPtr main_config_zk_changed_event = std::make_shared<Poco::Event>();
    if (loaded_config.has_zk_includes)
    {
        auto old_configuration = loaded_config.configuration;
        ConfigProcessor config_processor(config_path);
        loaded_config = config_processor.loadConfigWithZooKeeperIncludes(
            main_config_zk_node_cache, main_config_zk_changed_event, /* fallback_to_preprocessed = */ true);
        config_processor.savePreprocessedConfig(loaded_config, config().getString("path", DBMS_DEFAULT_PATH));
        config().removeConfiguration(old_configuration.get());
        config().add(loaded_config.configuration.duplicate(), PRIO_DEFAULT, false);
    }

    Settings::checkNoSettingNamesAtTopLevel(config(), config_path);

    /// We need to reload server settings because config could be updated via zookeeper.
    server_settings.loadSettingsFromConfig(config());

#if defined(OS_LINUX)
    std::string executable_path = getExecutablePath();

    if (!executable_path.empty())
    {
        /// Integrity check based on checksum of the executable code.
        /// Note: it is not intended to protect from malicious party,
        /// because the reference checksum can be easily modified as well.
        /// And we don't involve asymmetric encryption with PKI yet.
        /// It's only intended to protect from faulty hardware.
        /// Note: it is only based on machine code.
        /// But there are other sections of the binary (e.g. exception handling tables)
        /// that are interpreted (not executed) but can alter the behaviour of the program as well.

        /// Please keep the below log messages in-sync with the ones in daemon/BaseDaemon.cpp
        if (stored_binary_hash.empty())
        {
            LOG_WARNING(log, "Integrity check of the executable skipped because the reference checksum could not be read.");
        }
        else
        {
            String calculated_binary_hash = getHashOfLoadedBinaryHex();
            if (calculated_binary_hash == stored_binary_hash)
            {
                LOG_INFO(log, "Integrity check of the executable successfully passed (checksum: {})", calculated_binary_hash);
            }
            else
            {
                /// If program is run under debugger, ptrace will fail.
                if (ptrace(PTRACE_TRACEME, 0, nullptr, nullptr) == -1)
                {
                    /// Program is run under debugger. Modification of it's binary image is ok for breakpoints.
                    global_context->addWarningMessage(fmt::format(
                        "Server is run under debugger and its binary image is modified (most likely with breakpoints).",
                        calculated_binary_hash));
                }
                else
                {
                    throw Exception(
                        ErrorCodes::CORRUPTED_DATA,
                        "Calculated checksum of the executable ({0}) does not correspond"
                        " to the reference checksum stored in the executable ({1})."
                        " This may indicate one of the following:"
                        " - the executable {2} was changed just after startup;"
                        " - the executable {2} was corrupted on disk due to faulty hardware;"
                        " - the loaded executable was corrupted in memory due to faulty hardware;"
                        " - the file {2} was intentionally modified;"
                        " - a logical error in the code.",
                        calculated_binary_hash,
                        stored_binary_hash,
                        executable_path);
                }
            }
        }
    }
    else
        executable_path = "/usr/bin/clickhouse";    /// It is used for information messages.

    /// After full config loaded
    {
        if (config().getBool("remap_executable", false))
        {
            LOG_DEBUG(log, "Will remap executable in memory.");
            size_t size = remapExecutable();
            LOG_DEBUG(log, "The code ({}) in memory has been successfully remapped.", ReadableSize(size));
        }

        if (config().getBool("mlock_executable", false))
        {
            if (hasLinuxCapability(CAP_IPC_LOCK))
            {
                try
                {
                    /// Get the memory area with (current) code segment.
                    /// It's better to lock only the code segment instead of calling "mlockall",
                    /// because otherwise debug info will be also locked in memory, and it can be huge.
                    auto [addr, len] = getMappedArea(reinterpret_cast<void *>(mainEntryClickHouseServer));

                    LOG_TRACE(log, "Will do mlock to prevent executable memory from being paged out. It may take a few seconds.");
                    if (0 != mlock(addr, len))
                        LOG_WARNING(log, "Failed mlock: {}", errnoToString());
                    else
                        LOG_TRACE(log, "The memory map of clickhouse executable has been mlock'ed, total {}", ReadableSize(len));
                }
                catch (...)
                {
                    LOG_WARNING(log, "Cannot mlock: {}", getCurrentExceptionMessage(false));
                }
            }
            else
            {
                LOG_INFO(log, "It looks like the process has no CAP_IPC_LOCK capability, binary mlock will be disabled."
                    " It could happen due to incorrect ClickHouse package installation."
                    " You could resolve the problem manually with 'sudo setcap cap_ipc_lock=+ep {}'."
                    " Note that it will not work on 'nosuid' mounted filesystems.", executable_path);
            }
        }
    }

    int default_oom_score = 0;

#if !defined(NDEBUG)
    /// In debug version on Linux, increase oom score so that clickhouse is killed
    /// first, instead of some service. Use a carefully chosen random score of 555:
    /// the maximum is 1000, and chromium uses 300 for its tab processes. Ignore
    /// whatever errors that occur, because it's just a debugging aid and we don't
    /// care if it breaks.
    default_oom_score = 555;
#endif

    int oom_score = config().getInt("oom_score", default_oom_score);
    if (oom_score)
        setOOMScore(oom_score, log);
#endif

    global_context->setRemoteHostFilter(config());
    global_context->setHTTPHeaderFilter(config());

    std::string path_str = getCanonicalPath(config().getString("path", DBMS_DEFAULT_PATH));
    fs::path path = path_str;
    std::string default_database = server_settings.default_database.toString();

    /// Check that the process user id matches the owner of the data.
    assertProcessUserMatchesDataOwner(path_str, [&](const std::string & message){ global_context->addWarningMessage(message); });

    global_context->setPath(path_str);

    StatusFile status{path / "status", StatusFile::write_full_info};

    ServerUUID::load(path / "uuid", log);

    /// Try to increase limit on number of open files.
    {
        rlimit rlim;
        if (getrlimit(RLIMIT_NOFILE, &rlim))
            throw Poco::Exception("Cannot getrlimit");

        if (rlim.rlim_cur == rlim.rlim_max)
        {
            LOG_DEBUG(log, "rlimit on number of file descriptors is {}", rlim.rlim_cur);
        }
        else
        {
            rlim_t old = rlim.rlim_cur;
            rlim.rlim_cur = config().getUInt("max_open_files", static_cast<unsigned>(rlim.rlim_max));
            int rc = setrlimit(RLIMIT_NOFILE, &rlim);
            if (rc != 0)
                LOG_WARNING(log, "Cannot set max number of file descriptors to {}. Try to specify max_open_files according to your system limits. error: {}", rlim.rlim_cur, errnoToString());
            else
                LOG_DEBUG(log, "Set max number of file descriptors to {} (was {}).", rlim.rlim_cur, old);
        }
    }

    /// Try to increase limit on number of threads.
    {
        rlimit rlim;
        if (getrlimit(RLIMIT_NPROC, &rlim))
            throw Poco::Exception("Cannot getrlimit");

        if (rlim.rlim_cur == rlim.rlim_max)
        {
            LOG_DEBUG(log, "rlimit on number of threads is {}", rlim.rlim_cur);
        }
        else
        {
            rlim_t old = rlim.rlim_cur;
            rlim.rlim_cur = rlim.rlim_max;
            int rc = setrlimit(RLIMIT_NPROC, &rlim);
            if (rc != 0)
            {
                LOG_WARNING(log, "Cannot set max number of threads to {}. error: {}", rlim.rlim_cur, errnoToString());
                rlim.rlim_cur = old;
            }
            else
            {
                LOG_DEBUG(log, "Set max number of threads to {} (was {}).", rlim.rlim_cur, old);
            }
        }

        if (rlim.rlim_cur < 30000)
        {
            global_context->addWarningMessage("Maximum number of threads is lower than 30000. There could be problems with handling a lot of simultaneous queries.");
        }
    }

    static ServerErrorHandler error_handler;
    Poco::ErrorHandler::set(&error_handler);

    /// Initialize DateLUT early, to not interfere with running time of first query.
    LOG_DEBUG(log, "Initializing DateLUT.");
    DateLUT::serverTimezoneInstance();
    LOG_TRACE(log, "Initialized DateLUT with time zone '{}'.", DateLUT::serverTimezoneInstance().getTimeZone());

    /// Storage with temporary data for processing of heavy queries.
    if (!server_settings.tmp_policy.value.empty())
    {
        global_context->setTemporaryStoragePolicy(server_settings.tmp_policy, server_settings.max_temporary_data_on_disk_size);
    }
    else if (!server_settings.temporary_data_in_cache.value.empty())
    {
        global_context->setTemporaryStorageInCache(server_settings.temporary_data_in_cache, server_settings.max_temporary_data_on_disk_size);
    }
    else
    {
        std::string temporary_path = config().getString("tmp_path", path / "tmp/");
        global_context->setTemporaryStoragePath(temporary_path, server_settings.max_temporary_data_on_disk_size);
    }

    /** Directory with 'flags': files indicating temporary settings for the server set by system administrator.
      * Flags may be cleared automatically after being applied by the server.
      * Examples: do repair of local data; clone all replicated tables from replica.
      */
    {
        auto flags_path = path / "flags/";
        fs::create_directories(flags_path);
        global_context->setFlagsPath(flags_path);
    }

    /** Directory with user provided files that are usable by 'file' table function.
      */
    {

        std::string user_files_path = config().getString("user_files_path", path / "user_files/");
        global_context->setUserFilesPath(user_files_path);
        fs::create_directories(user_files_path);
    }

    {
        std::string dictionaries_lib_path = config().getString("dictionaries_lib_path", path / "dictionaries_lib/");
        global_context->setDictionariesLibPath(dictionaries_lib_path);
        fs::create_directories(dictionaries_lib_path);
    }

    {
        std::string user_scripts_path = config().getString("user_scripts_path", path / "user_scripts/");
        global_context->setUserScriptsPath(user_scripts_path);
        fs::create_directories(user_scripts_path);
    }

    /// top_level_domains_lists
    {
        const std::string & top_level_domains_path = config().getString("top_level_domains_path", path / "top_level_domains/");
        TLDListsHolder::getInstance().parseConfig(fs::path(top_level_domains_path) / "", config());
    }

    {
        fs::create_directories(path / "data/");
        fs::create_directories(path / "metadata/");

        /// Directory with metadata of tables, which was marked as dropped by Atomic database
        fs::create_directories(path / "metadata_dropped/");
    }

#if USE_ROCKSDB
    /// Initialize merge tree metadata cache
    if (config().has("merge_tree_metadata_cache"))
    {
        fs::create_directories(path / "rocksdb/");
        size_t size = config().getUInt64("merge_tree_metadata_cache.lru_cache_size", 256 << 20);
        bool continue_if_corrupted = config().getBool("merge_tree_metadata_cache.continue_if_corrupted", false);
        try
        {
            LOG_DEBUG(log, "Initializing MergeTree metadata cache, lru_cache_size: {} continue_if_corrupted: {}",
                ReadableSize(size), continue_if_corrupted);
            global_context->initializeMergeTreeMetadataCache(path_str + "/" + "rocksdb", size);
        }
        catch (...)
        {
            if (continue_if_corrupted)
            {
                /// Rename rocksdb directory and reinitialize merge tree metadata cache
                time_t now = time(nullptr);
                fs::rename(path / "rocksdb", path / ("rocksdb.old." + std::to_string(now)));
                global_context->initializeMergeTreeMetadataCache(path_str + "/" + "rocksdb", size);
            }
            else
            {
                throw;
            }
        }
    }
#endif

    if (config().has("interserver_http_port") && config().has("interserver_https_port"))
        throw Exception(ErrorCodes::EXCESSIVE_ELEMENT_IN_CONFIG, "Both http and https interserver ports are specified");

    static const auto interserver_tags =
    {
        std::make_tuple("interserver_http_host", "interserver_http_port", "http"),
        std::make_tuple("interserver_https_host", "interserver_https_port", "https")
    };

    for (auto [host_tag, port_tag, scheme] : interserver_tags)
    {
        if (config().has(port_tag))
        {
            String this_host = config().getString(host_tag, "");

            if (this_host.empty())
            {
                this_host = getFQDNOrHostName();
                LOG_DEBUG(log, "Configuration parameter '{}' doesn't exist or exists and empty. Will use '{}' as replica host.",
                    host_tag, this_host);
            }

            String port_str = config().getString(port_tag);
            int port = parse<int>(port_str);

            if (port < 0 || port > 0xFFFF)
                throw Exception(ErrorCodes::ARGUMENT_OUT_OF_BOUND, "Out of range '{}': {}", String(port_tag), port);

            global_context->setInterserverIOAddress(this_host, port);
            global_context->setInterserverScheme(scheme);
        }
    }

    LOG_DEBUG(log, "Initializing interserver credentials.");
    global_context->updateInterserverCredentials(config());

    if (config().has("macros"))
        global_context->setMacros(std::make_unique<Macros>(config(), "macros", log));

    /// Initialize main config reloader.
    std::string include_from_path = config().getString("include_from", "/etc/metrika.xml");

    if (config().has("query_masking_rules"))
    {
        SensitiveDataMasker::setInstance(std::make_unique<SensitiveDataMasker>(config(), "query_masking_rules"));
    }

    const std::string cert_path = config().getString("openSSL.server.certificateFile", "");
    const std::string key_path = config().getString("openSSL.server.privateKeyFile", "");

    std::vector<std::string> extra_paths = {include_from_path};
    if (!cert_path.empty())
        extra_paths.emplace_back(cert_path);
    if (!key_path.empty())
        extra_paths.emplace_back(key_path);

    auto main_config_reloader = std::make_unique<ConfigReloader>(
        config_path,
        extra_paths,
        config().getString("path", ""),
        std::move(main_config_zk_node_cache),
        main_config_zk_changed_event,
        [&](ConfigurationPtr config, bool initial_loading)
        {
            Settings::checkNoSettingNamesAtTopLevel(*config, config_path);

            ServerSettings server_settings_;
            server_settings_.loadSettingsFromConfig(*config);

            size_t max_server_memory_usage = server_settings_.max_server_memory_usage;

            double max_server_memory_usage_to_ram_ratio = server_settings_.max_server_memory_usage_to_ram_ratio;
            size_t default_max_server_memory_usage = static_cast<size_t>(memory_amount * max_server_memory_usage_to_ram_ratio);

            if (max_server_memory_usage == 0)
            {
                max_server_memory_usage = default_max_server_memory_usage;
                LOG_INFO(log, "Setting max_server_memory_usage was set to {}"
                    " ({} available * {:.2f} max_server_memory_usage_to_ram_ratio)",
                    formatReadableSizeWithBinarySuffix(max_server_memory_usage),
                    formatReadableSizeWithBinarySuffix(memory_amount),
                    max_server_memory_usage_to_ram_ratio);
            }
            else if (max_server_memory_usage > default_max_server_memory_usage)
            {
                max_server_memory_usage = default_max_server_memory_usage;
                LOG_INFO(log, "Setting max_server_memory_usage was lowered to {}"
                    " because the system has low amount of memory. The amount was"
                    " calculated as {} available"
                    " * {:.2f} max_server_memory_usage_to_ram_ratio",
                    formatReadableSizeWithBinarySuffix(max_server_memory_usage),
                    formatReadableSizeWithBinarySuffix(memory_amount),
                    max_server_memory_usage_to_ram_ratio);
            }

            total_memory_tracker.setHardLimit(max_server_memory_usage);
            total_memory_tracker.setDescription("(total)");
            total_memory_tracker.setMetric(CurrentMetrics::MemoryTracking);

            size_t merges_mutations_memory_usage_soft_limit = server_settings_.merges_mutations_memory_usage_soft_limit;

            size_t default_merges_mutations_server_memory_usage = static_cast<size_t>(memory_amount * server_settings_.merges_mutations_memory_usage_to_ram_ratio);
            if (merges_mutations_memory_usage_soft_limit == 0)
            {
                merges_mutations_memory_usage_soft_limit = default_merges_mutations_server_memory_usage;
                LOG_INFO(log, "Setting merges_mutations_memory_usage_soft_limit was set to {}"
                    " ({} available * {:.2f} merges_mutations_memory_usage_to_ram_ratio)",
                    formatReadableSizeWithBinarySuffix(merges_mutations_memory_usage_soft_limit),
                    formatReadableSizeWithBinarySuffix(memory_amount),
                    server_settings_.merges_mutations_memory_usage_to_ram_ratio);
            }
            else if (merges_mutations_memory_usage_soft_limit > default_merges_mutations_server_memory_usage)
            {
                merges_mutations_memory_usage_soft_limit = default_merges_mutations_server_memory_usage;
                LOG_WARNING(log, "Setting merges_mutations_memory_usage_soft_limit was set to {}"
                    " ({} available * {:.2f} merges_mutations_memory_usage_to_ram_ratio)",
                    formatReadableSizeWithBinarySuffix(merges_mutations_memory_usage_soft_limit),
                    formatReadableSizeWithBinarySuffix(memory_amount),
                    server_settings_.merges_mutations_memory_usage_to_ram_ratio);
            }

            LOG_INFO(log, "Merges and mutations memory limit is set to {}",
                formatReadableSizeWithBinarySuffix(merges_mutations_memory_usage_soft_limit));
            background_memory_tracker.setSoftLimit(merges_mutations_memory_usage_soft_limit);
            background_memory_tracker.setDescription("(background)");
            background_memory_tracker.setMetric(CurrentMetrics::MergesMutationsMemoryTracking);

            total_memory_tracker.setAllowUseJemallocMemory(server_settings_.allow_use_jemalloc_memory);

            setEnableHugePagesFlag(server_settings_.allow_use_huge_pages && isTransparentHugePagesApplicable());

            auto * global_overcommit_tracker = global_context->getGlobalOvercommitTracker();
            total_memory_tracker.setOvercommitTracker(global_overcommit_tracker);

            // FIXME logging-related things need synchronization -- see the 'Logger * log' saved
            // in a lot of places. For now, disable updating log configuration without server restart.
            //setTextLog(global_context->getTextLog());
            updateLevels(*config, logger());
            global_context->setClustersConfig(config, has_zookeeper);
            global_context->setMacros(std::make_unique<Macros>(*config, "macros", log));
            global_context->setExternalAuthenticatorsConfig(*config);

            if (global_context->isServerCompletelyStarted())
            {
                /// It does not make sense to reload anything before server has started.
                /// Moreover, it may break initialization order.
                global_context->loadOrReloadDictionaries(*config);
                global_context->loadOrReloadUserDefinedExecutableFunctions(*config);
            }

            global_context->setRemoteHostFilter(*config);
            global_context->setHTTPHeaderFilter(*config);

            global_context->setMaxTableSizeToDrop(server_settings_.max_table_size_to_drop);
            global_context->setMaxPartitionSizeToDrop(server_settings_.max_partition_size_to_drop);

            ConcurrencyControl::SlotCount concurrent_threads_soft_limit = ConcurrencyControl::Unlimited;
            if (server_settings_.concurrent_threads_soft_limit_num > 0 && server_settings_.concurrent_threads_soft_limit_num < concurrent_threads_soft_limit)
                concurrent_threads_soft_limit = server_settings_.concurrent_threads_soft_limit_num;
            if (server_settings_.concurrent_threads_soft_limit_ratio_to_cores > 0)
            {
                auto value = server_settings_.concurrent_threads_soft_limit_ratio_to_cores * std::thread::hardware_concurrency();
                if (value > 0 && value < concurrent_threads_soft_limit)
                    concurrent_threads_soft_limit = value;
            }
            ConcurrencyControl::instance().setMaxConcurrency(concurrent_threads_soft_limit);

            global_context->getProcessList().setMaxSize(server_settings_.max_concurrent_queries);
            global_context->getProcessList().setMaxInsertQueriesAmount(server_settings_.max_concurrent_insert_queries);
            global_context->getProcessList().setMaxSelectQueriesAmount(server_settings_.max_concurrent_select_queries);

            if (config->has("keeper_server"))
                global_context->updateKeeperConfiguration(*config);

            /// Reload the number of threads for global pools.
            /// Note: If you specified it in the top level config (not it config of default profile)
            /// then ClickHouse will use it exactly.
            /// This is done for backward compatibility.
            if (global_context->areBackgroundExecutorsInitialized())
            {
                auto new_pool_size = server_settings_.background_pool_size;
                auto new_ratio = server_settings_.background_merges_mutations_concurrency_ratio;
                global_context->getMergeMutateExecutor()->increaseThreadsAndMaxTasksCount(new_pool_size, static_cast<size_t>(new_pool_size * new_ratio));
                global_context->getMergeMutateExecutor()->updateSchedulingPolicy(server_settings_.background_merges_mutations_scheduling_policy.toString());
            }

            if (global_context->areBackgroundExecutorsInitialized())
            {
                auto new_pool_size = server_settings_.background_move_pool_size;
                global_context->getMovesExecutor()->increaseThreadsAndMaxTasksCount(new_pool_size, new_pool_size);
            }

            if (global_context->areBackgroundExecutorsInitialized())
            {
                auto new_pool_size = server_settings_.background_fetches_pool_size;
                global_context->getFetchesExecutor()->increaseThreadsAndMaxTasksCount(new_pool_size, new_pool_size);
            }

            if (global_context->areBackgroundExecutorsInitialized())
            {
                auto new_pool_size = server_settings_.background_common_pool_size;
                global_context->getCommonExecutor()->increaseThreadsAndMaxTasksCount(new_pool_size, new_pool_size);
            }

            global_context->getBufferFlushSchedulePool().increaseThreadsCount(server_settings_.background_buffer_flush_schedule_pool_size);
            global_context->getSchedulePool().increaseThreadsCount(server_settings_.background_schedule_pool_size);
            global_context->getMessageBrokerSchedulePool().increaseThreadsCount(server_settings_.background_message_broker_schedule_pool_size);
            global_context->getDistributedSchedulePool().increaseThreadsCount(server_settings_.background_distributed_schedule_pool_size);

            getIOThreadPool().reloadConfiguration(
                server_settings.max_io_thread_pool_size,
                server_settings.max_io_thread_pool_free_size,
                server_settings.io_thread_pool_queue_size);

            getBackupsIOThreadPool().reloadConfiguration(
                server_settings.max_backups_io_thread_pool_size,
                server_settings.max_backups_io_thread_pool_free_size,
                server_settings.backups_io_thread_pool_queue_size);

            getActivePartsLoadingThreadPool().reloadConfiguration(
                server_settings.max_active_parts_loading_thread_pool_size,
                0, // We don't need any threads once all the parts will be loaded
                server_settings.max_active_parts_loading_thread_pool_size);

            getOutdatedPartsLoadingThreadPool().reloadConfiguration(
                server_settings.max_outdated_parts_loading_thread_pool_size,
                0, // We don't need any threads once all the parts will be loaded
                server_settings.max_outdated_parts_loading_thread_pool_size);

            /// It could grow if we need to synchronously wait until all the data parts will be loaded.
            getOutdatedPartsLoadingThreadPool().setMaxTurboThreads(
                server_settings.max_active_parts_loading_thread_pool_size
            );

            getPartsCleaningThreadPool().reloadConfiguration(
                server_settings.max_parts_cleaning_thread_pool_size,
                0, // We don't need any threads one all the parts will be deleted
                server_settings.max_parts_cleaning_thread_pool_size);

            if (config->has("resources"))
            {
                global_context->getResourceManager()->updateConfiguration(*config);
            }

            if (!initial_loading)
            {
                /// We do not load ZooKeeper configuration on the first config loading
                /// because TestKeeper server is not started yet.
                if (zkutil::hasZooKeeperConfig(*config))
                    global_context->reloadZooKeeperIfChanged(config);

                global_context->reloadAuxiliaryZooKeepersConfigIfChanged(config);

                std::lock_guard lock(servers_lock);
                updateServers(*config, server_pool, async_metrics, servers, servers_to_start_before_tables);
            }

            global_context->updateStorageConfiguration(*config);
            global_context->updateInterserverCredentials(*config);
            global_context->updateQueryCacheConfiguration(*config);
            CompressionCodecEncrypted::Configuration::instance().tryLoad(*config, "encryption_codecs");
#if USE_SSL
            CertificateReloader::instance().tryLoad(*config);
#endif
            NamedCollectionUtils::reloadFromConfig(*config);

            ProfileEvents::increment(ProfileEvents::MainConfigLoads);

            /// Must be the last.
            latest_config = config;
        },
        /* already_loaded = */ false);  /// Reload it right now (initial loading)

    const auto listen_hosts = getListenHosts(config());
    const auto interserver_listen_hosts = getInterserverListenHosts(config());
    const auto listen_try = getListenTry(config());

    if (config().has("keeper_server"))
    {
#if USE_NURAFT
        //// If we don't have configured connection probably someone trying to use clickhouse-server instead
        //// of clickhouse-keeper, so start synchronously.
        bool can_initialize_keeper_async = false;

        if (has_zookeeper) /// We have configured connection to some zookeeper cluster
        {
            /// If we cannot connect to some other node from our cluster then we have to wait our Keeper start
            /// synchronously.
            can_initialize_keeper_async = global_context->tryCheckClientConnectionToMyKeeperCluster();
        }
        /// Initialize keeper RAFT.
        global_context->initializeKeeperDispatcher(can_initialize_keeper_async);
        FourLetterCommandFactory::registerCommands(*global_context->getKeeperDispatcher());

        auto config_getter = [this] () -> const Poco::Util::AbstractConfiguration &
        {
            return global_context->getConfigRef();
        };

        for (const auto & listen_host : listen_hosts)
        {
            /// TCP Keeper
            const char * port_name = "keeper_server.tcp_port";
            createServer(
                config(), listen_host, port_name, listen_try, /* start_server: */ false,
                servers_to_start_before_tables,
                [&](UInt16 port) -> ProtocolServerAdapter
                {
                    Poco::Net::ServerSocket socket;
                    auto address = socketBindListen(config(), socket, listen_host, port);
                    socket.setReceiveTimeout(Poco::Timespan(config().getUInt64("keeper_server.socket_receive_timeout_sec", DBMS_DEFAULT_RECEIVE_TIMEOUT_SEC), 0));
                    socket.setSendTimeout(Poco::Timespan(config().getUInt64("keeper_server.socket_send_timeout_sec", DBMS_DEFAULT_SEND_TIMEOUT_SEC), 0));
                    return ProtocolServerAdapter(
                        listen_host,
                        port_name,
                        "Keeper (tcp): " + address.toString(),
                        std::make_unique<TCPServer>(
                            new KeeperTCPHandlerFactory(
                                config_getter, global_context->getKeeperDispatcher(),
                                global_context->getSettingsRef().receive_timeout.totalSeconds(),
                                global_context->getSettingsRef().send_timeout.totalSeconds(),
                                false), server_pool, socket));
                });

            const char * secure_port_name = "keeper_server.tcp_port_secure";
            createServer(
                config(), listen_host, secure_port_name, listen_try, /* start_server: */ false,
                servers_to_start_before_tables,
                [&](UInt16 port) -> ProtocolServerAdapter
                {
#if USE_SSL
                    Poco::Net::SecureServerSocket socket;
                    auto address = socketBindListen(config(), socket, listen_host, port, /* secure = */ true);
                    socket.setReceiveTimeout(Poco::Timespan(config().getUInt64("keeper_server.socket_receive_timeout_sec", DBMS_DEFAULT_RECEIVE_TIMEOUT_SEC), 0));
                    socket.setSendTimeout(Poco::Timespan(config().getUInt64("keeper_server.socket_send_timeout_sec", DBMS_DEFAULT_SEND_TIMEOUT_SEC), 0));
                    return ProtocolServerAdapter(
                        listen_host,
                        secure_port_name,
                        "Keeper with secure protocol (tcp_secure): " + address.toString(),
                        std::make_unique<TCPServer>(
                            new KeeperTCPHandlerFactory(
                                config_getter, global_context->getKeeperDispatcher(),
                                global_context->getSettingsRef().receive_timeout.totalSeconds(),
                                global_context->getSettingsRef().send_timeout.totalSeconds(), true), server_pool, socket));
#else
                    UNUSED(port);
                    throw Exception(ErrorCodes::SUPPORT_IS_DISABLED, "SSL support for TCP protocol is disabled because Poco library was built without NetSSL support.");
#endif
                });
        }
#else
        throw Exception(ErrorCodes::SUPPORT_IS_DISABLED, "ClickHouse server built without NuRaft library. Cannot use internal coordination.");
#endif

    }

    {
        std::lock_guard lock(servers_lock);
        /// We should start interserver communications before (and more imporant shutdown after) tables.
        /// Because server can wait for a long-running queries (for example in tcp_handler) after interserver handler was already shut down.
        /// In this case we will have replicated tables which are unable to send any parts to other replicas, but still can
        /// communicate with zookeeper, execute merges, etc.
        createInterserverServers(
            config(),
            interserver_listen_hosts,
            listen_try,
            server_pool,
            async_metrics,
            servers_to_start_before_tables,
            /* start_servers= */ false);


        for (auto & server : servers_to_start_before_tables)
        {
            server.start();
            LOG_INFO(log, "Listening for {}", server.getDescription());
        }
    }

    /// Initialize access storages.
    auto & access_control = global_context->getAccessControl();
    try
    {
        access_control.setUpFromMainConfig(config(), config_path, [&] { return global_context->getZooKeeper(); });
    }
    catch (...)
    {
        tryLogCurrentException(log, "Caught exception while setting up access control.");
        throw;
    }

    /// Reload config in SYSTEM RELOAD CONFIG query.
    global_context->setConfigReloadCallback([&]()
    {
        main_config_reloader->reload();
        access_control.reload(AccessControl::ReloadMode::USERS_CONFIG_ONLY);
    });

    global_context->setStopServersCallback([&](const ServerType & server_type)
    {
        stopServers(servers, server_type);
    });

    global_context->setStartServersCallback([&](const ServerType & server_type)
    {
        createServers(
            config(),
            listen_hosts,
            listen_try,
            server_pool,
            async_metrics,
            servers,
            /* start_servers= */ true,
            server_type);
    });

    /// Limit on total number of concurrently executed queries.
    global_context->getProcessList().setMaxSize(server_settings.max_concurrent_queries);

    /// Set up caches.

    size_t max_cache_size = static_cast<size_t>(memory_amount * server_settings.cache_size_to_ram_max_ratio);

    String uncompressed_cache_policy = server_settings.uncompressed_cache_policy;
    LOG_INFO(log, "Uncompressed cache policy name {}", uncompressed_cache_policy);
    size_t uncompressed_cache_size = server_settings.uncompressed_cache_size;
    if (uncompressed_cache_size > max_cache_size)
    {
        uncompressed_cache_size = max_cache_size;
        LOG_INFO(log, "Uncompressed cache size was lowered to {} because the system has low amount of memory",
            formatReadableSizeWithBinarySuffix(uncompressed_cache_size));
    }
    global_context->setUncompressedCache(uncompressed_cache_policy, uncompressed_cache_size);

    /// Load global settings from default_profile and system_profile.
    global_context->setDefaultProfiles(config());

    /// Initialize background executors after we load default_profile config.
    /// This is needed to load proper values of background_pool_size etc.
    global_context->initializeBackgroundExecutorsIfNeeded();

    if (server_settings.async_insert_threads)
    {
        global_context->setAsynchronousInsertQueue(std::make_shared<AsynchronousInsertQueue>(
            global_context,
            server_settings.async_insert_threads,
            server_settings.async_insert_queue_flush_on_shutdown));
    }

    size_t mark_cache_size = server_settings.mark_cache_size;
    String mark_cache_policy = server_settings.mark_cache_policy;
    if (!mark_cache_size)
        LOG_ERROR(log, "Too low mark cache size will lead to severe performance degradation.");
    if (mark_cache_size > max_cache_size)
    {
        mark_cache_size = max_cache_size;
        LOG_INFO(log, "Mark cache size was lowered to {} because the system has low amount of memory",
            formatReadableSizeWithBinarySuffix(mark_cache_size));
    }
    global_context->setMarkCache(mark_cache_policy, mark_cache_size);

    if (server_settings.index_uncompressed_cache_size)
        global_context->setIndexUncompressedCache(server_settings.index_uncompressed_cache_size);

    if (server_settings.index_mark_cache_size)
        global_context->setIndexMarkCache(server_settings.index_mark_cache_size);

    if (server_settings.mmap_cache_size)
        global_context->setMMappedFileCache(server_settings.mmap_cache_size);

    /// A cache for query results.
    global_context->setQueryCache(config());

#if USE_EMBEDDED_COMPILER
    /// 128 MB
    constexpr size_t compiled_expression_cache_size_default = 1024 * 1024 * 128;
    size_t compiled_expression_cache_size = config().getUInt64("compiled_expression_cache_size", compiled_expression_cache_size_default);

    constexpr size_t compiled_expression_cache_elements_size_default = 10000;
    size_t compiled_expression_cache_elements_size = config().getUInt64("compiled_expression_cache_elements_size", compiled_expression_cache_elements_size_default);

    CompiledExpressionCacheFactory::instance().init(compiled_expression_cache_size, compiled_expression_cache_elements_size);
#endif

    /// Set path for format schema files
    fs::path format_schema_path(config().getString("format_schema_path", path / "format_schemas/"));
    global_context->setFormatSchemaPath(format_schema_path);
    fs::create_directories(format_schema_path);

    /// Check sanity of MergeTreeSettings on server startup
    {
        size_t background_pool_tasks = global_context->getMergeMutateExecutor()->getMaxTasksCount();
        global_context->getMergeTreeSettings().sanityCheck(background_pool_tasks);
        global_context->getReplicatedMergeTreeSettings().sanityCheck(background_pool_tasks);
    }
    /// try set up encryption. There are some errors in config, error will be printed and server wouldn't start.
    CompressionCodecEncrypted::Configuration::instance().load(config(), "encryption_codecs");

    SCOPE_EXIT({
        async_metrics.stop();

        /** Ask to cancel background jobs all table engines,
          *  and also query_log.
          * It is important to do early, not in destructor of Context, because
          *  table engines could use Context on destroy.
          */
        LOG_INFO(log, "Shutting down storages.");

        global_context->shutdown();

        LOG_DEBUG(log, "Shut down storages.");

        if (!servers_to_start_before_tables.empty())
        {
            LOG_DEBUG(log, "Waiting for current connections to servers for tables to finish.");
            size_t current_connections = 0;
            {
                std::lock_guard lock(servers_lock);
                for (auto & server : servers_to_start_before_tables)
                {
                    server.stop();
                    current_connections += server.currentConnections();
                }
            }

            if (current_connections)
                LOG_INFO(log, "Closed all listening sockets. Waiting for {} outstanding connections.", current_connections);
            else
                LOG_INFO(log, "Closed all listening sockets.");

            if (current_connections > 0)
                current_connections = waitServersToFinish(servers_to_start_before_tables, servers_lock, config().getInt("shutdown_wait_unfinished", 5));

            if (current_connections)
                LOG_INFO(log, "Closed connections to servers for tables. But {} remain. Probably some tables of other users cannot finish their connections after context shutdown.", current_connections);
            else
                LOG_INFO(log, "Closed connections to servers for tables.");

            global_context->shutdownKeeperDispatcher();
        }

        /// Wait server pool to avoid use-after-free of destroyed context in the handlers
        server_pool.joinAll();

        /** Explicitly destroy Context. It is more convenient than in destructor of Server, because logger is still available.
          * At this moment, no one could own shared part of Context.
          */
        global_context.reset();
        shared_context.reset();
        LOG_DEBUG(log, "Destroyed global context.");
    });

    /// DNSCacheUpdater uses BackgroundSchedulePool which lives in shared context
    /// and thus this object must be created after the SCOPE_EXIT object where shared
    /// context is destroyed.
    /// In addition this object has to be created before the loading of the tables.
    std::unique_ptr<DNSCacheUpdater> dns_cache_updater;
    if (server_settings.disable_internal_dns_cache)
    {
        /// Disable DNS caching at all
        DNSResolver::instance().setDisableCacheFlag();
        LOG_DEBUG(log, "DNS caching disabled");
    }
    else
    {
        /// Initialize a watcher periodically updating DNS cache
        dns_cache_updater = std::make_unique<DNSCacheUpdater>(
            global_context, server_settings.dns_cache_update_period, server_settings.dns_max_consecutive_failures);
    }

    if (dns_cache_updater)
        dns_cache_updater->start();

    /// Set current database name before loading tables and databases because
    /// system logs may copy global context.
    global_context->setCurrentDatabaseNameInGlobalContext(default_database);

    LOG_INFO(log, "Loading metadata from {}", path_str);

    try
    {
        auto & database_catalog = DatabaseCatalog::instance();
        /// We load temporary database first, because projections need it.
        database_catalog.initializeAndLoadTemporaryDatabase();
        loadMetadataSystem(global_context);
        maybeConvertSystemDatabase(global_context);
        /// After attaching system databases we can initialize system log.
        global_context->initializeSystemLogs();
        global_context->setSystemZooKeeperLogAfterInitializationIfNeeded();
        /// Build loggers before tables startup to make log messages from tables
        /// attach available in system.text_log
        buildLoggers(config(), logger());
        /// After the system database is created, attach virtual system tables (in addition to query_log and part_log)
        attachSystemTablesServer(global_context, *database_catalog.getSystemDatabase(), has_zookeeper);
        attachInformationSchema(global_context, *database_catalog.getDatabase(DatabaseCatalog::INFORMATION_SCHEMA));
        attachInformationSchema(global_context, *database_catalog.getDatabase(DatabaseCatalog::INFORMATION_SCHEMA_UPPERCASE));
        /// Firstly remove partially dropped databases, to avoid race with MaterializedMySQLSyncThread,
        /// that may execute DROP before loadMarkedAsDroppedTables() in background,
        /// and so loadMarkedAsDroppedTables() will find it and try to add, and UUID will overlap.
        database_catalog.loadMarkedAsDroppedTables();
        database_catalog.createBackgroundTasks();
        /// Then, load remaining databases
        loadMetadata(global_context, default_database);
        convertDatabasesEnginesIfNeed(global_context);
        startupSystemTables();
        database_catalog.startupBackgroundCleanup();
        /// After loading validate that default database exists
        database_catalog.assertDatabaseExists(default_database);
        /// Load user-defined SQL functions.
        global_context->getUserDefinedSQLObjectsLoader().loadObjects();
    }
    catch (...)
    {
        tryLogCurrentException(log, "Caught exception while loading metadata");
        throw;
    }
    LOG_DEBUG(log, "Loaded metadata.");

    /// Init trace collector only after trace_log system table was created
    /// Disable it if we collect test coverage information, because it will work extremely slow.
#if !WITH_COVERAGE
    /// Profilers cannot work reliably with any other libunwind or without PHDR cache.
    if (hasPHDRCache())
    {
        global_context->initializeTraceCollector();

        /// Set up server-wide memory profiler (for total memory tracker).
        UInt64 total_memory_profiler_step = config().getUInt64("total_memory_profiler_step", 0);
        if (total_memory_profiler_step)
        {
            total_memory_tracker.setProfilerStep(total_memory_profiler_step);
        }

        double total_memory_tracker_sample_probability = config().getDouble("total_memory_tracker_sample_probability", 0);
        if (total_memory_tracker_sample_probability > 0.0)
        {
            total_memory_tracker.setSampleProbability(total_memory_tracker_sample_probability);
        }
    }
#endif

    /// Describe multiple reasons when query profiler cannot work.

#if WITH_COVERAGE
    LOG_INFO(log, "Query Profiler and TraceCollector are disabled because they work extremely slow with test coverage.");
#endif

#if defined(SANITIZER)
    LOG_INFO(log, "Query Profiler disabled because they cannot work under sanitizers"
        " when two different stack unwinding methods will interfere with each other.");
#endif

#if !defined(__x86_64__)
    LOG_INFO(log, "Query Profiler and TraceCollector is only tested on x86_64. It also known to not work under qemu-user.");
#endif

    if (!hasPHDRCache())
        LOG_INFO(log, "Query Profiler and TraceCollector are disabled because they require PHDR cache to be created"
            " (otherwise the function 'dl_iterate_phdr' is not lock free and not async-signal safe).");

#if defined(OS_LINUX)
    auto tasks_stats_provider = TasksStatsCounters::findBestAvailableProvider();
    if (tasks_stats_provider == TasksStatsCounters::MetricsProvider::None)
    {
        LOG_INFO(log, "It looks like this system does not have procfs mounted at /proc location,"
            " neither clickhouse-server process has CAP_NET_ADMIN capability."
            " 'taskstats' performance statistics will be disabled."
            " It could happen due to incorrect ClickHouse package installation."
            " You can try to resolve the problem manually with 'sudo setcap cap_net_admin=+ep {}'."
            " Note that it will not work on 'nosuid' mounted filesystems."
            " It also doesn't work if you run clickhouse-server inside network namespace as it happens in some containers.",
            executable_path);
    }
    else
    {
        LOG_INFO(log, "Tasks stats provider: {}", TasksStatsCounters::metricsProviderString(tasks_stats_provider));
    }

    if (!hasLinuxCapability(CAP_SYS_NICE))
    {
        LOG_INFO(log, "It looks like the process has no CAP_SYS_NICE capability, the setting 'os_thread_priority' will have no effect."
            " It could happen due to incorrect ClickHouse package installation."
            " You could resolve the problem manually with 'sudo setcap cap_sys_nice=+ep {}'."
            " Note that it will not work on 'nosuid' mounted filesystems.",
            executable_path);
    }
#else
    LOG_INFO(log, "TaskStats is not implemented for this OS. IO accounting will be disabled.");
#endif

    {
        attachSystemTablesAsync(global_context, *DatabaseCatalog::instance().getSystemDatabase(), async_metrics);

        {
            std::lock_guard lock(servers_lock);
            createServers(config(), listen_hosts, listen_try, server_pool, async_metrics, servers);
            if (servers.empty())
                throw Exception(ErrorCodes::NO_ELEMENTS_IN_CONFIG,
                                "No servers started (add valid listen_host and 'tcp_port' or 'http_port' "
                                "to configuration file.)");
        }

        if (servers.empty())
             throw Exception(ErrorCodes::NO_ELEMENTS_IN_CONFIG,
                             "No servers started (add valid listen_host and 'tcp_port' or 'http_port' "
                             "to configuration file.)");

#if USE_SSL
        CertificateReloader::instance().tryLoad(config());
#endif

        /// Must be done after initialization of `servers`, because async_metrics will access `servers` variable from its thread.
        async_metrics.start();

        main_config_reloader->start();
        access_control.startPeriodicReloading();

        /// try to load dictionaries immediately, throw on error and die
        try
        {
            global_context->loadOrReloadDictionaries(config());
        }
        catch (...)
        {
            tryLogCurrentException(log, "Caught exception while loading dictionaries.");
            throw;
        }

        /// try to load embedded dictionaries immediately, throw on error and die
        try
        {
            global_context->tryCreateEmbeddedDictionaries(config());
        }
        catch (...)
        {
            tryLogCurrentException(log, "Caught exception while loading embedded dictionaries.");
            throw;
        }

        /// try to load user defined executable functions, throw on error and die
        try
        {
            global_context->loadOrReloadUserDefinedExecutableFunctions(config());
        }
        catch (...)
        {
            tryLogCurrentException(log, "Caught exception while loading user defined executable functions.");
            throw;
        }

        if (has_zookeeper && config().has("distributed_ddl"))
        {
            /// DDL worker should be started after all tables were loaded
            String ddl_zookeeper_path = config().getString("distributed_ddl.path", "/clickhouse/task_queue/ddl/");
            int pool_size = config().getInt("distributed_ddl.pool_size", 1);
            if (pool_size < 1)
                throw Exception(ErrorCodes::ARGUMENT_OUT_OF_BOUND, "distributed_ddl.pool_size should be greater then 0");
            global_context->setDDLWorker(std::make_unique<DDLWorker>(pool_size, ddl_zookeeper_path, global_context, &config(),
                                                                     "distributed_ddl", "DDLWorker",
                                                                     &CurrentMetrics::MaxDDLEntryID, &CurrentMetrics::MaxPushedDDLEntryID));
        }

        {
            std::lock_guard lock(servers_lock);
            for (auto & server : servers)
            {
                server.start();
                LOG_INFO(log, "Listening for {}", server.getDescription());
            }

            global_context->setServerCompletelyStarted();
            LOG_INFO(log, "Ready for connections.");
        }

        startup_watch.stop();
        ProfileEvents::increment(ProfileEvents::ServerStartupMilliseconds, startup_watch.elapsedMilliseconds());

        try
        {
            global_context->startClusterDiscovery();
        }
        catch (...)
        {
            tryLogCurrentException(log, "Caught exception while starting cluster discovery");
        }

#if defined(OS_LINUX)
        /// Tell the service manager that service startup is finished.
        /// NOTE: the parent clickhouse-watchdog process must do systemdNotify("MAINPID={}\n", child_pid); before
        /// the child process notifies 'READY=1'.
        systemdNotify("READY=1\n");
#endif

        SCOPE_EXIT_SAFE({
            LOG_DEBUG(log, "Received termination signal.");

            /// Stop reloading of the main config. This must be done before everything else because it
            /// can try to access/modify already deleted objects.
            /// E.g. it can recreate new servers or it may pass a changed config to some destroyed parts of ContextSharedPart.
            main_config_reloader.reset();
            access_control.stopPeriodicReloading();

            is_cancelled = true;

            LOG_DEBUG(log, "Waiting for current connections to close.");

            size_t current_connections = 0;
            {
                std::lock_guard lock(servers_lock);
                for (auto & server : servers)
                {
                    server.stop();
                    current_connections += server.currentConnections();
                }
            }

            if (current_connections)
                LOG_WARNING(log, "Closed all listening sockets. Waiting for {} outstanding connections.", current_connections);
            else
                LOG_INFO(log, "Closed all listening sockets.");

            /// Killing remaining queries.
            if (!server_settings.shutdown_wait_unfinished_queries)
                global_context->getProcessList().killAllQueries();

            if (current_connections)
                current_connections = waitServersToFinish(servers, servers_lock, config().getInt("shutdown_wait_unfinished", 5));

            if (current_connections)
                LOG_WARNING(log, "Closed connections. But {} remain."
                    " Tip: To increase wait time add to config: <shutdown_wait_unfinished>60</shutdown_wait_unfinished>", current_connections);
            else
                LOG_INFO(log, "Closed connections.");

            dns_cache_updater.reset();

            if (current_connections)
            {
                /// There is no better way to force connections to close in Poco.
                /// Otherwise connection handlers will continue to live
                /// (they are effectively dangling objects, but they use global thread pool
                ///  and global thread pool destructor will wait for threads, preventing server shutdown).

                /// Dump coverage here, because std::atexit callback would not be called.
                dumpCoverageReportIfPossible();
                LOG_WARNING(log, "Will shutdown forcefully.");
                safeExit(0);
            }
        });

        std::vector<std::unique_ptr<MetricsTransmitter>> metrics_transmitters;
        for (const auto & graphite_key : DB::getMultipleKeysFromConfig(config(), "", "graphite"))
        {
            metrics_transmitters.emplace_back(std::make_unique<MetricsTransmitter>(
                global_context->getConfigRef(), graphite_key, async_metrics));
        }

        waitForTerminationRequest();
    }

    return Application::EXIT_OK;
}
catch (...)
{
    /// Poco does not provide stacktrace.
    tryLogCurrentException("Application");
    throw;
}

std::unique_ptr<TCPProtocolStackFactory> Server::buildProtocolStackFromConfig(
    const Poco::Util::AbstractConfiguration & config,
    const std::string & protocol,
    Poco::Net::HTTPServerParams::Ptr http_params,
    AsynchronousMetrics & async_metrics,
    bool & is_secure)
{
    auto create_factory = [&](const std::string & type, const std::string & conf_name) -> TCPServerConnectionFactory::Ptr
    {
        if (type == "tcp")
            return TCPServerConnectionFactory::Ptr(new TCPHandlerFactory(*this, false, false));

        if (type == "tls")
#if USE_SSL
            return TCPServerConnectionFactory::Ptr(new TLSHandlerFactory(*this, conf_name));
#else
            throw Exception(ErrorCodes::SUPPORT_IS_DISABLED, "SSL support for TCP protocol is disabled because Poco library was built without NetSSL support.");
#endif

        if (type == "proxy1")
            return TCPServerConnectionFactory::Ptr(new ProxyV1HandlerFactory(*this, conf_name));
        if (type == "mysql")
            return TCPServerConnectionFactory::Ptr(new MySQLHandlerFactory(*this));
        if (type == "postgres")
            return TCPServerConnectionFactory::Ptr(new PostgreSQLHandlerFactory(*this));
        if (type == "http")
            return TCPServerConnectionFactory::Ptr(
                new HTTPServerConnectionFactory(httpContext(), http_params, createHandlerFactory(*this, config, async_metrics, "HTTPHandler-factory"))
            );
        if (type == "prometheus")
            return TCPServerConnectionFactory::Ptr(
                new HTTPServerConnectionFactory(httpContext(), http_params, createHandlerFactory(*this, config, async_metrics, "PrometheusHandler-factory"))
            );
        if (type == "interserver")
            return TCPServerConnectionFactory::Ptr(
                new HTTPServerConnectionFactory(httpContext(), http_params, createHandlerFactory(*this, config, async_metrics, "InterserverIOHTTPHandler-factory"))
            );

        throw Exception(ErrorCodes::INVALID_CONFIG_PARAMETER, "Protocol configuration error, unknown protocol name '{}'", type);
    };

    std::string conf_name = "protocols." + protocol;
    std::string prefix = conf_name + ".";
    std::unordered_set<std::string> pset {conf_name};

    auto stack = std::make_unique<TCPProtocolStackFactory>(*this, conf_name);

    while (true)
    {
        // if there is no "type" - it's a reference to another protocol and this is just an endpoint
        if (config.has(prefix + "type"))
        {
            std::string type = config.getString(prefix + "type");
            if (type == "tls")
            {
                if (is_secure)
                    throw Exception(ErrorCodes::INVALID_CONFIG_PARAMETER, "Protocol '{}' contains more than one TLS layer", protocol);
                is_secure = true;
            }

            stack->append(create_factory(type, conf_name));
        }

        if (!config.has(prefix + "impl"))
            break;

        conf_name = "protocols." + config.getString(prefix + "impl");
        prefix = conf_name + ".";

        if (!pset.insert(conf_name).second)
            throw Exception(ErrorCodes::INVALID_CONFIG_PARAMETER, "Protocol '{}' configuration contains a loop on '{}'", protocol, conf_name);
    }

    return stack;
}

HTTPContextPtr Server::httpContext() const
{
    return std::make_shared<HTTPContext>(context());
}

void Server::createServers(
    Poco::Util::AbstractConfiguration & config,
    const Strings & listen_hosts,
    bool listen_try,
    Poco::ThreadPool & server_pool,
    AsynchronousMetrics & async_metrics,
    std::vector<ProtocolServerAdapter> & servers,
    bool start_servers,
    const ServerType & server_type)
{
    const Settings & settings = global_context->getSettingsRef();

    Poco::Timespan keep_alive_timeout(config.getUInt("keep_alive_timeout", 10), 0);
    Poco::Net::HTTPServerParams::Ptr http_params = new Poco::Net::HTTPServerParams;
    http_params->setTimeout(settings.http_receive_timeout);
    http_params->setKeepAliveTimeout(keep_alive_timeout);

    Poco::Util::AbstractConfiguration::Keys protocols;
    config.keys("protocols", protocols);

    for (const auto & protocol : protocols)
    {
        if (!server_type.shouldStart(ServerType::Type::CUSTOM, protocol))
            continue;

        std::vector<std::string> hosts;
        if (config.has("protocols." + protocol + ".host"))
            hosts.push_back(config.getString("protocols." + protocol + ".host"));
        else
            hosts = listen_hosts;

        for (const auto & host : hosts)
        {
            std::string conf_name = "protocols." + protocol;
            std::string prefix = conf_name + ".";

            if (!config.has(prefix + "port"))
                continue;

            std::string description {"<undefined> protocol"};
            if (config.has(prefix + "description"))
                description = config.getString(prefix + "description");
            std::string port_name = prefix + "port";
            bool is_secure = false;
            auto stack = buildProtocolStackFromConfig(config, protocol, http_params, async_metrics, is_secure);

            if (stack->empty())
                throw Exception(ErrorCodes::INVALID_CONFIG_PARAMETER, "Protocol '{}' stack empty", protocol);

            createServer(config, host, port_name.c_str(), listen_try, start_servers, servers, [&](UInt16 port) -> ProtocolServerAdapter
            {
                Poco::Net::ServerSocket socket;
                auto address = socketBindListen(config, socket, host, port, is_secure);
                socket.setReceiveTimeout(settings.receive_timeout);
                socket.setSendTimeout(settings.send_timeout);

                return ProtocolServerAdapter(
                    host,
                    port_name.c_str(),
                    description + ": " + address.toString(),
                    std::make_unique<TCPServer>(
                        stack.release(),
                        server_pool,
                        socket,
                        new Poco::Net::TCPServerParams));
            });
        }
    }

    for (const auto & listen_host : listen_hosts)
    {
        const char * port_name;

        if (server_type.shouldStart(ServerType::Type::HTTP))
        {
            /// HTTP
            port_name = "http_port";
            createServer(config, listen_host, port_name, listen_try, start_servers, servers, [&](UInt16 port) -> ProtocolServerAdapter
            {
                Poco::Net::ServerSocket socket;
                auto address = socketBindListen(config, socket, listen_host, port);
                socket.setReceiveTimeout(settings.http_receive_timeout);
                socket.setSendTimeout(settings.http_send_timeout);

                return ProtocolServerAdapter(
                    listen_host,
                    port_name,
                    "http://" + address.toString(),
                    std::make_unique<HTTPServer>(
                        httpContext(), createHandlerFactory(*this, config, async_metrics, "HTTPHandler-factory"), server_pool, socket, http_params));
            });
        }

        if (server_type.shouldStart(ServerType::Type::HTTPS))
        {
            /// HTTPS
            port_name = "https_port";
            createServer(config, listen_host, port_name, listen_try, start_servers, servers, [&](UInt16 port) -> ProtocolServerAdapter
            {
#if USE_SSL
                Poco::Net::SecureServerSocket socket;
                auto address = socketBindListen(config, socket, listen_host, port, /* secure = */ true);
                socket.setReceiveTimeout(settings.http_receive_timeout);
                socket.setSendTimeout(settings.http_send_timeout);
                return ProtocolServerAdapter(
                    listen_host,
                    port_name,
                    "https://" + address.toString(),
                    std::make_unique<HTTPServer>(
                        httpContext(), createHandlerFactory(*this, config, async_metrics, "HTTPSHandler-factory"), server_pool, socket, http_params));
#else
                UNUSED(port);
                throw Exception(ErrorCodes::SUPPORT_IS_DISABLED, "HTTPS protocol is disabled because Poco library was built without NetSSL support.");
#endif
            });
        }

        if (server_type.shouldStart(ServerType::Type::TCP))
        {
            /// TCP
            port_name = "tcp_port";
            createServer(config, listen_host, port_name, listen_try, start_servers, servers, [&](UInt16 port) -> ProtocolServerAdapter
            {
                Poco::Net::ServerSocket socket;
                auto address = socketBindListen(config, socket, listen_host, port);
                socket.setReceiveTimeout(settings.receive_timeout);
                socket.setSendTimeout(settings.send_timeout);
                return ProtocolServerAdapter(
                    listen_host,
                    port_name,
                    "native protocol (tcp): " + address.toString(),
                    std::make_unique<TCPServer>(
                        new TCPHandlerFactory(*this, /* secure */ false, /* proxy protocol */ false),
                        server_pool,
                        socket,
                        new Poco::Net::TCPServerParams));
            });
        }

        if (server_type.shouldStart(ServerType::Type::TCP_WITH_PROXY))
        {
            /// TCP with PROXY protocol, see https://github.com/wolfeidau/proxyv2/blob/master/docs/proxy-protocol.txt
            port_name = "tcp_with_proxy_port";
            createServer(config, listen_host, port_name, listen_try, start_servers, servers, [&](UInt16 port) -> ProtocolServerAdapter
            {
                Poco::Net::ServerSocket socket;
                auto address = socketBindListen(config, socket, listen_host, port);
                socket.setReceiveTimeout(settings.receive_timeout);
                socket.setSendTimeout(settings.send_timeout);
                return ProtocolServerAdapter(
                    listen_host,
                    port_name,
                    "native protocol (tcp) with PROXY: " + address.toString(),
                    std::make_unique<TCPServer>(
                        new TCPHandlerFactory(*this, /* secure */ false, /* proxy protocol */ true),
                        server_pool,
                        socket,
                        new Poco::Net::TCPServerParams));
            });
        }

        if (server_type.shouldStart(ServerType::Type::TCP_SECURE))
        {
            /// TCP with SSL
            port_name = "tcp_port_secure";
            createServer(config, listen_host, port_name, listen_try, start_servers, servers, [&](UInt16 port) -> ProtocolServerAdapter
            {
    #if USE_SSL
                Poco::Net::SecureServerSocket socket;
                auto address = socketBindListen(config, socket, listen_host, port, /* secure = */ true);
                socket.setReceiveTimeout(settings.receive_timeout);
                socket.setSendTimeout(settings.send_timeout);
                return ProtocolServerAdapter(
                    listen_host,
                    port_name,
                    "secure native protocol (tcp_secure): " + address.toString(),
                    std::make_unique<TCPServer>(
                        new TCPHandlerFactory(*this, /* secure */ true, /* proxy protocol */ false),
                        server_pool,
                        socket,
                        new Poco::Net::TCPServerParams));
    #else
                UNUSED(port);
                throw Exception(ErrorCodes::SUPPORT_IS_DISABLED, "SSL support for TCP protocol is disabled because Poco library was built without NetSSL support.");
    #endif
            });
        }

        if (server_type.shouldStart(ServerType::Type::MYSQL))
        {
            port_name = "mysql_port";
            createServer(config, listen_host, port_name, listen_try, start_servers, servers, [&](UInt16 port) -> ProtocolServerAdapter
            {
                Poco::Net::ServerSocket socket;
                auto address = socketBindListen(config, socket, listen_host, port, /* secure = */ true);
                socket.setReceiveTimeout(Poco::Timespan());
                socket.setSendTimeout(settings.send_timeout);
                return ProtocolServerAdapter(
                    listen_host,
                    port_name,
                    "MySQL compatibility protocol: " + address.toString(),
                    std::make_unique<TCPServer>(new MySQLHandlerFactory(*this), server_pool, socket, new Poco::Net::TCPServerParams));
            });
        }

        if (server_type.shouldStart(ServerType::Type::POSTGRESQL))
        {
            port_name = "postgresql_port";
            createServer(config, listen_host, port_name, listen_try, start_servers, servers, [&](UInt16 port) -> ProtocolServerAdapter
            {
                Poco::Net::ServerSocket socket;
                auto address = socketBindListen(config, socket, listen_host, port, /* secure = */ true);
                socket.setReceiveTimeout(Poco::Timespan());
                socket.setSendTimeout(settings.send_timeout);
                return ProtocolServerAdapter(
                    listen_host,
                    port_name,
                    "PostgreSQL compatibility protocol: " + address.toString(),
                    std::make_unique<TCPServer>(new PostgreSQLHandlerFactory(*this), server_pool, socket, new Poco::Net::TCPServerParams));
            });
        }

#if USE_GRPC
        if (server_type.shouldStart(ServerType::Type::GRPC))
        {
            port_name = "grpc_port";
            createServer(config, listen_host, port_name, listen_try, start_servers, servers, [&](UInt16 port) -> ProtocolServerAdapter
            {
                Poco::Net::SocketAddress server_address(listen_host, port);
                return ProtocolServerAdapter(
                    listen_host,
                    port_name,
                    "gRPC protocol: " + server_address.toString(),
                    std::make_unique<GRPCServer>(*this, makeSocketAddress(listen_host, port, &logger())));
            });
        }
#endif
        if (server_type.shouldStart(ServerType::Type::PROMETHEUS))
        {
            /// Prometheus (if defined and not setup yet with http_port)
            port_name = "prometheus.port";
            createServer(config, listen_host, port_name, listen_try, start_servers, servers, [&](UInt16 port) -> ProtocolServerAdapter
            {
                Poco::Net::ServerSocket socket;
                auto address = socketBindListen(config, socket, listen_host, port);
                socket.setReceiveTimeout(settings.http_receive_timeout);
                socket.setSendTimeout(settings.http_send_timeout);
                return ProtocolServerAdapter(
                    listen_host,
                    port_name,
                    "Prometheus: http://" + address.toString(),
                    std::make_unique<HTTPServer>(
                        httpContext(), createHandlerFactory(*this, config, async_metrics, "PrometheusHandler-factory"), server_pool, socket, http_params));
            });
        }
    }
}

void Server::createInterserverServers(
    Poco::Util::AbstractConfiguration & config,
    const Strings & interserver_listen_hosts,
    bool listen_try,
    Poco::ThreadPool & server_pool,
    AsynchronousMetrics & async_metrics,
    std::vector<ProtocolServerAdapter> & servers,
    bool start_servers,
    const ServerType & server_type)
{
    const Settings & settings = global_context->getSettingsRef();

    Poco::Timespan keep_alive_timeout(config.getUInt("keep_alive_timeout", 10), 0);
    Poco::Net::HTTPServerParams::Ptr http_params = new Poco::Net::HTTPServerParams;
    http_params->setTimeout(settings.http_receive_timeout);
    http_params->setKeepAliveTimeout(keep_alive_timeout);

    /// Now iterate over interserver_listen_hosts
    for (const auto & interserver_listen_host : interserver_listen_hosts)
    {
        const char * port_name;

        if (server_type.shouldStart(ServerType::Type::INTERSERVER_HTTP))
        {
            /// Interserver IO HTTP
            port_name = "interserver_http_port";
            createServer(config, interserver_listen_host, port_name, listen_try, start_servers, servers, [&](UInt16 port) -> ProtocolServerAdapter
            {
                Poco::Net::ServerSocket socket;
                auto address = socketBindListen(config, socket, interserver_listen_host, port);
                socket.setReceiveTimeout(settings.http_receive_timeout);
                socket.setSendTimeout(settings.http_send_timeout);
                return ProtocolServerAdapter(
                    interserver_listen_host,
                    port_name,
                    "replica communication (interserver): http://" + address.toString(),
                    std::make_unique<HTTPServer>(
                        httpContext(),
                        createHandlerFactory(*this, config, async_metrics, "InterserverIOHTTPHandler-factory"),
                        server_pool,
                        socket,
                        http_params));
            });
        }

        if (server_type.shouldStart(ServerType::Type::INTERSERVER_HTTPS))
        {
            port_name = "interserver_https_port";
            createServer(config, interserver_listen_host, port_name, listen_try, start_servers, servers, [&](UInt16 port) -> ProtocolServerAdapter
            {
#if USE_SSL
                Poco::Net::SecureServerSocket socket;
                auto address = socketBindListen(config, socket, interserver_listen_host, port, /* secure = */ true);
                socket.setReceiveTimeout(settings.http_receive_timeout);
                socket.setSendTimeout(settings.http_send_timeout);
                return ProtocolServerAdapter(
                    interserver_listen_host,
                    port_name,
                    "secure replica communication (interserver): https://" + address.toString(),
                    std::make_unique<HTTPServer>(
                        httpContext(),
                        createHandlerFactory(*this, config, async_metrics, "InterserverIOHTTPSHandler-factory"),
                        server_pool,
                        socket,
                        http_params));
#else
                UNUSED(port);
                throw Exception(ErrorCodes::SUPPORT_IS_DISABLED, "SSL support for TCP protocol is disabled because Poco library was built without NetSSL support.");
#endif
            });
        }
    }
}

void Server::stopServers(
    std::vector<ProtocolServerAdapter> & servers,
    const ServerType & server_type
) const
{
    Poco::Logger * log = &logger();

    /// Remove servers once all their connections are closed
    auto check_server = [&log](const char prefix[], auto & server)
    {
        if (!server.isStopping())
            return false;
        size_t current_connections = server.currentConnections();
        LOG_DEBUG(log, "Server {}{}: {} ({} connections)",
            server.getDescription(),
            prefix,
            !current_connections ? "finished" : "waiting",
            current_connections);
        return !current_connections;
    };

    std::erase_if(servers, std::bind_front(check_server, " (from one of previous remove)"));

    for (auto & server : servers)
    {
        if (!server.isStopping())
        {
            const std::string server_port_name = server.getPortName();

            if (server_type.shouldStop(server_port_name))
                server.stop();
        }
    }

    std::erase_if(servers, std::bind_front(check_server, ""));
}

void Server::updateServers(
    Poco::Util::AbstractConfiguration & config,
    Poco::ThreadPool & server_pool,
    AsynchronousMetrics & async_metrics,
    std::vector<ProtocolServerAdapter> & servers,
    std::vector<ProtocolServerAdapter> & servers_to_start_before_tables)
{
    Poco::Logger * log = &logger();

    const auto listen_hosts = getListenHosts(config);
    const auto interserver_listen_hosts = getInterserverListenHosts(config);
    const auto listen_try = getListenTry(config);

    /// Remove servers once all their connections are closed
    auto check_server = [&log](const char prefix[], auto & server)
    {
        if (!server.isStopping())
            return false;
        size_t current_connections = server.currentConnections();
        LOG_DEBUG(log, "Server {}{}: {} ({} connections)",
            server.getDescription(),
            prefix,
            !current_connections ? "finished" : "waiting",
            current_connections);
        return !current_connections;
    };

    std::erase_if(servers, std::bind_front(check_server, " (from one of previous reload)"));

    Poco::Util::AbstractConfiguration & previous_config = latest_config ? *latest_config : this->config();

    std::vector<ProtocolServerAdapter *> all_servers;
    all_servers.reserve(servers.size() + servers_to_start_before_tables.size());
    for (auto & server : servers)
        all_servers.push_back(&server);

    for (auto & server : servers_to_start_before_tables)
        all_servers.push_back(&server);

    for (auto * server : all_servers)
    {
        if (!server->isStopping())
        {
            std::string port_name = server->getPortName();
            bool has_host = false;
            bool is_http = false;
            if (port_name.starts_with("protocols."))
            {
                std::string protocol = port_name.substr(0, port_name.find_last_of('.'));
                has_host = config.has(protocol + ".host");

                std::string conf_name = protocol;
                std::string prefix = protocol + ".";
                std::unordered_set<std::string> pset {conf_name};
                while (true)
                {
                    if (config.has(prefix + "type"))
                    {
                        std::string type = config.getString(prefix + "type");
                        if (type == "http")
                        {
                            is_http = true;
                            break;
                        }
                    }

                    if (!config.has(prefix + "impl"))
                        break;

                    conf_name = "protocols." + config.getString(prefix + "impl");
                    prefix = conf_name + ".";

                    if (!pset.insert(conf_name).second)
                        throw Exception(ErrorCodes::INVALID_CONFIG_PARAMETER, "Protocol '{}' configuration contains a loop on '{}'", protocol, conf_name);
                }
            }
            else
            {
                /// NOTE: better to compare using getPortName() over using
                /// dynamic_cast<> since HTTPServer is also used for prometheus and
                /// internal replication communications.
                is_http = server->getPortName() == "http_port" || server->getPortName() == "https_port";
            }

            if (!has_host)
                has_host = std::find(listen_hosts.begin(), listen_hosts.end(), server->getListenHost()) != listen_hosts.end();
            bool has_port = !config.getString(port_name, "").empty();
            bool force_restart = is_http && !isSameConfiguration(previous_config, config, "http_handlers");
            if (force_restart)
                LOG_TRACE(log, "<http_handlers> had been changed, will reload {}", server->getDescription());

            if (!has_host || !has_port || config.getInt(server->getPortName()) != server->portNumber() || force_restart)
            {
                server->stop();
                LOG_INFO(log, "Stopped listening for {}", server->getDescription());
            }
        }
    }

    createServers(config, listen_hosts, listen_try, server_pool, async_metrics, servers, /* start_servers= */ true);
    createInterserverServers(config, interserver_listen_hosts, listen_try, server_pool, async_metrics, servers_to_start_before_tables, /* start_servers= */ true);

    std::erase_if(servers, std::bind_front(check_server, ""));
    std::erase_if(servers_to_start_before_tables, std::bind_front(check_server, ""));
}

}<|MERGE_RESOLUTION|>--- conflicted
+++ resolved
@@ -129,7 +129,12 @@
 #   include <azure/storage/common/internal/xml_wrapper.hpp>
 #endif
 
-<<<<<<< HEAD
+
+#include <incbin.h>
+/// A minimal file used when the server is run without installation
+INCBIN(resource_embedded_xml, SOURCE_DIR "/programs/server/embedded.xml");
+
+
 namespace
 {
 String readString(const String & path)
@@ -159,11 +164,6 @@
     return readString(filename).find("[madvise]") != std::string::npos;
 }
 }
-=======
-#include <incbin.h>
-/// A minimal file used when the server is run without installation
-INCBIN(resource_embedded_xml, SOURCE_DIR "/programs/server/embedded.xml");
->>>>>>> 9448d42a
 
 namespace CurrentMetrics
 {
