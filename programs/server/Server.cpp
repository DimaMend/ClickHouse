--- conflicted
+++ resolved
@@ -110,18 +110,14 @@
 #   include <Server/KeeperTCPHandlerFactory.h>
 #endif
 
-<<<<<<< HEAD
 #if USE_BASE64
 #   include <turbob64.h>
 #endif
 
-
-=======
 #if USE_JEMALLOC
 #    include <jemalloc/jemalloc.h>
 #endif
 
->>>>>>> 0ccc31f6
 namespace CurrentMetrics
 {
     extern const Metric Revision;
