--- conflicted
+++ resolved
@@ -30,7 +30,7 @@
 #include <Common/getMultipleKeysFromConfig.h>
 #include <Common/getNumberOfPhysicalCPUCores.h>
 #include <Common/getExecutablePath.h>
-#include <Common/TaskStatsInfoGetter.h>
+#include <Common/ThreadProfileEvents.h>
 #include <Common/ThreadStatus.h>
 #include <IO/HTTPCommon.h>
 #include <IO/UseSSL.h>
@@ -65,17 +65,11 @@
 
 
 #if !defined(ARCADIA_BUILD)
-<<<<<<< HEAD
-#    include <common/config_common.h>
-#    include "config_core.h"
-#    include "Common/config_version.h"
-=======
 #   include "config_core.h"
 #   include "Common/config_version.h"
 #   if USE_OPENCL
 #       include "Common/BitonicSort.h" // Y_IGNORE
 #   endif
->>>>>>> 811d124a
 #endif
 
 #if defined(OS_LINUX)
@@ -83,7 +77,7 @@
 #    include <Common/hasLinuxCapability.h>
 #endif
 
-#if USE_POCO_NETSSL
+#if USE_SSL
 #    include <Poco/Net/Context.h>
 #    include <Poco/Net/SecureServerSocket.h>
 #endif
@@ -723,6 +717,12 @@
             total_memory_tracker.setOrRaiseProfilerLimit(total_memory_profiler_step);
             total_memory_tracker.setProfilerStep(total_memory_profiler_step);
         }
+
+        double total_memory_tracker_sample_probability = config().getDouble("total_memory_tracker_sample_probability", 0);
+        if (total_memory_tracker_sample_probability)
+        {
+            total_memory_tracker.setSampleProbability(total_memory_tracker_sample_probability);
+        }
     }
 #endif
 
@@ -767,15 +767,13 @@
     }
 
 #if defined(OS_LINUX)
-    if (!TaskStatsInfoGetter::checkPermissions())
-    {
-        LOG_INFO(log, "It looks like the process has no CAP_NET_ADMIN capability, 'taskstats' performance statistics will be disabled."
+    if (!TasksStatsCounters::checkIfAvailable())
+    {
+        LOG_INFO(log, "It looks like this system does not have procfs mounted at /proc location,"
+            " neither clickhouse-server process has CAP_NET_ADMIN capability."
+            " 'taskstats' performance statistics will be disabled."
             " It could happen due to incorrect ClickHouse package installation."
-<<<<<<< HEAD
-            " You could resolve the problem manually with 'sudo setcap cap_net_admin=+ep " << executable_path << "'."
-=======
             " You can try to resolve the problem manually with 'sudo setcap cap_net_admin=+ep {}'."
->>>>>>> 811d124a
             " Note that it will not work on 'nosuid' mounted filesystems."
             " It also doesn't work if you run clickhouse-server inside network namespace as it happens in some containers.",
             executable_path);
@@ -906,15 +904,9 @@
                 auto address = socket_bind_listen(socket, listen_host, port);
                 socket.setReceiveTimeout(settings.http_receive_timeout);
                 socket.setSendTimeout(settings.http_send_timeout);
-                auto handler_factory = createDefaultHandlerFatory<HTTPHandler>(*this, "HTTPHandler-factory");
-                if (config().has("prometheus") && config().getInt("prometheus.port", 0) == 0)
-                    handler_factory->addHandler<PrometheusHandlerFactory>(async_metrics);
 
                 servers.emplace_back(std::make_unique<Poco::Net::HTTPServer>(
-                    handler_factory,
-                    server_pool,
-                    socket,
-                    http_params));
+                    createHandlerFactory(*this, async_metrics, "HTTPHandler-factory"), server_pool, socket, http_params));
 
                 LOG_INFO(log, "Listening for http://{}", address.toString());
             });
@@ -922,16 +914,13 @@
             /// HTTPS
             create_server("https_port", [&](UInt16 port)
             {
-#if USE_POCO_NETSSL
+#if USE_SSL
                 Poco::Net::SecureServerSocket socket;
                 auto address = socket_bind_listen(socket, listen_host, port, /* secure = */ true);
                 socket.setReceiveTimeout(settings.http_receive_timeout);
                 socket.setSendTimeout(settings.http_send_timeout);
                 servers.emplace_back(std::make_unique<Poco::Net::HTTPServer>(
-                    createDefaultHandlerFatory<HTTPHandler>(*this, "HTTPSHandler-factory"),
-                    server_pool,
-                    socket,
-                    http_params));
+                    createHandlerFactory(*this, async_metrics, "HTTPSHandler-factory"), server_pool, socket, http_params));
 
                 LOG_INFO(log, "Listening for https://{}", address.toString());
 #else
@@ -960,7 +949,7 @@
             /// TCP with SSL
             create_server("tcp_port_secure", [&](UInt16 port)
             {
-#if USE_POCO_NETSSL
+#if USE_SSL
                 Poco::Net::SecureServerSocket socket;
                 auto address = socket_bind_listen(socket, listen_host, port, /* secure = */ true);
                 socket.setReceiveTimeout(settings.receive_timeout);
@@ -986,26 +975,20 @@
                 socket.setReceiveTimeout(settings.http_receive_timeout);
                 socket.setSendTimeout(settings.http_send_timeout);
                 servers.emplace_back(std::make_unique<Poco::Net::HTTPServer>(
-                    createDefaultHandlerFatory<InterserverIOHTTPHandler>(*this, "InterserverIOHTTPHandler-factory"),
-                    server_pool,
-                    socket,
-                    http_params));
+                    createHandlerFactory(*this, async_metrics, "InterserverIOHTTPHandler-factory"), server_pool, socket, http_params));
 
                 LOG_INFO(log, "Listening for replica communication (interserver): http://{}", address.toString());
             });
 
             create_server("interserver_https_port", [&](UInt16 port)
             {
-#if USE_POCO_NETSSL
+#if USE_SSL
                 Poco::Net::SecureServerSocket socket;
                 auto address = socket_bind_listen(socket, listen_host, port, /* secure = */ true);
                 socket.setReceiveTimeout(settings.http_receive_timeout);
                 socket.setSendTimeout(settings.http_send_timeout);
                 servers.emplace_back(std::make_unique<Poco::Net::HTTPServer>(
-                    createDefaultHandlerFatory<InterserverIOHTTPHandler>(*this, "InterserverIOHTTPHandler-factory"),
-                    server_pool,
-                    socket,
-                    http_params));
+                    createHandlerFactory(*this, async_metrics, "InterserverIOHTTPSHandler-factory"), server_pool, socket, http_params));
 
                 LOG_INFO(log, "Listening for secure replica communication (interserver): https://{}", address.toString());
 #else
@@ -1052,13 +1035,8 @@
                 auto address = socket_bind_listen(socket, listen_host, port);
                 socket.setReceiveTimeout(settings.http_receive_timeout);
                 socket.setSendTimeout(settings.http_send_timeout);
-                auto handler_factory = new HTTPRequestHandlerFactoryMain(*this, "PrometheusHandler-factory");
-                handler_factory->addHandler<PrometheusHandlerFactory>(async_metrics);
                 servers.emplace_back(std::make_unique<Poco::Net::HTTPServer>(
-                    handler_factory,
-                    server_pool,
-                    socket,
-                    http_params));
+                    createHandlerFactory(*this, async_metrics, "PrometheusHandler-factory"), server_pool, socket, http_params));
 
                 LOG_INFO(log, "Listening for Prometheus: http://{}", address.toString());
             });
