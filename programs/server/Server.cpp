#include "Server.h"

#include <memory>
#include <sys/resource.h>
#include <sys/stat.h>
#include <sys/types.h>
#include <sys/wait.h>
#include <errno.h>
#include <pwd.h>
#include <unistd.h>
#include <Poco/Version.h>
#include <Poco/DirectoryIterator.h>
#include <Poco/Net/HTTPServer.h>
#include <Poco/Net/NetException.h>
#include <Poco/Util/HelpFormatter.h>
#include <Poco/Environment.h>
#include <common/scope_guard.h>
#include <common/defines.h>
#include <common/logger_useful.h>
#include <common/phdr_cache.h>
#include <common/ErrorHandlers.h>
#include <common/getMemoryAmount.h>
#include <common/errnoToString.h>
#include <common/coverage.h>
#include <Common/ClickHouseRevision.h>
#include <Common/DNSResolver.h>
#include <Common/CurrentMetrics.h>
#include <Common/Macros.h>
#include <Common/ShellCommand.h>
#include <Common/StringUtils/StringUtils.h>
#include <Common/ZooKeeper/ZooKeeper.h>
#include <Common/ZooKeeper/ZooKeeperNodeCache.h>
#include <common/getFQDNOrHostName.h>
#include <Common/getMultipleKeysFromConfig.h>
#include <Common/getNumberOfPhysicalCPUCores.h>
#include <Common/getExecutablePath.h>
#include <Common/ThreadProfileEvents.h>
#include <Common/ThreadStatus.h>
#include <Common/getMappedArea.h>
#include <Common/remapExecutable.h>
#include <Common/TLDListsHolder.h>
#include <Core/ServerUUID.h>
#include <IO/HTTPCommon.h>
#include <IO/ReadHelpers.h>
#include <IO/UseSSL.h>
#include <Interpreters/AsynchronousMetrics.h>
#include <Interpreters/DDLWorker.h>
#include <Interpreters/ExternalDictionariesLoader.h>
#include <Interpreters/ExternalModelsLoader.h>
#include <Interpreters/ProcessList.h>
#include <Interpreters/loadMetadata.h>
#include <Interpreters/DatabaseCatalog.h>
#include <Interpreters/DNSCacheUpdater.h>
#include <Interpreters/ExternalLoaderXMLConfigRepository.h>
#include <Interpreters/InterserverCredentials.h>
#include <Interpreters/JIT/CompiledExpressionCache.h>
#include <Interpreters/UserDefinedObjectsOnDisk.h>
#include <Access/AccessControlManager.h>
#include <Storages/StorageReplicatedMergeTree.h>
#include <Storages/System/attachSystemTables.h>
#include <AggregateFunctions/registerAggregateFunctions.h>
#include <Functions/registerFunctions.h>
#include <TableFunctions/registerTableFunctions.h>
#include <Formats/registerFormats.h>
#include <Storages/registerStorages.h>
#include <DataStreams/ConnectionCollector.h>
#include <Dictionaries/registerDictionaries.h>
#include <Disks/registerDisks.h>
#include <Common/Config/ConfigReloader.h>
#include <Server/HTTPHandlerFactory.h>
#include "MetricsTransmitter.h"
#include <Common/StatusFile.h>
#include <Server/TCPHandlerFactory.h>
#include <Common/SensitiveDataMasker.h>
#include <Common/ThreadFuzzer.h>
#include <Common/getHashOfLoadedBinary.h>
#include <Common/Elf.h>
#include <Server/MySQLHandlerFactory.h>
#include <Server/PostgreSQLHandlerFactory.h>
#include <Server/ProtocolServerAdapter.h>
#include <Server/HTTP/HTTPServer.h>
#include <filesystem>

#if !defined(ARCADIA_BUILD)
#   include "config_core.h"
#   include "Common/config_version.h"
#   if USE_OPENCL
#       include "Common/BitonicSort.h" // Y_IGNORE
#   endif
#endif

#if defined(OS_LINUX)
#    include <sys/mman.h>
#    include <sys/ptrace.h>
#    include <Common/hasLinuxCapability.h>
#    include <unistd.h>
#    include <sys/syscall.h>
#endif

#if USE_SSL
#    if USE_INTERNAL_SSL_LIBRARY  && !defined(ARCADIA_BUILD)
#        include <Compression/CompressionCodecEncrypted.h>
#    endif
#    include <Poco/Net/Context.h>
#    include <Poco/Net/SecureServerSocket.h>
#endif

#if USE_GRPC
#   include <Server/GRPCServer.h>
#endif

#if USE_NURAFT
#   include <Server/KeeperTCPHandlerFactory.h>
#endif

#if USE_BASE64
#   include <turbob64.h>
#endif

#if USE_JEMALLOC
#    include <jemalloc/jemalloc.h>
#endif

namespace CurrentMetrics
{
    extern const Metric Revision;
    extern const Metric VersionInteger;
    extern const Metric MemoryTracking;
    extern const Metric MaxDDLEntryID;
    extern const Metric MaxPushedDDLEntryID;
}

namespace fs = std::filesystem;

#if USE_JEMALLOC
static bool jemallocOptionEnabled(const char *name)
{
    bool value;
    size_t size = sizeof(value);

    if (mallctl(name, reinterpret_cast<void *>(&value), &size, /* newp= */ nullptr, /* newlen= */ 0))
        throw Poco::SystemException("mallctl() failed");

    return value;
}
#else
static bool jemallocOptionEnabled(const char *) { return 0; }
#endif

int mainEntryClickHouseServer(int argc, char ** argv)
{
    DB::Server app;

    if (jemallocOptionEnabled("opt.background_thread"))
    {
        LOG_ERROR(&app.logger(),
            "jemalloc.background_thread was requested, "
            "however ClickHouse uses percpu_arena and background_thread most likely will not give any benefits, "
            "and also background_thread is not compatible with ClickHouse watchdog "
            "(that can be disabled with CLICKHOUSE_WATCHDOG_ENABLE=0)");
    }

    /// Do not fork separate process from watchdog if we attached to terminal.
    /// Otherwise it breaks gdb usage.
    /// Can be overridden by environment variable (cannot use server config at this moment).
    if (argc > 0)
    {
        const char * env_watchdog = getenv("CLICKHOUSE_WATCHDOG_ENABLE");
        if (env_watchdog)
        {
            if (0 == strcmp(env_watchdog, "1"))
                app.shouldSetupWatchdog(argv[0]);

            /// Other values disable watchdog explicitly.
        }
        else if (!isatty(STDIN_FILENO) && !isatty(STDOUT_FILENO) && !isatty(STDERR_FILENO))
            app.shouldSetupWatchdog(argv[0]);
    }

    try
    {
        return app.run(argc, argv);
    }
    catch (...)
    {
        std::cerr << DB::getCurrentExceptionMessage(true) << "\n";
        auto code = DB::getCurrentExceptionCode();
        return code ? code : 1;
    }
}


namespace
{

void setupTmpPath(Poco::Logger * log, const std::string & path)
{
    LOG_DEBUG(log, "Setting up {} to store temporary data in it", path);

    fs::create_directories(path);

    /// Clearing old temporary files.
    fs::directory_iterator dir_end;
    for (fs::directory_iterator it(path); it != dir_end; ++it)
    {
        if (it->is_regular_file() && startsWith(it->path().filename(), "tmp"))
        {
            LOG_DEBUG(log, "Removing old temporary file {}", it->path().string());
            fs::remove(it->path());
        }
        else
            LOG_DEBUG(log, "Skipped file in temporary path {}", it->path().string());
    }
}

int waitServersToFinish(std::vector<DB::ProtocolServerAdapter> & servers, size_t seconds_to_wait)
{
    const int sleep_max_ms = 1000 * seconds_to_wait;
    const int sleep_one_ms = 100;
    int sleep_current_ms = 0;
    int current_connections = 0;
    for (;;)
    {
        current_connections = 0;

        for (auto & server : servers)
        {
            server.stop();
            current_connections += server.currentConnections();
        }

        if (!current_connections)
            break;

        sleep_current_ms += sleep_one_ms;
        if (sleep_current_ms < sleep_max_ms)
            std::this_thread::sleep_for(std::chrono::milliseconds(sleep_one_ms));
        else
            break;
    }
    return current_connections;
}

}

namespace DB
{

namespace ErrorCodes
{
    extern const int NO_ELEMENTS_IN_CONFIG;
    extern const int SUPPORT_IS_DISABLED;
    extern const int ARGUMENT_OUT_OF_BOUND;
    extern const int EXCESSIVE_ELEMENT_IN_CONFIG;
    extern const int INCORRECT_DATA;
    extern const int INVALID_CONFIG_PARAMETER;
    extern const int SYSTEM_ERROR;
    extern const int FAILED_TO_GETPWUID;
    extern const int MISMATCHING_USERS_FOR_PROCESS_AND_DATA;
    extern const int NETWORK_ERROR;
    extern const int CORRUPTED_DATA;
}


static std::string getCanonicalPath(std::string && path)
{
    Poco::trimInPlace(path);
    if (path.empty())
        throw Exception("path configuration parameter is empty", ErrorCodes::INVALID_CONFIG_PARAMETER);
    if (path.back() != '/')
        path += '/';
    return std::move(path);
}

static std::string getUserName(uid_t user_id)
{
    /// Try to convert user id into user name.
    auto buffer_size = sysconf(_SC_GETPW_R_SIZE_MAX);
    if (buffer_size <= 0)
        buffer_size = 1024;
    std::string buffer;
    buffer.reserve(buffer_size);

    struct passwd passwd_entry;
    struct passwd * result = nullptr;
    const auto error = getpwuid_r(user_id, &passwd_entry, buffer.data(), buffer_size, &result);

    if (error)
        throwFromErrno("Failed to find user name for " + toString(user_id), ErrorCodes::FAILED_TO_GETPWUID, error);
    else if (result)
        return result->pw_name;
    return toString(user_id);
}

Poco::Net::SocketAddress makeSocketAddress(const std::string & host, UInt16 port, Poco::Logger * log)
{
    Poco::Net::SocketAddress socket_address;
    try
    {
        socket_address = Poco::Net::SocketAddress(host, port);
    }
    catch (const Poco::Net::DNSException & e)
    {
        const auto code = e.code();
        if (code == EAI_FAMILY
#if defined(EAI_ADDRFAMILY)
                    || code == EAI_ADDRFAMILY
#endif
           )
        {
            LOG_ERROR(log, "Cannot resolve listen_host ({}), error {}: {}. "
                "If it is an IPv6 address and your host has disabled IPv6, then consider to "
                "specify IPv4 address to listen in <listen_host> element of configuration "
                "file. Example: <listen_host>0.0.0.0</listen_host>",
                host, e.code(), e.message());
        }

        throw;
    }
    return socket_address;
}

Poco::Net::SocketAddress Server::socketBindListen(Poco::Net::ServerSocket & socket, const std::string & host, UInt16 port, [[maybe_unused]] bool secure) const
{
    auto address = makeSocketAddress(host, port, &logger());
#if !defined(POCO_CLICKHOUSE_PATCH) || POCO_VERSION < 0x01090100
    if (secure)
        /// Bug in old (<1.9.1) poco, listen() after bind() with reusePort param will fail because have no implementation in SecureServerSocketImpl
        /// https://github.com/pocoproject/poco/pull/2257
        socket.bind(address, /* reuseAddress = */ true);
    else
#endif
#if POCO_VERSION < 0x01080000
    socket.bind(address, /* reuseAddress = */ true);
#else
    socket.bind(address, /* reuseAddress = */ true, /* reusePort = */ config().getBool("listen_reuse_port", false));
#endif

    /// If caller requests any available port from the OS, discover it after binding.
    if (port == 0)
    {
        address = socket.address();
        LOG_DEBUG(&logger(), "Requested any available port (port == 0), actual port is {:d}", address.port());
    }

    socket.listen(/* backlog = */ config().getUInt("listen_backlog", 64));

    return address;
}

void Server::createServer(const std::string & listen_host, const char * port_name, bool listen_try, CreateServerFunc && func) const
{
    /// For testing purposes, user may omit tcp_port or http_port or https_port in configuration file.
    if (!config().has(port_name))
        return;

    auto port = config().getInt(port_name);
    try
    {
        func(port);
        global_context->registerServerPort(port_name, port);
    }
    catch (const Poco::Exception &)
    {
        std::string message = "Listen [" + listen_host + "]:" + std::to_string(port) + " failed: " + getCurrentExceptionMessage(false);

        if (listen_try)
        {
            LOG_WARNING(&logger(), "{}. If it is an IPv6 or IPv4 address and your host has disabled IPv6 or IPv4, then consider to "
                "specify not disabled IPv4 or IPv6 address to listen in <listen_host> element of configuration "
                "file. Example for disabled IPv6: <listen_host>0.0.0.0</listen_host> ."
                " Example for disabled IPv4: <listen_host>::</listen_host>",
                message);
        }
        else
        {
            throw Exception{message, ErrorCodes::NETWORK_ERROR};
        }
    }
}

void Server::uninitialize()
{
    logger().information("shutting down");
    BaseDaemon::uninitialize();
}

int Server::run()
{
    if (config().hasOption("help"))
    {
        Poco::Util::HelpFormatter help_formatter(Server::options());
        auto header_str = fmt::format("{} [OPTION] [-- [ARG]...]\n"
                                      "positional arguments can be used to rewrite config.xml properties, for example, --http_port=8010",
                                      commandName());
        help_formatter.setHeader(header_str);
        help_formatter.format(std::cout);
        return 0;
    }
    if (config().hasOption("version"))
    {
        std::cout << DBMS_NAME << " server version " << VERSION_STRING << VERSION_OFFICIAL << "." << std::endl;
        return 0;
    }
    return Application::run(); // NOLINT
}

void Server::initialize(Poco::Util::Application & self)
{
    BaseDaemon::initialize(self);
    logger().information("starting up");

    LOG_INFO(&logger(), "OS name: {}, version: {}, architecture: {}",
        Poco::Environment::osName(),
        Poco::Environment::osVersion(),
        Poco::Environment::osArchitecture());
}

std::string Server::getDefaultCorePath() const
{
    return getCanonicalPath(config().getString("path", DBMS_DEFAULT_PATH)) + "cores";
}

void Server::defineOptions(Poco::Util::OptionSet & options)
{
    options.addOption(
        Poco::Util::Option("help", "h", "show help and exit")
            .required(false)
            .repeatable(false)
            .binding("help"));
    options.addOption(
        Poco::Util::Option("version", "V", "show version and exit")
            .required(false)
            .repeatable(false)
            .binding("version"));
    BaseDaemon::defineOptions(options);
}


void checkForUsersNotInMainConfig(
    const Poco::Util::AbstractConfiguration & config,
    const std::string & config_path,
    const std::string & users_config_path,
    Poco::Logger * log)
{
    if (config.getBool("skip_check_for_incorrect_settings", false))
        return;

    if (config.has("users") || config.has("profiles") || config.has("quotas"))
    {
        /// We cannot throw exception here, because we have support for obsolete 'conf.d' directory
        /// (that does not correspond to config.d or users.d) but substitute configuration to both of them.

        LOG_ERROR(log, "The <users>, <profiles> and <quotas> elements should be located in users config file: {} not in main config {}."
            " Also note that you should place configuration changes to the appropriate *.d directory like 'users.d'.",
            users_config_path, config_path);
    }
}

static void loadEncryptionKey(const std::string & key_command [[maybe_unused]], Poco::Logger * log)
{
#if USE_BASE64 && USE_SSL && USE_INTERNAL_SSL_LIBRARY

    auto process = ShellCommand::execute(key_command);

    std::string b64_key;
    readStringUntilEOF(b64_key, process->out);
    process->wait();

    // turbob64 doesn't like whitespace characters in input. Strip
    // them before decoding.
    std::erase_if(b64_key, [](char c)
    {
        return c == ' ' || c == '\t' || c == '\r' || c == '\n';
    });

    std::vector<char> buf(b64_key.size());
    const size_t key_size = tb64dec(reinterpret_cast<const unsigned char *>(b64_key.data()), b64_key.size(),
                                    reinterpret_cast<unsigned char *>(buf.data()));
    if (!key_size)
        throw Exception("Failed to decode encryption key", ErrorCodes::INCORRECT_DATA);
    else if (key_size < 16)
        LOG_WARNING(log, "The encryption key should be at least 16 octets long.");

    const std::string_view key = std::string_view(buf.data(), key_size);
    CompressionCodecEncrypted::setMasterKey(key);

#else
    LOG_WARNING(log, "Server was built without Base64 or SSL support. Encryption is disabled.");
#endif
}


[[noreturn]] void forceShutdown()
{
#if defined(THREAD_SANITIZER) && defined(OS_LINUX)
    /// Thread sanitizer tries to do something on exit that we don't need if we want to exit immediately,
    /// while connection handling threads are still run.
    (void)syscall(SYS_exit_group, 0);
    __builtin_unreachable();
#else
    _exit(0);
#endif
}


int Server::main(const std::vector<std::string> & /*args*/)
{
    Poco::Logger * log = &logger();

    UseSSL use_ssl;

    MainThreadStatus::getInstance();

    registerFunctions();
    registerAggregateFunctions();
    registerTableFunctions();
    registerStorages();
    registerDictionaries();
    registerDisks();
    registerFormats();

    CurrentMetrics::set(CurrentMetrics::Revision, ClickHouseRevision::getVersionRevision());
    CurrentMetrics::set(CurrentMetrics::VersionInteger, ClickHouseRevision::getVersionInteger());

    /** Context contains all that query execution is dependent:
      *  settings, available functions, data types, aggregate functions, databases, ...
      */
    auto shared_context = Context::createShared();
    global_context = Context::createGlobal(shared_context.get());

    global_context->makeGlobalContext();
    global_context->setApplicationType(Context::ApplicationType::SERVER);

#if !defined(NDEBUG) || !defined(__OPTIMIZE__)
    global_context->addWarningMessage("Server was built in debug mode. It will work slowly.");
#endif

if (ThreadFuzzer::instance().isEffective())
    global_context->addWarningMessage("ThreadFuzzer is enabled. Application will run slowly and unstable.");

#if defined(SANITIZER)
    global_context->addWarningMessage("Server was built with sanitizer. It will work slowly.");
#endif


    // Initialize global thread pool. Do it before we fetch configs from zookeeper
    // nodes (`from_zk`), because ZooKeeper interface uses the pool. We will
    // ignore `max_thread_pool_size` in configs we fetch from ZK, but oh well.
    GlobalThreadPool::initialize(config().getUInt("max_thread_pool_size", 10000));

    ConnectionCollector::init(global_context, config().getUInt("max_threads_for_connection_collector", 10));

    bool has_zookeeper = config().has("zookeeper");

    zkutil::ZooKeeperNodeCache main_config_zk_node_cache([&] { return global_context->getZooKeeper(); });
    zkutil::EventPtr main_config_zk_changed_event = std::make_shared<Poco::Event>();
    if (loaded_config.has_zk_includes)
    {
        auto old_configuration = loaded_config.configuration;
        ConfigProcessor config_processor(config_path);
        loaded_config = config_processor.loadConfigWithZooKeeperIncludes(
            main_config_zk_node_cache, main_config_zk_changed_event, /* fallback_to_preprocessed = */ true);
        config_processor.savePreprocessedConfig(loaded_config, config().getString("path", DBMS_DEFAULT_PATH));
        config().removeConfiguration(old_configuration.get());
        config().add(loaded_config.configuration.duplicate(), PRIO_DEFAULT, false);
    }

    Settings::checkNoSettingNamesAtTopLevel(config(), config_path);

    const auto memory_amount = getMemoryAmount();

#if defined(OS_LINUX)
    std::string executable_path = getExecutablePath();

    if (!executable_path.empty())
    {
        /// Integrity check based on checksum of the executable code.
        /// Note: it is not intended to protect from malicious party,
        /// because the reference checksum can be easily modified as well.
        /// And we don't involve asymmetric encryption with PKI yet.
        /// It's only intended to protect from faulty hardware.
        /// Note: it is only based on machine code.
        /// But there are other sections of the binary (e.g. exception handling tables)
        /// that are interpreted (not executed) but can alter the behaviour of the program as well.

        String calculated_binary_hash = getHashOfLoadedBinaryHex();

        if (stored_binary_hash.empty())
        {
            LOG_WARNING(log, "Calculated checksum of the binary: {}."
                " There is no information about the reference checksum.", calculated_binary_hash);
        }
        else if (calculated_binary_hash == stored_binary_hash)
        {
            LOG_INFO(log, "Calculated checksum of the binary: {}, integrity check passed.", calculated_binary_hash);
        }
        else
        {
            /// If program is run under debugger, ptrace will fail.
            if (ptrace(PTRACE_TRACEME, 0, nullptr, nullptr) == -1)
            {
                /// Program is run under debugger. Modification of it's binary image is ok for breakpoints.
                global_context->addWarningMessage(
                    fmt::format("Server is run under debugger and its binary image is modified (most likely with breakpoints).",
                    calculated_binary_hash)
                );
            }
            else
            {
                throw Exception(ErrorCodes::CORRUPTED_DATA,
                    "Calculated checksum of the ClickHouse binary ({0}) does not correspond"
                    " to the reference checksum stored in the binary ({1})."
                    " It may indicate one of the following:"
                    " - the file {2} was changed just after startup;"
                    " - the file {2} is damaged on disk due to faulty hardware;"
                    " - the loaded executable is damaged in memory due to faulty hardware;"
                    " - the file {2} was intentionally modified;"
                    " - logical error in code."
                    , calculated_binary_hash, stored_binary_hash, executable_path);
            }
        }
    }
    else
        executable_path = "/usr/bin/clickhouse";    /// It is used for information messages.

    /// After full config loaded
    {
        if (config().getBool("remap_executable", false))
        {
            LOG_DEBUG(log, "Will remap executable in memory.");
            remapExecutable();
            LOG_DEBUG(log, "The code in memory has been successfully remapped.");
        }

        if (config().getBool("mlock_executable", false))
        {
            if (hasLinuxCapability(CAP_IPC_LOCK))
            {
                try
                {
                    /// Get the memory area with (current) code segment.
                    /// It's better to lock only the code segment instead of calling "mlockall",
                    /// because otherwise debug info will be also locked in memory, and it can be huge.
                    auto [addr, len] = getMappedArea(reinterpret_cast<void *>(mainEntryClickHouseServer));

                    LOG_TRACE(log, "Will do mlock to prevent executable memory from being paged out. It may take a few seconds.");
                    if (0 != mlock(addr, len))
                        LOG_WARNING(log, "Failed mlock: {}", errnoToString(ErrorCodes::SYSTEM_ERROR));
                    else
                        LOG_TRACE(log, "The memory map of clickhouse executable has been mlock'ed, total {}", ReadableSize(len));
                }
                catch (...)
                {
                    LOG_WARNING(log, "Cannot mlock: {}", getCurrentExceptionMessage(false));
                }
            }
            else
            {
                LOG_INFO(log, "It looks like the process has no CAP_IPC_LOCK capability, binary mlock will be disabled."
                    " It could happen due to incorrect ClickHouse package installation."
                    " You could resolve the problem manually with 'sudo setcap cap_ipc_lock=+ep {}'."
                    " Note that it will not work on 'nosuid' mounted filesystems.", executable_path);
            }
        }
    }
#endif

    global_context->setRemoteHostFilter(config());

    std::string path_str = getCanonicalPath(config().getString("path", DBMS_DEFAULT_PATH));
    fs::path path = path_str;
    std::string default_database = config().getString("default_database", "default");

    /// Check that the process user id matches the owner of the data.
    const auto effective_user_id = geteuid();
    struct stat statbuf;
    if (stat(path_str.c_str(), &statbuf) == 0 && effective_user_id != statbuf.st_uid)
    {
        const auto effective_user = getUserName(effective_user_id);
        const auto data_owner = getUserName(statbuf.st_uid);
        std::string message = "Effective user of the process (" + effective_user +
            ") does not match the owner of the data (" + data_owner + ").";
        if (effective_user_id == 0)
        {
            message += " Run under 'sudo -u " + data_owner + "'.";
            throw Exception(message, ErrorCodes::MISMATCHING_USERS_FOR_PROCESS_AND_DATA);
        }
        else
        {
            global_context->addWarningMessage(message);
        }
    }

    global_context->setPath(path_str);

    StatusFile status{path / "status", StatusFile::write_full_info};

    DB::ServerUUID::load(path / "uuid", log);

    /// Try to increase limit on number of open files.
    {
        rlimit rlim;
        if (getrlimit(RLIMIT_NOFILE, &rlim))
            throw Poco::Exception("Cannot getrlimit");

        if (rlim.rlim_cur == rlim.rlim_max)
        {
            LOG_DEBUG(log, "rlimit on number of file descriptors is {}", rlim.rlim_cur);
        }
        else
        {
            rlim_t old = rlim.rlim_cur;
            rlim.rlim_cur = config().getUInt("max_open_files", rlim.rlim_max);
            int rc = setrlimit(RLIMIT_NOFILE, &rlim);
            if (rc != 0)
                LOG_WARNING(log, "Cannot set max number of file descriptors to {}. Try to specify max_open_files according to your system limits. error: {}", rlim.rlim_cur, strerror(errno));
            else
                LOG_DEBUG(log, "Set max number of file descriptors to {} (was {}).", rlim.rlim_cur, old);
        }
    }

    static ServerErrorHandler error_handler;
    Poco::ErrorHandler::set(&error_handler);

    /// Initialize DateLUT early, to not interfere with running time of first query.
    LOG_DEBUG(log, "Initializing DateLUT.");
    DateLUT::instance();
    LOG_TRACE(log, "Initialized DateLUT with time zone '{}'.", DateLUT::instance().getTimeZone());

    /// Storage with temporary data for processing of heavy queries.
    {
        std::string tmp_path = config().getString("tmp_path", path / "tmp/");
        std::string tmp_policy = config().getString("tmp_policy", "");
        const VolumePtr & volume = global_context->setTemporaryStorage(tmp_path, tmp_policy);
        for (const DiskPtr & disk : volume->getDisks())
            setupTmpPath(log, disk->getPath());
    }

    /** Directory with 'flags': files indicating temporary settings for the server set by system administrator.
      * Flags may be cleared automatically after being applied by the server.
      * Examples: do repair of local data; clone all replicated tables from replica.
      */
    {
        auto flags_path = path / "flags/";
        fs::create_directories(flags_path);
        global_context->setFlagsPath(flags_path);
    }

    /** Directory with user provided files that are usable by 'file' table function.
      */
    {

        std::string user_files_path = config().getString("user_files_path", path / "user_files/");
        global_context->setUserFilesPath(user_files_path);
        fs::create_directories(user_files_path);
    }

    {
        std::string dictionaries_lib_path = config().getString("dictionaries_lib_path", path / "dictionaries_lib/");
        global_context->setDictionariesLibPath(dictionaries_lib_path);
        fs::create_directories(dictionaries_lib_path);
    }

    /// top_level_domains_lists
    {
        const std::string & top_level_domains_path = config().getString("top_level_domains_path", path / "top_level_domains/");
        TLDListsHolder::getInstance().parseConfig(fs::path(top_level_domains_path) / "", config());
    }

    {
<<<<<<< HEAD
        fs::create_directories(fs::path(path) / "data/");
        fs::create_directories(fs::path(path) / "metadata/");
        fs::create_directories(fs::path(path) / "user_defined/");
=======
        fs::create_directories(path / "data/");
        fs::create_directories(path / "metadata/");
>>>>>>> 768378b6

        /// Directory with metadata of tables, which was marked as dropped by Atomic database
        fs::create_directories(path / "metadata_dropped/");
    }

    if (config().has("interserver_http_port") && config().has("interserver_https_port"))
        throw Exception("Both http and https interserver ports are specified", ErrorCodes::EXCESSIVE_ELEMENT_IN_CONFIG);

    static const auto interserver_tags =
    {
        std::make_tuple("interserver_http_host", "interserver_http_port", "http"),
        std::make_tuple("interserver_https_host", "interserver_https_port", "https")
    };

    for (auto [host_tag, port_tag, scheme] : interserver_tags)
    {
        if (config().has(port_tag))
        {
            String this_host = config().getString(host_tag, "");

            if (this_host.empty())
            {
                this_host = getFQDNOrHostName();
                LOG_DEBUG(log, "Configuration parameter '{}' doesn't exist or exists and empty. Will use '{}' as replica host.",
                    host_tag, this_host);
            }

            String port_str = config().getString(port_tag);
            int port = parse<int>(port_str);

            if (port < 0 || port > 0xFFFF)
                throw Exception("Out of range '" + String(port_tag) + "': " + toString(port), ErrorCodes::ARGUMENT_OUT_OF_BOUND);

            global_context->setInterserverIOAddress(this_host, port);
            global_context->setInterserverScheme(scheme);
        }
    }

    LOG_DEBUG(log, "Initiailizing interserver credentials.");
    global_context->updateInterserverCredentials(config());

    if (config().has("macros"))
        global_context->setMacros(std::make_unique<Macros>(config(), "macros", log));

    /// Initialize main config reloader.
    std::string include_from_path = config().getString("include_from", "/etc/metrika.xml");

    if (config().has("query_masking_rules"))
    {
        SensitiveDataMasker::setInstance(std::make_unique<SensitiveDataMasker>(config(), "query_masking_rules"));
    }

    auto main_config_reloader = std::make_unique<ConfigReloader>(
        config_path,
        include_from_path,
        config().getString("path", ""),
        std::move(main_config_zk_node_cache),
        main_config_zk_changed_event,
        [&](ConfigurationPtr config, bool initial_loading)
        {
            Settings::checkNoSettingNamesAtTopLevel(*config, config_path);

            /// Limit on total memory usage
            size_t max_server_memory_usage = config->getUInt64("max_server_memory_usage", 0);

            double max_server_memory_usage_to_ram_ratio = config->getDouble("max_server_memory_usage_to_ram_ratio", 0.9);
            size_t default_max_server_memory_usage = memory_amount * max_server_memory_usage_to_ram_ratio;

            if (max_server_memory_usage == 0)
            {
                max_server_memory_usage = default_max_server_memory_usage;
                LOG_INFO(log, "Setting max_server_memory_usage was set to {}"
                    " ({} available * {:.2f} max_server_memory_usage_to_ram_ratio)",
                    formatReadableSizeWithBinarySuffix(max_server_memory_usage),
                    formatReadableSizeWithBinarySuffix(memory_amount),
                    max_server_memory_usage_to_ram_ratio);
            }
            else if (max_server_memory_usage > default_max_server_memory_usage)
            {
                max_server_memory_usage = default_max_server_memory_usage;
                LOG_INFO(log, "Setting max_server_memory_usage was lowered to {}"
                    " because the system has low amount of memory. The amount was"
                    " calculated as {} available"
                    " * {:.2f} max_server_memory_usage_to_ram_ratio",
                    formatReadableSizeWithBinarySuffix(max_server_memory_usage),
                    formatReadableSizeWithBinarySuffix(memory_amount),
                    max_server_memory_usage_to_ram_ratio);
            }

            total_memory_tracker.setHardLimit(max_server_memory_usage);
            total_memory_tracker.setDescription("(total)");
            total_memory_tracker.setMetric(CurrentMetrics::MemoryTracking);

            // FIXME logging-related things need synchronization -- see the 'Logger * log' saved
            // in a lot of places. For now, disable updating log configuration without server restart.
            //setTextLog(global_context->getTextLog());
            //buildLoggers(*config, logger());
            global_context->setClustersConfig(config);
            global_context->setMacros(std::make_unique<Macros>(*config, "macros", log));
            global_context->setExternalAuthenticatorsConfig(*config);
            global_context->setExternalModelsConfig(config);

            /// Setup protection to avoid accidental DROP for big tables (that are greater than 50 GB by default)
            if (config->has("max_table_size_to_drop"))
                global_context->setMaxTableSizeToDrop(config->getUInt64("max_table_size_to_drop"));

            if (config->has("max_partition_size_to_drop"))
                global_context->setMaxPartitionSizeToDrop(config->getUInt64("max_partition_size_to_drop"));

            if (!initial_loading)
            {
                /// We do not load ZooKeeper configuration on the first config loading
                /// because TestKeeper server is not started yet.
                if (config->has("zookeeper"))
                    global_context->reloadZooKeeperIfChanged(config);

                global_context->reloadAuxiliaryZooKeepersConfigIfChanged(config);
            }

            global_context->updateStorageConfiguration(*config);
            global_context->updateInterserverCredentials(*config);
        },
        /* already_loaded = */ false);  /// Reload it right now (initial loading)

    auto & access_control = global_context->getAccessControlManager();
    if (config().has("custom_settings_prefixes"))
        access_control.setCustomSettingsPrefixes(config().getString("custom_settings_prefixes"));

    /// Initialize access storages.
    access_control.addStoragesFromMainConfig(config(), config_path, [&] { return global_context->getZooKeeper(); });

    /// Reload config in SYSTEM RELOAD CONFIG query.
    global_context->setConfigReloadCallback([&]()
    {
        main_config_reloader->reload();
        access_control.reloadUsersConfigs();
    });

    /// Limit on total number of concurrently executed queries.
    global_context->getProcessList().setMaxSize(config().getInt("max_concurrent_queries", 0));

    /// Set up caches.

    /// Lower cache size on low-memory systems.
    double cache_size_to_ram_max_ratio = config().getDouble("cache_size_to_ram_max_ratio", 0.5);
    size_t max_cache_size = memory_amount * cache_size_to_ram_max_ratio;

    /// Size of cache for uncompressed blocks. Zero means disabled.
    size_t uncompressed_cache_size = config().getUInt64("uncompressed_cache_size", 0);
    if (uncompressed_cache_size > max_cache_size)
    {
        uncompressed_cache_size = max_cache_size;
        LOG_INFO(log, "Uncompressed cache size was lowered to {} because the system has low amount of memory",
            formatReadableSizeWithBinarySuffix(uncompressed_cache_size));
    }
    global_context->setUncompressedCache(uncompressed_cache_size);

    /// Load global settings from default_profile and system_profile.
    global_context->setDefaultProfiles(config());
    const Settings & settings = global_context->getSettingsRef();

    /// Size of cache for marks (index of MergeTree family of tables). It is mandatory.
    size_t mark_cache_size = config().getUInt64("mark_cache_size");
    if (!mark_cache_size)
        LOG_ERROR(log, "Too low mark cache size will lead to severe performance degradation.");
    if (mark_cache_size > max_cache_size)
    {
        mark_cache_size = max_cache_size;
        LOG_INFO(log, "Mark cache size was lowered to {} because the system has low amount of memory",
            formatReadableSizeWithBinarySuffix(mark_cache_size));
    }
    global_context->setMarkCache(mark_cache_size);

    /// A cache for mmapped files.
    size_t mmap_cache_size = config().getUInt64("mmap_cache_size", 1000);   /// The choice of default is arbitrary.
    if (mmap_cache_size)
        global_context->setMMappedFileCache(mmap_cache_size);

#if USE_EMBEDDED_COMPILER
    constexpr size_t compiled_expression_cache_size_default = 1024 * 1024 * 1024;
    size_t compiled_expression_cache_size = config().getUInt64("compiled_expression_cache_size", compiled_expression_cache_size_default);
    CompiledExpressionCacheFactory::instance().init(compiled_expression_cache_size);
#endif

    /// Set path for format schema files
    fs::path format_schema_path(config().getString("format_schema_path", path / "format_schemas/"));
    global_context->setFormatSchemaPath(format_schema_path);
    fs::create_directories(format_schema_path);

    /// Check sanity of MergeTreeSettings on server startup
    global_context->getMergeTreeSettings().sanityCheck(settings);
    global_context->getReplicatedMergeTreeSettings().sanityCheck(settings);

    /// Set up encryption.
    if (config().has("encryption.key_command"))
        loadEncryptionKey(config().getString("encryption.key_command"), log);

    Poco::Timespan keep_alive_timeout(config().getUInt("keep_alive_timeout", 10), 0);

    Poco::ThreadPool server_pool(3, config().getUInt("max_connections", 1024));
    Poco::Net::HTTPServerParams::Ptr http_params = new Poco::Net::HTTPServerParams;
    http_params->setTimeout(settings.http_receive_timeout);
    http_params->setKeepAliveTimeout(keep_alive_timeout);

    auto servers_to_start_before_tables = std::make_shared<std::vector<ProtocolServerAdapter>>();

    std::vector<std::string> listen_hosts = DB::getMultipleValuesFromConfig(config(), "", "listen_host");

    bool listen_try = config().getBool("listen_try", false);
    if (listen_hosts.empty())
    {
        listen_hosts.emplace_back("::1");
        listen_hosts.emplace_back("127.0.0.1");
        listen_try = true;
    }

    if (config().has("keeper_server"))
    {
#if USE_NURAFT
        /// Initialize test keeper RAFT. Do nothing if no nu_keeper_server in config.
        global_context->initializeKeeperStorageDispatcher();
        for (const auto & listen_host : listen_hosts)
        {
            /// TCP Keeper
            const char * port_name = "keeper_server.tcp_port";
            createServer(listen_host, port_name, listen_try, [&](UInt16 port)
            {
                Poco::Net::ServerSocket socket;
                auto address = socketBindListen(socket, listen_host, port);
                socket.setReceiveTimeout(settings.receive_timeout);
                socket.setSendTimeout(settings.send_timeout);
                servers_to_start_before_tables->emplace_back(
                    port_name,
                    std::make_unique<Poco::Net::TCPServer>(
                        new KeeperTCPHandlerFactory(*this, false), server_pool, socket, new Poco::Net::TCPServerParams));

                LOG_INFO(log, "Listening for connections to Keeper (tcp): {}", address.toString());
            });

            const char * secure_port_name = "keeper_server.tcp_port_secure";
            createServer(listen_host, secure_port_name, listen_try, [&](UInt16 port)
            {
#if USE_SSL
                Poco::Net::SecureServerSocket socket;
                auto address = socketBindListen(socket, listen_host, port, /* secure = */ true);
                socket.setReceiveTimeout(settings.receive_timeout);
                socket.setSendTimeout(settings.send_timeout);
                servers_to_start_before_tables->emplace_back(
                    secure_port_name,
                    std::make_unique<Poco::Net::TCPServer>(
                        new KeeperTCPHandlerFactory(*this, true), server_pool, socket, new Poco::Net::TCPServerParams));
                LOG_INFO(log, "Listening for connections to Keeper with secure protocol (tcp_secure): {}", address.toString());
#else
                UNUSED(port);
                throw Exception{"SSL support for TCP protocol is disabled because Poco library was built without NetSSL support.",
                    ErrorCodes::SUPPORT_IS_DISABLED};
#endif
            });
        }
#else
        throw Exception(ErrorCodes::SUPPORT_IS_DISABLED, "ClickHouse server built without NuRaft library. Cannot use internal coordination.");
#endif

    }

    for (auto & server : *servers_to_start_before_tables)
        server.start();

    SCOPE_EXIT({
        /** Ask to cancel background jobs all table engines,
          *  and also query_log.
          * It is important to do early, not in destructor of Context, because
          *  table engines could use Context on destroy.
          */
        LOG_INFO(log, "Shutting down storages.");

        global_context->shutdown();

        LOG_DEBUG(log, "Shut down storages.");

        if (!servers_to_start_before_tables->empty())
        {
            LOG_DEBUG(log, "Waiting for current connections to servers for tables to finish.");
            int current_connections = 0;
            for (auto & server : *servers_to_start_before_tables)
            {
                server.stop();
                current_connections += server.currentConnections();
            }

            if (current_connections)
                LOG_INFO(log, "Closed all listening sockets. Waiting for {} outstanding connections.", current_connections);
            else
                LOG_INFO(log, "Closed all listening sockets.");

            if (current_connections > 0)
                current_connections = waitServersToFinish(*servers_to_start_before_tables, config().getInt("shutdown_wait_unfinished", 5));

            if (current_connections)
                LOG_INFO(log, "Closed connections to servers for tables. But {} remain. Probably some tables of other users cannot finish their connections after context shutdown.", current_connections);
            else
                LOG_INFO(log, "Closed connections to servers for tables.");

            global_context->shutdownKeeperStorageDispatcher();
        }

        /// Wait server pool to avoid use-after-free of destroyed context in the handlers
        server_pool.joinAll();

        /** Explicitly destroy Context. It is more convenient than in destructor of Server, because logger is still available.
          * At this moment, no one could own shared part of Context.
          */
        global_context.reset();
        shared_context.reset();
        LOG_DEBUG(log, "Destroyed global context.");
    });

    /// Set current database name before loading tables and databases because
    /// system logs may copy global context.
    global_context->setCurrentDatabaseNameInGlobalContext(default_database);

<<<<<<< HEAD
    LOG_INFO(log, "Loading user defined objects from {}", path);
    try
    {
        UserDefinedObjectsOnDisk::instance().loadUserDefinedObjects(global_context);
    }
    catch (...)
    {
        tryLogCurrentException(log, "Caught exception while loading user defined objects");
        throw;
    }
    LOG_DEBUG(log, "Loaded user defined objects");

    LOG_INFO(log, "Loading metadata from {}", path);
=======
    LOG_INFO(log, "Loading metadata from {}", path_str);
>>>>>>> 768378b6

    try
    {
        loadMetadataSystem(global_context);
        /// After attaching system databases we can initialize system log.
        global_context->initializeSystemLogs();
        global_context->setSystemZooKeeperLogAfterInitializationIfNeeded();
        auto & database_catalog = DatabaseCatalog::instance();
        /// After the system database is created, attach virtual system tables (in addition to query_log and part_log)
        attachSystemTablesServer(*database_catalog.getSystemDatabase(), has_zookeeper);
        /// We load temporary database first, because projections need it.
        database_catalog.initializeAndLoadTemporaryDatabase();
        /// Then, load remaining databases
        loadMetadata(global_context, default_database);
        database_catalog.loadDatabases();
        /// After loading validate that default database exists
        database_catalog.assertDatabaseExists(default_database);
    }
    catch (...)
    {
        tryLogCurrentException(log, "Caught exception while loading metadata");
        throw;
    }
    LOG_DEBUG(log, "Loaded metadata.");

    /// Init trace collector only after trace_log system table was created
    /// Disable it if we collect test coverage information, because it will work extremely slow.
    ///
    /// It also cannot work with sanitizers.
    /// Sanitizers are using quick "frame walking" stack unwinding (this implies -fno-omit-frame-pointer)
    /// And they do unwinding frequently (on every malloc/free, thread/mutex operations, etc).
    /// They change %rbp during unwinding and it confuses libunwind if signal comes during sanitizer unwinding
    ///  and query profiler decide to unwind stack with libunwind at this moment.
    ///
    /// Symptoms: you'll get silent Segmentation Fault - without sanitizer message and without usual ClickHouse diagnostics.
    ///
    /// Look at compiler-rt/lib/sanitizer_common/sanitizer_stacktrace.h
    ///
#if USE_UNWIND && !WITH_COVERAGE && !defined(SANITIZER) && defined(__x86_64__)
    /// Profilers cannot work reliably with any other libunwind or without PHDR cache.
    if (hasPHDRCache())
    {
        global_context->initializeTraceCollector();

        /// Set up server-wide memory profiler (for total memory tracker).
        UInt64 total_memory_profiler_step = config().getUInt64("total_memory_profiler_step", 0);
        if (total_memory_profiler_step)
        {
            total_memory_tracker.setOrRaiseProfilerLimit(total_memory_profiler_step);
            total_memory_tracker.setProfilerStep(total_memory_profiler_step);
        }

        double total_memory_tracker_sample_probability = config().getDouble("total_memory_tracker_sample_probability", 0);
        if (total_memory_tracker_sample_probability)
        {
            total_memory_tracker.setSampleProbability(total_memory_tracker_sample_probability);
        }
    }
#endif

    /// Describe multiple reasons when query profiler cannot work.

#if !USE_UNWIND
    LOG_INFO(log, "Query Profiler and TraceCollector are disabled because they cannot work without bundled unwind (stack unwinding) library.");
#endif

#if WITH_COVERAGE
    LOG_INFO(log, "Query Profiler and TraceCollector are disabled because they work extremely slow with test coverage.");
#endif

#if defined(SANITIZER)
    LOG_INFO(log, "Query Profiler and TraceCollector are disabled because they cannot work under sanitizers"
        " when two different stack unwinding methods will interfere with each other.");
#endif

#if !defined(__x86_64__)
    LOG_INFO(log, "Query Profiler is only tested on x86_64. It also known to not work under qemu-user.");
#endif

    if (!hasPHDRCache())
        LOG_INFO(log, "Query Profiler and TraceCollector are disabled because they require PHDR cache to be created"
            " (otherwise the function 'dl_iterate_phdr' is not lock free and not async-signal safe).");

    std::unique_ptr<DNSCacheUpdater> dns_cache_updater;
    if (config().has("disable_internal_dns_cache") && config().getInt("disable_internal_dns_cache"))
    {
        /// Disable DNS caching at all
        DNSResolver::instance().setDisableCacheFlag();
        LOG_DEBUG(log, "DNS caching disabled");
    }
    else
    {
        /// Initialize a watcher periodically updating DNS cache
        dns_cache_updater = std::make_unique<DNSCacheUpdater>(global_context, config().getInt("dns_cache_update_period", 15));
    }

#if defined(OS_LINUX)
    if (!TasksStatsCounters::checkIfAvailable())
    {
        LOG_INFO(log, "It looks like this system does not have procfs mounted at /proc location,"
            " neither clickhouse-server process has CAP_NET_ADMIN capability."
            " 'taskstats' performance statistics will be disabled."
            " It could happen due to incorrect ClickHouse package installation."
            " You can try to resolve the problem manually with 'sudo setcap cap_net_admin=+ep {}'."
            " Note that it will not work on 'nosuid' mounted filesystems."
            " It also doesn't work if you run clickhouse-server inside network namespace as it happens in some containers.",
            executable_path);
    }

    if (!hasLinuxCapability(CAP_SYS_NICE))
    {
        LOG_INFO(log, "It looks like the process has no CAP_SYS_NICE capability, the setting 'os_thread_priority' will have no effect."
            " It could happen due to incorrect ClickHouse package installation."
            " You could resolve the problem manually with 'sudo setcap cap_sys_nice=+ep {}'."
            " Note that it will not work on 'nosuid' mounted filesystems.",
            executable_path);
    }
#else
    LOG_INFO(log, "TaskStats is not implemented for this OS. IO accounting will be disabled.");
#endif

    auto servers = std::make_shared<std::vector<ProtocolServerAdapter>>();
    {
        /// This object will periodically calculate some metrics.
        AsynchronousMetrics async_metrics(
            global_context, config().getUInt("asynchronous_metrics_update_period_s", 1), servers_to_start_before_tables, servers);
        attachSystemTablesAsync(*DatabaseCatalog::instance().getSystemDatabase(), async_metrics);

        for (const auto & listen_host : listen_hosts)
        {
            /// HTTP
            const char * port_name = "http_port";
            createServer(listen_host, port_name, listen_try, [&](UInt16 port)
            {
                Poco::Net::ServerSocket socket;
                auto address = socketBindListen(socket, listen_host, port);
                socket.setReceiveTimeout(settings.http_receive_timeout);
                socket.setSendTimeout(settings.http_send_timeout);

                servers->emplace_back(
                    port_name,
                    std::make_unique<HTTPServer>(
                        context(), createHandlerFactory(*this, async_metrics, "HTTPHandler-factory"), server_pool, socket, http_params));

                LOG_INFO(log, "Listening for http://{}", address.toString());
            });

            /// HTTPS
            port_name = "https_port";
            createServer(listen_host, port_name, listen_try, [&](UInt16 port)
            {
#if USE_SSL
                Poco::Net::SecureServerSocket socket;
                auto address = socketBindListen(socket, listen_host, port, /* secure = */ true);
                socket.setReceiveTimeout(settings.http_receive_timeout);
                socket.setSendTimeout(settings.http_send_timeout);
                servers->emplace_back(
                    port_name,
                    std::make_unique<HTTPServer>(
                        context(), createHandlerFactory(*this, async_metrics, "HTTPSHandler-factory"), server_pool, socket, http_params));

                LOG_INFO(log, "Listening for https://{}", address.toString());
#else
                UNUSED(port);
                throw Exception{"HTTPS protocol is disabled because Poco library was built without NetSSL support.",
                    ErrorCodes::SUPPORT_IS_DISABLED};
#endif
            });

            /// TCP
            port_name = "tcp_port";
            createServer(listen_host, port_name, listen_try, [&](UInt16 port)
            {
                Poco::Net::ServerSocket socket;
                auto address = socketBindListen(socket, listen_host, port);
                socket.setReceiveTimeout(settings.receive_timeout);
                socket.setSendTimeout(settings.send_timeout);
                servers->emplace_back(port_name, std::make_unique<Poco::Net::TCPServer>(
                    new TCPHandlerFactory(*this, /* secure */ false, /* proxy protocol */ false),
                    server_pool,
                    socket,
                    new Poco::Net::TCPServerParams));

                LOG_INFO(log, "Listening for connections with native protocol (tcp): {}", address.toString());
            });

            /// TCP with PROXY protocol, see https://github.com/wolfeidau/proxyv2/blob/master/docs/proxy-protocol.txt
            port_name = "tcp_with_proxy_port";
            createServer(listen_host, port_name, listen_try, [&](UInt16 port)
            {
                Poco::Net::ServerSocket socket;
                auto address = socketBindListen(socket, listen_host, port);
                socket.setReceiveTimeout(settings.receive_timeout);
                socket.setSendTimeout(settings.send_timeout);
                servers->emplace_back(port_name, std::make_unique<Poco::Net::TCPServer>(
                    new TCPHandlerFactory(*this, /* secure */ false, /* proxy protocol */ true),
                    server_pool,
                    socket,
                    new Poco::Net::TCPServerParams));

                LOG_INFO(log, "Listening for connections with native protocol (tcp) with PROXY: {}", address.toString());
            });

            /// TCP with SSL
            port_name = "tcp_port_secure";
            createServer(listen_host, port_name, listen_try, [&](UInt16 port)
            {
#if USE_SSL
                Poco::Net::SecureServerSocket socket;
                auto address = socketBindListen(socket, listen_host, port, /* secure = */ true);
                socket.setReceiveTimeout(settings.receive_timeout);
                socket.setSendTimeout(settings.send_timeout);
                servers->emplace_back(port_name, std::make_unique<Poco::Net::TCPServer>(
                    new TCPHandlerFactory(*this, /* secure */ true, /* proxy protocol */ false),
                    server_pool,
                    socket,
                    new Poco::Net::TCPServerParams));
                LOG_INFO(log, "Listening for connections with secure native protocol (tcp_secure): {}", address.toString());
#else
                UNUSED(port);
                throw Exception{"SSL support for TCP protocol is disabled because Poco library was built without NetSSL support.",
                    ErrorCodes::SUPPORT_IS_DISABLED};
#endif
            });

            /// Interserver IO HTTP
            port_name = "interserver_http_port";
            createServer(listen_host, port_name, listen_try, [&](UInt16 port)
            {
                Poco::Net::ServerSocket socket;
                auto address = socketBindListen(socket, listen_host, port);
                socket.setReceiveTimeout(settings.http_receive_timeout);
                socket.setSendTimeout(settings.http_send_timeout);
                servers->emplace_back(
                    port_name,
                    std::make_unique<HTTPServer>(
                        context(),
                        createHandlerFactory(*this, async_metrics, "InterserverIOHTTPHandler-factory"),
                        server_pool,
                        socket,
                        http_params));

                LOG_INFO(log, "Listening for replica communication (interserver): http://{}", address.toString());
            });

            port_name = "interserver_https_port";
            createServer(listen_host, port_name, listen_try, [&](UInt16 port)
            {
#if USE_SSL
                Poco::Net::SecureServerSocket socket;
                auto address = socketBindListen(socket, listen_host, port, /* secure = */ true);
                socket.setReceiveTimeout(settings.http_receive_timeout);
                socket.setSendTimeout(settings.http_send_timeout);
                servers->emplace_back(
                    port_name,
                    std::make_unique<HTTPServer>(
                        context(),
                        createHandlerFactory(*this, async_metrics, "InterserverIOHTTPSHandler-factory"),
                        server_pool,
                        socket,
                        http_params));

                LOG_INFO(log, "Listening for secure replica communication (interserver): https://{}", address.toString());
#else
                UNUSED(port);
                throw Exception{"SSL support for TCP protocol is disabled because Poco library was built without NetSSL support.",
                        ErrorCodes::SUPPORT_IS_DISABLED};
#endif
            });

            port_name = "mysql_port";
            createServer(listen_host, port_name, listen_try, [&](UInt16 port)
            {
                Poco::Net::ServerSocket socket;
                auto address = socketBindListen(socket, listen_host, port, /* secure = */ true);
                socket.setReceiveTimeout(Poco::Timespan());
                socket.setSendTimeout(settings.send_timeout);
                servers->emplace_back(port_name, std::make_unique<Poco::Net::TCPServer>(
                    new MySQLHandlerFactory(*this),
                    server_pool,
                    socket,
                    new Poco::Net::TCPServerParams));

                LOG_INFO(log, "Listening for MySQL compatibility protocol: {}", address.toString());
            });

            port_name = "postgresql_port";
            createServer(listen_host, port_name, listen_try, [&](UInt16 port)
            {
                Poco::Net::ServerSocket socket;
                auto address = socketBindListen(socket, listen_host, port, /* secure = */ true);
                socket.setReceiveTimeout(Poco::Timespan());
                socket.setSendTimeout(settings.send_timeout);
                servers->emplace_back(port_name, std::make_unique<Poco::Net::TCPServer>(
                    new PostgreSQLHandlerFactory(*this),
                    server_pool,
                    socket,
                    new Poco::Net::TCPServerParams));

                LOG_INFO(log, "Listening for PostgreSQL compatibility protocol: " + address.toString());
            });

#if USE_GRPC
            port_name = "grpc_port";
            createServer(listen_host, port_name, listen_try, [&](UInt16 port)
            {
                Poco::Net::SocketAddress server_address(listen_host, port);
                servers->emplace_back(port_name, std::make_unique<GRPCServer>(*this, makeSocketAddress(listen_host, port, log)));
                LOG_INFO(log, "Listening for gRPC protocol: " + server_address.toString());
            });
#endif

            /// Prometheus (if defined and not setup yet with http_port)
            port_name = "prometheus.port";
            createServer(listen_host, port_name, listen_try, [&](UInt16 port)
            {
                Poco::Net::ServerSocket socket;
                auto address = socketBindListen(socket, listen_host, port);
                socket.setReceiveTimeout(settings.http_receive_timeout);
                socket.setSendTimeout(settings.http_send_timeout);
                servers->emplace_back(
                    port_name,
                    std::make_unique<HTTPServer>(
                        context(),
                        createHandlerFactory(*this, async_metrics, "PrometheusHandler-factory"),
                        server_pool,
                        socket,
                        http_params));

                LOG_INFO(log, "Listening for Prometheus: http://{}", address.toString());
            });
        }

        if (servers->empty())
             throw Exception("No servers started (add valid listen_host and 'tcp_port' or 'http_port' to configuration file.)",
                ErrorCodes::NO_ELEMENTS_IN_CONFIG);

        /// Must be done after initialization of `servers`, because async_metrics will access `servers` variable from its thread.
        async_metrics.start();

        {
            String level_str = config().getString("text_log.level", "");
            int level = level_str.empty() ? INT_MAX : Poco::Logger::parseLevel(level_str);
            setTextLog(global_context->getTextLog(), level);
        }

        buildLoggers(config(), logger());

        main_config_reloader->start();
        access_control.startPeriodicReloadingUsersConfigs();
        if (dns_cache_updater)
            dns_cache_updater->start();

        {
            LOG_INFO(log, "Available RAM: {}; physical cores: {}; logical cores: {}.",
                formatReadableSizeWithBinarySuffix(memory_amount),
                getNumberOfPhysicalCPUCores(),  // on ARM processors it can show only enabled at current moment cores
                std::thread::hardware_concurrency());
        }

        /// try to load dictionaries immediately, throw on error and die
        try
        {
            global_context->loadDictionaries(config());
        }
        catch (...)
        {
            LOG_ERROR(log, "Caught exception while loading dictionaries.");
            throw;
        }

        if (has_zookeeper && config().has("distributed_ddl"))
        {
            /// DDL worker should be started after all tables were loaded
            String ddl_zookeeper_path = config().getString("distributed_ddl.path", "/clickhouse/task_queue/ddl/");
            int pool_size = config().getInt("distributed_ddl.pool_size", 1);
            if (pool_size < 1)
                throw Exception("distributed_ddl.pool_size should be greater then 0", ErrorCodes::ARGUMENT_OUT_OF_BOUND);
            global_context->setDDLWorker(std::make_unique<DDLWorker>(pool_size, ddl_zookeeper_path, global_context, &config(),
                                                                     "distributed_ddl", "DDLWorker",
                                                                     &CurrentMetrics::MaxDDLEntryID, &CurrentMetrics::MaxPushedDDLEntryID));
        }

        for (auto & server : *servers)
            server.start();
        LOG_INFO(log, "Ready for connections.");

        SCOPE_EXIT({
            LOG_DEBUG(log, "Received termination signal.");
            LOG_DEBUG(log, "Waiting for current connections to close.");

            is_cancelled = true;

            int current_connections = 0;
            for (auto & server : *servers)
            {
                server.stop();
                current_connections += server.currentConnections();
            }

            if (current_connections)
                LOG_INFO(log, "Closed all listening sockets. Waiting for {} outstanding connections.", current_connections);
            else
                LOG_INFO(log, "Closed all listening sockets.");

            /// Killing remaining queries.
            global_context->getProcessList().killAllQueries();

            if (current_connections)
                current_connections = waitServersToFinish(*servers, config().getInt("shutdown_wait_unfinished", 5));

            if (current_connections)
                LOG_INFO(log, "Closed connections. But {} remain."
                    " Tip: To increase wait time add to config: <shutdown_wait_unfinished>60</shutdown_wait_unfinished>", current_connections);
            else
                LOG_INFO(log, "Closed connections.");

            dns_cache_updater.reset();
            main_config_reloader.reset();

            if (current_connections)
            {
                /// There is no better way to force connections to close in Poco.
                /// Otherwise connection handlers will continue to live
                /// (they are effectively dangling objects, but they use global thread pool
                ///  and global thread pool destructor will wait for threads, preventing server shutdown).

                /// Dump coverage here, because std::atexit callback would not be called.
                dumpCoverageReportIfPossible();
                LOG_INFO(log, "Will shutdown forcefully.");
                forceShutdown();
            }
        });

        std::vector<std::unique_ptr<MetricsTransmitter>> metrics_transmitters;
        for (const auto & graphite_key : DB::getMultipleKeysFromConfig(config(), "", "graphite"))
        {
            metrics_transmitters.emplace_back(std::make_unique<MetricsTransmitter>(
                global_context->getConfigRef(), graphite_key, async_metrics));
        }

        waitForTerminationRequest();
    }

    return Application::EXIT_OK;
}
}<|MERGE_RESOLUTION|>--- conflicted
+++ resolved
@@ -668,7 +668,9 @@
 
     global_context->setRemoteHostFilter(config());
 
-    std::string path_str = getCanonicalPath(config().getString("path", DBMS_DEFAULT_PATH));
+    std::string 
+      
+      = getCanonicalPath(config().getString("path", DBMS_DEFAULT_PATH));
     fs::path path = path_str;
     std::string default_database = config().getString("default_database", "default");
 
@@ -769,14 +771,9 @@
     }
 
     {
-<<<<<<< HEAD
-        fs::create_directories(fs::path(path) / "data/");
-        fs::create_directories(fs::path(path) / "metadata/");
-        fs::create_directories(fs::path(path) / "user_defined/");
-=======
         fs::create_directories(path / "data/");
         fs::create_directories(path / "metadata/");
->>>>>>> 768378b6
+        fs::create_directories(path / "user_defined/");
 
         /// Directory with metadata of tables, which was marked as dropped by Atomic database
         fs::create_directories(path / "metadata_dropped/");
@@ -1098,8 +1095,7 @@
     /// system logs may copy global context.
     global_context->setCurrentDatabaseNameInGlobalContext(default_database);
 
-<<<<<<< HEAD
-    LOG_INFO(log, "Loading user defined objects from {}", path);
+    LOG_INFO(log, "Loading user defined objects from {}", path_str);
     try
     {
         UserDefinedObjectsOnDisk::instance().loadUserDefinedObjects(global_context);
@@ -1111,10 +1107,7 @@
     }
     LOG_DEBUG(log, "Loaded user defined objects");
 
-    LOG_INFO(log, "Loading metadata from {}", path);
-=======
     LOG_INFO(log, "Loading metadata from {}", path_str);
->>>>>>> 768378b6
 
     try
     {
