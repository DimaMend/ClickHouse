--- conflicted
+++ resolved
@@ -952,12 +952,6 @@
             global_context->shutdownNuKeeperStorageDispatcher();
         }
 
-<<<<<<< HEAD
-        /// Wait server pool to avoid use-after-free of destroyed context in the handlers
-        server_pool.joinAll();
-
-=======
->>>>>>> d0e15fb9
         /** Explicitly destroy Context. It is more convenient than in destructor of Server, because logger is still available.
           * At this moment, no one could own shared part of Context.
           */
