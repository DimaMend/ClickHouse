<?xml version="1.0"?>
<!--
  NOTE: User and query level settings are set up in "users.xml" file.
  If you have accidentally specified user-level settings here, server won't start.
  You can either move the settings to the right place inside "users.xml" file
   or add <skip_check_for_incorrect_settings>1</skip_check_for_incorrect_settings> here.
-->
<yandex>
    <logger>
        <!-- Possible levels [1]:

          - none (turns off logging)
          - fatal
          - critical
          - error
          - warning
          - notice
          - information
          - debug
          - trace

            [1]: https://github.com/pocoproject/poco/blob/poco-1.9.4-release/Foundation/include/Poco/Logger.h#L105-L114
        -->
        <level>trace</level>
        <log>/var/log/clickhouse-server/clickhouse-server.log</log>
        <errorlog>/var/log/clickhouse-server/clickhouse-server.err.log</errorlog>
        <!-- Rotation policy
             See https://github.com/pocoproject/poco/blob/poco-1.9.4-release/Foundation/include/Poco/FileChannel.h#L54-L85
          -->
        <size>1000M</size>
        <count>10</count>
        <!-- <console>1</console> --> <!-- Default behavior is autodetection (log to console if not daemon mode and is tty) -->

        <!-- Per level overrides (legacy):

        For example to suppress logging of the ConfigReloader you can use:
        NOTE: levels.logger is reserved, see below.
        -->
        <!--
        <levels>
          <ConfigReloader>none</ConfigReloader>
        </levels>
        -->

        <!-- Per level overrides:

        For example to suppress logging of the RBAC for default user you can use:
        (But please note that the logger name maybe changed from version to version, even after minor upgrade)
        -->
        <!--
        <levels>
          <logger>
            <name>ContextAccess (default)</name>
            <level>none</level>
          </logger>
          <logger>
            <name>DatabaseOrdinary (test)</name>
            <level>none</level>
          </logger>
        </levels>
        -->
    </logger>

    <!-- It is the name that will be shown in the clickhouse-client.
         By default, anything with "production" will be highlighted in red in query prompt.
    -->
    <!--display_name>production</display_name-->

    <!-- Port for HTTP API. See also 'https_port' for secure connections.
         This interface is also used by ODBC and JDBC drivers (DataGrip, Dbeaver, ...)
         and by most of web interfaces (embedded UI, Grafana, Redash, ...).
      -->
    <http_port>8123</http_port>

    <!-- Port for interaction by native protocol with:
         - clickhouse-client and other native ClickHouse tools (clickhouse-benchmark, clickhouse-copier);
         - clickhouse-server with other clickhouse-servers for distributed query processing;
         - ClickHouse drivers and applications supporting native protocol
         (this protocol is also informally called as "the TCP protocol");
         See also 'tcp_port_secure' for secure connections.
    -->
    <tcp_port>9000</tcp_port>

    <!-- Compatibility with MySQL protocol.
         ClickHouse will pretend to be MySQL for applications connecting to this port.
    -->
    <mysql_port>9004</mysql_port>

    <!-- Compatibility with PostgreSQL protocol.
         ClickHouse will pretend to be PostgreSQL for applications connecting to this port.
    -->
    <postgresql_port>9005</postgresql_port>

    <!-- HTTP API with TLS (HTTPS).
         You have to configure certificate to enable this interface.
         See the openSSL section below.
    -->
    <!-- <https_port>8443</https_port> -->

    <!-- Native interface with TLS.
         You have to configure certificate to enable this interface.
         See the openSSL section below.
    -->
    <!-- <tcp_port_secure>9440</tcp_port_secure> -->

    <!-- Native interface wrapped with PROXYv1 protocol
         PROXYv1 header sent for every connection.
         ClickHouse will extract information about proxy-forwarded client address from the header.
    -->
    <!-- <tcp_with_proxy_port>9011</tcp_with_proxy_port> -->

    <!-- Port for communication between replicas. Used for data exchange.
         It provides low-level data access between servers.
         This port should not be accessible from untrusted networks.
         See also 'interserver_http_credentials'.
         Data transferred over connections to this port should not go through untrusted networks.
         See also 'interserver_https_port'.
      -->
    <interserver_http_port>9009</interserver_http_port>

    <!-- Port for communication between replicas with TLS.
         You have to configure certificate to enable this interface.
         See the openSSL section below.
         See also 'interserver_http_credentials'.
      -->
    <!-- <interserver_https_port>9010</interserver_https_port> -->

    <!-- Hostname that is used by other replicas to request this server.
         If not specified, than it is determined analogous to 'hostname -f' command.
         This setting could be used to switch replication to another network interface
         (the server may be connected to multiple networks via multiple addresses)
      -->
    <!--
    <interserver_http_host>example.yandex.ru</interserver_http_host>
    -->

    <!-- You can specify credentials for authenthication between replicas.
         This is required when interserver_https_port is accessible from untrusted networks,
         and also recommended to avoid SSRF attacks from possibly compromised services in your network.
      -->
    <!--<interserver_http_credentials>
        <user>interserver</user>
        <password></password>
    </interserver_http_credentials>-->

    <!-- Listen specified address.
         Use :: (wildcard IPv6 address), if you want to accept connections both with IPv4 and IPv6 from everywhere.
         Notes:
         If you open connections from wildcard address, make sure that at least one of the following measures applied:
         - server is protected by firewall and not accessible from untrusted networks;
         - all users are restricted to subset of network addresses (see users.xml);
         - all users have strong passwords, only secure (TLS) interfaces are accessible, or connections are only made via TLS interfaces.
         - users without password have readonly access.
         See also: https://www.shodan.io/search?query=clickhouse
      -->
    <!-- <listen_host>::</listen_host> -->

    <!-- Same for hosts without support for IPv6: -->
    <!-- <listen_host>0.0.0.0</listen_host> -->

    <!-- Default values - try listen localhost on IPv4 and IPv6. -->
    <!--
    <listen_host>::1</listen_host>
    <listen_host>127.0.0.1</listen_host>
    -->

    <!-- Don't exit if IPv6 or IPv4 networks are unavailable while trying to listen. -->
    <!-- <listen_try>0</listen_try> -->

    <!-- Allow multiple servers to listen on the same address:port. This is not recommended.
      -->
    <!-- <listen_reuse_port>0</listen_reuse_port> -->

    <!-- <listen_backlog>64</listen_backlog> -->

    <max_connections>4096</max_connections>

    <!-- For 'Connection: keep-alive' in HTTP 1.1 -->
    <keep_alive_timeout>3</keep_alive_timeout>

    <!-- gRPC protocol (see src/Server/grpc_protos/clickhouse_grpc.proto for the API) -->
    <!-- <grpc_port>9100</grpc_port> -->
    <grpc>
        <enable_ssl>false</enable_ssl>

        <!-- The following two files are used only if enable_ssl=1 -->
        <ssl_cert_file>/path/to/ssl_cert_file</ssl_cert_file>
        <ssl_key_file>/path/to/ssl_key_file</ssl_key_file>

        <!-- Whether server will request client for a certificate -->
        <ssl_require_client_auth>false</ssl_require_client_auth>

        <!-- The following file is used only if ssl_require_client_auth=1 -->
        <ssl_ca_cert_file>/path/to/ssl_ca_cert_file</ssl_ca_cert_file>

        <!-- Default compression algorithm (applied if client doesn't specify another algorithm).
             Supported algorithms: none, deflate, gzip, stream_gzip -->
        <compression>deflate</compression>

        <!-- Default compression level (applied if client doesn't specify another level).
             Supported levels: none, low, medium, high -->
        <compression_level>medium</compression_level>

        <!-- Send/receive message size limits in bytes. -1 means unlimited -->
        <max_send_message_size>-1</max_send_message_size>
        <max_receive_message_size>-1</max_receive_message_size>

        <!-- Enable if you want very detailed logs -->
        <verbose_logs>false</verbose_logs>
    </grpc>

    <!-- Used with https_port and tcp_port_secure. Full ssl options list: https://github.com/ClickHouse-Extras/poco/blob/master/NetSSL_OpenSSL/include/Poco/Net/SSLManager.h#L71 -->
    <openSSL>
        <server> <!-- Used for https server AND secure tcp port -->
            <!-- openssl req -subj "/CN=localhost" -new -newkey rsa:2048 -days 365 -nodes -x509 -keyout /etc/clickhouse-server/server.key -out /etc/clickhouse-server/server.crt -->
            <certificateFile>/etc/clickhouse-server/server.crt</certificateFile>
            <privateKeyFile>/etc/clickhouse-server/server.key</privateKeyFile>
            <!-- dhparams are optional. You can delete the <dhParamsFile> element.
                 To generate dhparams, use the following command:
                  openssl dhparam -out /etc/clickhouse-server/dhparam.pem 4096
                 Only file format with BEGIN DH PARAMETERS is supported.
              -->
            <dhParamsFile>/etc/clickhouse-server/dhparam.pem</dhParamsFile>
            <verificationMode>none</verificationMode>
            <loadDefaultCAFile>true</loadDefaultCAFile>
            <cacheSessions>true</cacheSessions>
            <disableProtocols>sslv2,sslv3</disableProtocols>
            <preferServerCiphers>true</preferServerCiphers>
        </server>

        <client> <!-- Used for connecting to https dictionary source and secured Zookeeper communication -->
            <loadDefaultCAFile>true</loadDefaultCAFile>
            <cacheSessions>true</cacheSessions>
            <disableProtocols>sslv2,sslv3</disableProtocols>
            <preferServerCiphers>true</preferServerCiphers>
            <!-- Use for self-signed: <verificationMode>none</verificationMode> -->
            <invalidCertificateHandler>
                <!-- Use for self-signed: <name>AcceptCertificateHandler</name> -->
                <name>RejectCertificateHandler</name>
            </invalidCertificateHandler>
        </client>
    </openSSL>

    <!-- Default root page on http[s] server. For example load UI from https://tabix.io/ when opening http://localhost:8123 -->
    <!--
    <http_server_default_response><![CDATA[<html ng-app="SMI2"><head><base href="http://ui.tabix.io/"></head><body><div ui-view="" class="content-ui"></div><script src="http://loader.tabix.io/master.js"></script></body></html>]]></http_server_default_response>
    -->

    <!-- Maximum number of concurrent queries. -->
    <max_concurrent_queries>100</max_concurrent_queries>

    <!-- Maximum memory usage (resident set size) for server process.
         Zero value or unset means default. Default is "max_server_memory_usage_to_ram_ratio" of available physical RAM.
         If the value is larger than "max_server_memory_usage_to_ram_ratio" of available physical RAM, it will be cut down.

         The constraint is checked on query execution time.
         If a query tries to allocate memory and the current memory usage plus allocation is greater
          than specified threshold, exception will be thrown.

         It is not practical to set this constraint to small values like just a few gigabytes,
          because memory allocator will keep this amount of memory in caches and the server will deny service of queries.
      -->
    <max_server_memory_usage>0</max_server_memory_usage>

    <!-- Maximum number of threads in the Global thread pool.
    This will default to a maximum of 10000 threads if not specified.
    This setting will be useful in scenarios where there are a large number
    of distributed queries that are running concurrently but are idling most
    of the time, in which case a higher number of threads might be required.
    -->

    <max_thread_pool_size>10000</max_thread_pool_size>

    <!-- On memory constrained environments you may have to set this to value larger than 1.
      -->
    <max_server_memory_usage_to_ram_ratio>0.9</max_server_memory_usage_to_ram_ratio>

    <!-- Simple server-wide memory profiler. Collect a stack trace at every peak allocation step (in bytes).
         Data will be stored in system.trace_log table with query_id = empty string.
         Zero means disabled.
      -->
    <total_memory_profiler_step>4194304</total_memory_profiler_step>

    <!-- Collect random allocations and deallocations and write them into system.trace_log with 'MemorySample' trace_type.
         The probability is for every alloc/free regardless to the size of the allocation.
         Note that sampling happens only when the amount of untracked memory exceeds the untracked memory limit,
          which is 4 MiB by default but can be lowered if 'total_memory_profiler_step' is lowered.
         You may want to set 'total_memory_profiler_step' to 1 for extra fine grained sampling.
      -->
    <total_memory_tracker_sample_probability>0</total_memory_tracker_sample_probability>

    <!-- Set limit on number of open files (default: maximum). This setting makes sense on Mac OS X because getrlimit() fails to retrieve
         correct maximum value. -->
    <!-- <max_open_files>262144</max_open_files> -->

    <!-- Size of cache of uncompressed blocks of data, used in tables of MergeTree family.
         In bytes. Cache is single for server. Memory is allocated only on demand.
         Cache is used when 'use_uncompressed_cache' user setting turned on (off by default).
         Uncompressed cache is advantageous only for very short queries and in rare cases.

         Note: uncompressed cache can be pointless for lz4, because memory bandwidth
         is slower than multi-core decompression on some server configurations.
         Enabling it can sometimes paradoxically make queries slower.
      -->
    <uncompressed_cache_size>8589934592</uncompressed_cache_size>

    <!-- Approximate size of mark cache, used in tables of MergeTree family.
         In bytes. Cache is single for server. Memory is allocated only on demand.
         You should not lower this value.
      -->
    <mark_cache_size>5368709120</mark_cache_size>


    <!-- If you enable the `min_bytes_to_use_mmap_io` setting,
         the data in MergeTree tables can be read with mmap to avoid copying from kernel to userspace.
         It makes sense only for large files and helps only if data reside in page cache.
         To avoid frequent open/mmap/munmap/close calls (which are very expensive due to consequent page faults)
         and to reuse mappings from several threads and queries,
         the cache of mapped files is maintained. Its size is the number of mapped regions (usually equal to the number of mapped files).
         The amount of data in mapped files can be monitored
         in system.metrics, system.metric_log by the MMappedFiles, MMappedFileBytes metrics
         and in system.asynchronous_metrics, system.asynchronous_metrics_log by the MMapCacheCells metric,
         and also in system.events, system.processes, system.query_log, system.query_thread_log by the
         CreatedReadBufferMMap, CreatedReadBufferMMapFailed, MMappedFileCacheHits, MMappedFileCacheMisses events.
         Note that the amount of data in mapped files does not consume memory directly and is not accounted
         in query or server memory usage - because this memory can be discarded similar to OS page cache.
         The cache is dropped (the files are closed) automatically on removal of old parts in MergeTree,
         also it can be dropped manually by the SYSTEM DROP MMAP CACHE query.
      -->
    <mmap_cache_size>1000</mmap_cache_size>

<<<<<<< HEAD
    <!--
        Approximate size for query cache. TBA
    -->
    <query_cache_size>268435456</query_cache_size>
=======
    <!-- Cache size for compiled expressions.-->
    <compiled_expression_cache_size>1073741824</compiled_expression_cache_size>
>>>>>>> e85d87fe

    <!-- Path to data directory, with trailing slash. -->
    <path>/var/lib/clickhouse/</path>

    <!-- Path to temporary data for processing hard queries. -->
    <tmp_path>/var/lib/clickhouse/tmp/</tmp_path>

    <!-- Policy from the <storage_configuration> for the temporary files.
         If not set <tmp_path> is used, otherwise <tmp_path> is ignored.

         Notes:
         - move_factor              is ignored
         - keep_free_space_bytes    is ignored
         - max_data_part_size_bytes is ignored
         - you must have exactly one volume in that policy
    -->
    <!-- <tmp_policy>tmp</tmp_policy> -->

    <!-- Directory with user provided files that are accessible by 'file' table function. -->
    <user_files_path>/var/lib/clickhouse/user_files/</user_files_path>

    <!-- LDAP server definitions. -->
    <ldap_servers>
        <!-- List LDAP servers with their connection parameters here to later 1) use them as authenticators for dedicated local users,
              who have 'ldap' authentication mechanism specified instead of 'password', or to 2) use them as remote user directories.
             Parameters:
                host - LDAP server hostname or IP, this parameter is mandatory and cannot be empty.
                port - LDAP server port, default is 636 if enable_tls is set to true, 389 otherwise.
                bind_dn - template used to construct the DN to bind to.
                        The resulting DN will be constructed by replacing all '{user_name}' substrings of the template with the actual
                         user name during each authentication attempt.
                verification_cooldown - a period of time, in seconds, after a successful bind attempt, during which a user will be assumed
                         to be successfully authenticated for all consecutive requests without contacting the LDAP server.
                        Specify 0 (the default) to disable caching and force contacting the LDAP server for each authentication request.
                enable_tls - flag to trigger use of secure connection to the LDAP server.
                        Specify 'no' for plain text (ldap://) protocol (not recommended).
                        Specify 'yes' for LDAP over SSL/TLS (ldaps://) protocol (recommended, the default).
                        Specify 'starttls' for legacy StartTLS protocol (plain text (ldap://) protocol, upgraded to TLS).
                tls_minimum_protocol_version - the minimum protocol version of SSL/TLS.
                        Accepted values are: 'ssl2', 'ssl3', 'tls1.0', 'tls1.1', 'tls1.2' (the default).
                tls_require_cert - SSL/TLS peer certificate verification behavior.
                        Accepted values are: 'never', 'allow', 'try', 'demand' (the default).
                tls_cert_file - path to certificate file.
                tls_key_file - path to certificate key file.
                tls_ca_cert_file - path to CA certificate file.
                tls_ca_cert_dir - path to the directory containing CA certificates.
                tls_cipher_suite - allowed cipher suite (in OpenSSL notation).
             Example:
                <my_ldap_server>
                    <host>localhost</host>
                    <port>636</port>
                    <bind_dn>uid={user_name},ou=users,dc=example,dc=com</bind_dn>
                    <verification_cooldown>300</verification_cooldown>
                    <enable_tls>yes</enable_tls>
                    <tls_minimum_protocol_version>tls1.2</tls_minimum_protocol_version>
                    <tls_require_cert>demand</tls_require_cert>
                    <tls_cert_file>/path/to/tls_cert_file</tls_cert_file>
                    <tls_key_file>/path/to/tls_key_file</tls_key_file>
                    <tls_ca_cert_file>/path/to/tls_ca_cert_file</tls_ca_cert_file>
                    <tls_ca_cert_dir>/path/to/tls_ca_cert_dir</tls_ca_cert_dir>
                    <tls_cipher_suite>ECDHE-ECDSA-AES256-GCM-SHA384:ECDHE-RSA-AES256-GCM-SHA384:AES256-GCM-SHA384</tls_cipher_suite>
                </my_ldap_server>
        -->
    </ldap_servers>

    <!-- To enable Kerberos authentication support for HTTP requests (GSS-SPNEGO), for those users who are explicitly configured
          to authenticate via Kerberos, define a single 'kerberos' section here.
         Parameters:
            principal - canonical service principal name, that will be acquired and used when accepting security contexts.
                    This parameter is optional, if omitted, the default principal will be used.
                    This parameter cannot be specified together with 'realm' parameter.
            realm - a realm, that will be used to restrict authentication to only those requests whose initiator's realm matches it.
                    This parameter is optional, if omitted, no additional filtering by realm will be applied.
                    This parameter cannot be specified together with 'principal' parameter.
         Example:
            <kerberos />
         Example:
            <kerberos>
                <principal>HTTP/clickhouse.example.com@EXAMPLE.COM</principal>
            </kerberos>
         Example:
            <kerberos>
                <realm>EXAMPLE.COM</realm>
            </kerberos>
    -->

    <!-- Sources to read users, roles, access rights, profiles of settings, quotas. -->
    <user_directories>
        <users_xml>
            <!-- Path to configuration file with predefined users. -->
            <path>users.xml</path>
        </users_xml>
        <local_directory>
            <!-- Path to folder where users created by SQL commands are stored. -->
            <path>/var/lib/clickhouse/access/</path>
        </local_directory>

        <!-- To add an LDAP server as a remote user directory of users that are not defined locally, define a single 'ldap' section
              with the following parameters:
                server - one of LDAP server names defined in 'ldap_servers' config section above.
                        This parameter is mandatory and cannot be empty.
                roles - section with a list of locally defined roles that will be assigned to each user retrieved from the LDAP server.
                        If no roles are specified here or assigned during role mapping (below), user will not be able to perform any
                         actions after authentication.
                role_mapping - section with LDAP search parameters and mapping rules.
                        When a user authenticates, while still bound to LDAP, an LDAP search is performed using search_filter and the
                         name of the logged in user. For each entry found during that search, the value of the specified attribute is
                         extracted. For each attribute value that has the specified prefix, the prefix is removed, and the rest of the
                         value becomes the name of a local role defined in ClickHouse, which is expected to be created beforehand by
                         CREATE ROLE command.
                        There can be multiple 'role_mapping' sections defined inside the same 'ldap' section. All of them will be
                         applied.
                    base_dn - template used to construct the base DN for the LDAP search.
                            The resulting DN will be constructed by replacing all '{user_name}' and '{bind_dn}' substrings
                             of the template with the actual user name and bind DN during each LDAP search.
                    scope - scope of the LDAP search.
                            Accepted values are: 'base', 'one_level', 'children', 'subtree' (the default).
                    search_filter - template used to construct the search filter for the LDAP search.
                            The resulting filter will be constructed by replacing all '{user_name}', '{bind_dn}', and '{base_dn}'
                             substrings of the template with the actual user name, bind DN, and base DN during each LDAP search.
                            Note, that the special characters must be escaped properly in XML.
                    attribute - attribute name whose values will be returned by the LDAP search.
                    prefix - prefix, that will be expected to be in front of each string in the original list of strings returned by
                             the LDAP search. Prefix will be removed from the original strings and resulting strings will be treated
                             as local role names. Empty, by default.
             Example:
                <ldap>
                    <server>my_ldap_server</server>
                    <roles>
                        <my_local_role1 />
                        <my_local_role2 />
                    </roles>
                    <role_mapping>
                        <base_dn>ou=groups,dc=example,dc=com</base_dn>
                        <scope>subtree</scope>
                        <search_filter>(&amp;(objectClass=groupOfNames)(member={bind_dn}))</search_filter>
                        <attribute>cn</attribute>
                        <prefix>clickhouse_</prefix>
                    </role_mapping>
                </ldap>
        -->
    </user_directories>

    <!-- Default profile of settings. -->
    <default_profile>default</default_profile>

    <!-- Comma-separated list of prefixes for user-defined settings. -->
    <custom_settings_prefixes></custom_settings_prefixes>

    <!-- System profile of settings. This settings are used by internal processes (Distributed DDL worker and so on). -->
    <!-- <system_profile>default</system_profile> -->

    <!-- Buffer profile of settings.
         This settings are used by Buffer storage to flush data to the underlying table.
         Default: used from system_profile directive.
    -->
    <!-- <buffer_profile>default</buffer_profile> -->

    <!-- Default database. -->
    <default_database>default</default_database>

    <!-- Server time zone could be set here.

         Time zone is used when converting between String and DateTime types,
          when printing DateTime in text formats and parsing DateTime from text,
          it is used in date and time related functions, if specific time zone was not passed as an argument.

         Time zone is specified as identifier from IANA time zone database, like UTC or Africa/Abidjan.
         If not specified, system time zone at server startup is used.

         Please note, that server could display time zone alias instead of specified name.
         Example: W-SU is an alias for Europe/Moscow and Zulu is an alias for UTC.
    -->
    <!-- <timezone>Europe/Moscow</timezone> -->

    <!-- You can specify umask here (see "man umask"). Server will apply it on startup.
         Number is always parsed as octal. Default umask is 027 (other users cannot read logs, data files, etc; group can only read).
    -->
    <!-- <umask>022</umask> -->

    <!-- Perform mlockall after startup to lower first queries latency
          and to prevent clickhouse executable from being paged out under high IO load.
         Enabling this option is recommended but will lead to increased startup time for up to a few seconds.
    -->
    <mlock_executable>true</mlock_executable>

    <!-- Reallocate memory for machine code ("text") using huge pages. Highly experimental. -->
    <remap_executable>false</remap_executable>

    <![CDATA[
         Uncomment below in order to use JDBC table engine and function.

         To install and run JDBC bridge in background:
         * [Debian/Ubuntu]
           export MVN_URL=https://repo1.maven.org/maven2/ru/yandex/clickhouse/clickhouse-jdbc-bridge
           export PKG_VER=$(curl -sL $MVN_URL/maven-metadata.xml | grep '<release>' | sed -e 's|.*>\(.*\)<.*|\1|')
           wget https://github.com/ClickHouse/clickhouse-jdbc-bridge/releases/download/v$PKG_VER/clickhouse-jdbc-bridge_$PKG_VER-1_all.deb
           apt install --no-install-recommends -f ./clickhouse-jdbc-bridge_$PKG_VER-1_all.deb
           clickhouse-jdbc-bridge &

         * [CentOS/RHEL]
           export MVN_URL=https://repo1.maven.org/maven2/ru/yandex/clickhouse/clickhouse-jdbc-bridge
           export PKG_VER=$(curl -sL $MVN_URL/maven-metadata.xml | grep '<release>' | sed -e 's|.*>\(.*\)<.*|\1|')
           wget https://github.com/ClickHouse/clickhouse-jdbc-bridge/releases/download/v$PKG_VER/clickhouse-jdbc-bridge-$PKG_VER-1.noarch.rpm
           yum localinstall -y clickhouse-jdbc-bridge-$PKG_VER-1.noarch.rpm
           clickhouse-jdbc-bridge &

         Please refer to https://github.com/ClickHouse/clickhouse-jdbc-bridge#usage for more information.
    ]]>
    <!--
    <jdbc_bridge>
        <host>127.0.0.1</host>
        <port>9019</port>
    </jdbc_bridge>
    -->
  
    <!-- Configuration of clusters that could be used in Distributed tables.
         https://clickhouse.tech/docs/en/operations/table_engines/distributed/
      -->
    <remote_servers>
        <!-- Test only shard config for testing distributed storage -->
        <test_shard_localhost>
            <!-- Inter-server per-cluster secret for Distributed queries
                 default: no secret (no authentication will be performed)

                 If set, then Distributed queries will be validated on shards, so at least:
                 - such cluster should exist on the shard,
                 - such cluster should have the same secret.

                 And also (and which is more important), the initial_user will
                 be used as current user for the query.

                 Right now the protocol is pretty simple and it only takes into account:
                 - cluster name
                 - query

                 Also it will be nice if the following will be implemented:
                 - source hostname (see interserver_http_host), but then it will depends from DNS,
                   it can use IP address instead, but then the you need to get correct on the initiator node.
                 - target hostname / ip address (same notes as for source hostname)
                 - time-based security tokens
            -->
            <!-- <secret></secret> -->

            <shard>
                <!-- Optional. Whether to write data to just one of the replicas. Default: false (write data to all replicas). -->
                <!-- <internal_replication>false</internal_replication> -->
                <!-- Optional. Shard weight when writing data. Default: 1. -->
                <!-- <weight>1</weight> -->
                <replica>
                    <host>localhost</host>
                    <port>9000</port>
                    <!-- Optional. Priority of the replica for load_balancing. Default: 1 (less value has more priority). -->
                    <!-- <priority>1</priority> -->
                </replica>
            </shard>
        </test_shard_localhost>
        <test_cluster_two_shards_localhost>
             <shard>
                 <replica>
                     <host>localhost</host>
                     <port>9000</port>
                 </replica>
             </shard>
             <shard>
                 <replica>
                     <host>localhost</host>
                     <port>9000</port>
                 </replica>
             </shard>
        </test_cluster_two_shards_localhost>
        <test_cluster_two_shards>
            <shard>
                <replica>
                    <host>127.0.0.1</host>
                    <port>9000</port>
                </replica>
            </shard>
            <shard>
                <replica>
                    <host>127.0.0.2</host>
                    <port>9000</port>
                </replica>
            </shard>
        </test_cluster_two_shards>
        <test_cluster_two_shards_internal_replication>
            <shard>
                <internal_replication>true</internal_replication>
                <replica>
                    <host>127.0.0.1</host>
                    <port>9000</port>
                </replica>
            </shard>
            <shard>
                <internal_replication>true</internal_replication>
                <replica>
                    <host>127.0.0.2</host>
                    <port>9000</port>
                </replica>
            </shard>
        </test_cluster_two_shards_internal_replication>
        <test_shard_localhost_secure>
            <shard>
                <replica>
                    <host>localhost</host>
                    <port>9440</port>
                    <secure>1</secure>
                </replica>
            </shard>
        </test_shard_localhost_secure>
        <test_unavailable_shard>
            <shard>
                <replica>
                    <host>localhost</host>
                    <port>9000</port>
                </replica>
            </shard>
            <shard>
                <replica>
                    <host>localhost</host>
                    <port>1</port>
                </replica>
            </shard>
        </test_unavailable_shard>
    </remote_servers>

    <!-- The list of hosts allowed to use in URL-related storage engines and table functions.
        If this section is not present in configuration, all hosts are allowed.
    -->
    <!--<remote_url_allow_hosts>-->
        <!-- Host should be specified exactly as in URL. The name is checked before DNS resolution.
            Example: "yandex.ru", "yandex.ru." and "www.yandex.ru" are different hosts.
                    If port is explicitly specified in URL, the host:port is checked as a whole.
                    If host specified here without port, any port with this host allowed.
                    "yandex.ru" -> "yandex.ru:443", "yandex.ru:80" etc. is allowed, but "yandex.ru:80" -> only "yandex.ru:80" is allowed.
            If the host is specified as IP address, it is checked as specified in URL. Example: "[2a02:6b8:a::a]".
            If there are redirects and support for redirects is enabled, every redirect (the Location field) is checked.
        -->

        <!-- Regular expression can be specified. RE2 engine is used for regexps.
            Regexps are not aligned: don't forget to add ^ and $. Also don't forget to escape dot (.) metacharacter
            (forgetting to do so is a common source of error).
        -->
    <!--</remote_url_allow_hosts>-->

    <!-- If element has 'incl' attribute, then for it's value will be used corresponding substitution from another file.
         By default, path to file with substitutions is /etc/metrika.xml. It could be changed in config in 'include_from' element.
         Values for substitutions are specified in /yandex/name_of_substitution elements in that file.
      -->

    <!-- ZooKeeper is used to store metadata about replicas, when using Replicated tables.
         Optional. If you don't use replicated tables, you could omit that.

         See https://clickhouse.tech/docs/en/engines/table-engines/mergetree-family/replication/
      -->

    <!--
    <zookeeper>
        <node>
            <host>example1</host>
            <port>2181</port>
        </node>
        <node>
            <host>example2</host>
            <port>2181</port>
        </node>
        <node>
            <host>example3</host>
            <port>2181</port>
        </node>
    </zookeeper>
    -->

    <!-- Substitutions for parameters of replicated tables.
          Optional. If you don't use replicated tables, you could omit that.

         See https://clickhouse.tech/docs/en/engines/table-engines/mergetree-family/replication/#creating-replicated-tables
      -->
    <!--
    <macros>
        <shard>01</shard>
        <replica>example01-01-1</replica>
    </macros>
    -->


    <!-- Reloading interval for embedded dictionaries, in seconds. Default: 3600. -->
    <builtin_dictionaries_reload_interval>3600</builtin_dictionaries_reload_interval>


    <!-- Maximum session timeout, in seconds. Default: 3600. -->
    <max_session_timeout>3600</max_session_timeout>

    <!-- Default session timeout, in seconds. Default: 60. -->
    <default_session_timeout>60</default_session_timeout>

    <!-- Sending data to Graphite for monitoring. Several sections can be defined. -->
    <!--
        interval - send every X second
        root_path - prefix for keys
        hostname_in_path - append hostname to root_path (default = true)
        metrics - send data from table system.metrics
        events - send data from table system.events
        asynchronous_metrics - send data from table system.asynchronous_metrics
    -->
    <!--
    <graphite>
        <host>localhost</host>
        <port>42000</port>
        <timeout>0.1</timeout>
        <interval>60</interval>
        <root_path>one_min</root_path>
        <hostname_in_path>true</hostname_in_path>

        <metrics>true</metrics>
        <events>true</events>
        <events_cumulative>false</events_cumulative>
        <asynchronous_metrics>true</asynchronous_metrics>
    </graphite>
    <graphite>
        <host>localhost</host>
        <port>42000</port>
        <timeout>0.1</timeout>
        <interval>1</interval>
        <root_path>one_sec</root_path>

        <metrics>true</metrics>
        <events>true</events>
        <events_cumulative>false</events_cumulative>
        <asynchronous_metrics>false</asynchronous_metrics>
    </graphite>
    -->

    <!-- Serve endpoint for Prometheus monitoring. -->
    <!--
        endpoint - mertics path (relative to root, statring with "/")
        port - port to setup server. If not defined or 0 than http_port used
        metrics - send data from table system.metrics
        events - send data from table system.events
        asynchronous_metrics - send data from table system.asynchronous_metrics
        status_info - send data from different component from CH, ex: Dictionaries status
    -->
    <!--
    <prometheus>
        <endpoint>/metrics</endpoint>
        <port>9363</port>

        <metrics>true</metrics>
        <events>true</events>
        <asynchronous_metrics>true</asynchronous_metrics>
        <status_info>true</status_info>
    </prometheus>
    -->

    <!-- Query log. Used only for queries with setting log_queries = 1. -->
    <query_log>
        <!-- What table to insert data. If table is not exist, it will be created.
             When query log structure is changed after system update,
              then old table will be renamed and new table will be created automatically.
        -->
        <database>system</database>
        <table>query_log</table>
        <!--
            PARTITION BY expr: https://clickhouse.yandex/docs/en/table_engines/mergetree-family/custom_partitioning_key/
            Example:
                event_date
                toMonday(event_date)
                toYYYYMM(event_date)
                toStartOfHour(event_time)
        -->
        <partition_by>toYYYYMM(event_date)</partition_by>
        <!--
            Table TTL specification: https://clickhouse.tech/docs/en/engines/table-engines/mergetree-family/mergetree/#mergetree-table-ttl
            Example:
                event_date + INTERVAL 1 WEEK
                event_date + INTERVAL 7 DAY DELETE
                event_date + INTERVAL 2 WEEK TO DISK 'bbb'

        <ttl>event_date + INTERVAL 30 DAY DELETE</ttl>
        -->

        <!-- Instead of partition_by, you can provide full engine expression (starting with ENGINE = ) with parameters,
             Example: <engine>ENGINE = MergeTree PARTITION BY toYYYYMM(event_date) ORDER BY (event_date, event_time) SETTINGS index_granularity = 1024</engine>
          -->

        <!-- Interval of flushing data. -->
        <flush_interval_milliseconds>7500</flush_interval_milliseconds>
    </query_log>

    <!-- Trace log. Stores stack traces collected by query profilers.
         See query_profiler_real_time_period_ns and query_profiler_cpu_time_period_ns settings. -->
    <trace_log>
        <database>system</database>
        <table>trace_log</table>

        <partition_by>toYYYYMM(event_date)</partition_by>
        <flush_interval_milliseconds>7500</flush_interval_milliseconds>
    </trace_log>

    <!-- Query thread log. Has information about all threads participated in query execution.
         Used only for queries with setting log_query_threads = 1. -->
    <query_thread_log>
        <database>system</database>
        <table>query_thread_log</table>
        <partition_by>toYYYYMM(event_date)</partition_by>
        <flush_interval_milliseconds>7500</flush_interval_milliseconds>
    </query_thread_log>

    <!-- Uncomment if use part log.
         Part log contains information about all actions with parts in MergeTree tables (creation, deletion, merges, downloads).
    <part_log>
        <database>system</database>
        <table>part_log</table>
        <flush_interval_milliseconds>7500</flush_interval_milliseconds>
    </part_log>
    -->

    <!-- Uncomment to write text log into table.
         Text log contains all information from usual server log but stores it in structured and efficient way.
         The level of the messages that goes to the table can be limited (<level>), if not specified all messages will go to the table.
    <text_log>
        <database>system</database>
        <table>text_log</table>
        <flush_interval_milliseconds>7500</flush_interval_milliseconds>
        <level></level>
    </text_log>
    -->

    <!-- Metric log contains rows with current values of ProfileEvents, CurrentMetrics collected with "collect_interval_milliseconds" interval. -->
    <metric_log>
        <database>system</database>
        <table>metric_log</table>
        <flush_interval_milliseconds>7500</flush_interval_milliseconds>
        <collect_interval_milliseconds>1000</collect_interval_milliseconds>
    </metric_log>

    <!--
        Asynchronous metric log contains values of metrics from
        system.asynchronous_metrics.
    -->
    <asynchronous_metric_log>
        <database>system</database>
        <table>asynchronous_metric_log</table>
        <!--
            Asynchronous metrics are updated once a minute, so there is
            no need to flush more often.
        -->
        <flush_interval_milliseconds>60000</flush_interval_milliseconds>
    </asynchronous_metric_log>

    <!--
        OpenTelemetry log contains OpenTelemetry trace spans.
    -->
    <opentelemetry_span_log>
        <!--
            The default table creation code is insufficient, this <engine> spec
            is a workaround. There is no 'event_time' for this log, but two times,
            start and finish. It is sorted by finish time, to avoid inserting
            data too far away in the past (probably we can sometimes insert a span
            that is seconds earlier than the last span in the table, due to a race
            between several spans inserted in parallel). This gives the spans a
            global order that we can use to e.g. retry insertion into some external
            system.
        -->
        <engine>
            engine MergeTree
            partition by toYYYYMM(finish_date)
            order by (finish_date, finish_time_us, trace_id)
        </engine>
        <database>system</database>
        <table>opentelemetry_span_log</table>
        <flush_interval_milliseconds>7500</flush_interval_milliseconds>
    </opentelemetry_span_log>


    <!-- Crash log. Stores stack traces for fatal errors.
         This table is normally empty. -->
    <crash_log>
        <database>system</database>
        <table>crash_log</table>

        <partition_by />
        <flush_interval_milliseconds>1000</flush_interval_milliseconds>
    </crash_log>

    <!-- Parameters for embedded dictionaries, used in Yandex.Metrica.
         See https://clickhouse.yandex/docs/en/dicts/internal_dicts/
    -->

    <!-- Path to file with region hierarchy. -->
    <!-- <path_to_regions_hierarchy_file>/opt/geo/regions_hierarchy.txt</path_to_regions_hierarchy_file> -->

    <!-- Path to directory with files containing names of regions -->
    <!-- <path_to_regions_names_files>/opt/geo/</path_to_regions_names_files> -->


    <!-- <top_level_domains_path>/var/lib/clickhouse/top_level_domains/</top_level_domains_path> -->
    <!-- Custom TLD lists.
         Format: <name>/path/to/file</name>

         Changes will not be applied w/o server restart.
         Path to the list is under top_level_domains_path (see above).
    -->
    <top_level_domains_lists>
        <!--
        <public_suffix_list>/path/to/public_suffix_list.dat</public_suffix_list>
        -->
    </top_level_domains_lists>

    <!-- Configuration of external dictionaries. See:
         https://clickhouse.tech/docs/en/sql-reference/dictionaries/external-dictionaries/external-dicts
    -->
    <dictionaries_config>*_dictionary.xml</dictionaries_config>

    <!-- Uncomment if you want data to be compressed 30-100% better.
         Don't do that if you just started using ClickHouse.
      -->
    <!--
    <compression>
        <!- - Set of variants. Checked in order. Last matching case wins. If nothing matches, lz4 will be used. - ->
        <case>

            <!- - Conditions. All must be satisfied. Some conditions may be omitted. - ->
            <min_part_size>10000000000</min_part_size>        <!- - Min part size in bytes. - ->
            <min_part_size_ratio>0.01</min_part_size_ratio>   <!- - Min size of part relative to whole table size. - ->

            <!- - What compression method to use. - ->
            <method>zstd</method>
        </case>
    </compression>
    -->

    <!-- Allow to execute distributed DDL queries (CREATE, DROP, ALTER, RENAME) on cluster.
         Works only if ZooKeeper is enabled. Comment it if such functionality isn't required. -->
    <distributed_ddl>
        <!-- Path in ZooKeeper to queue with DDL queries -->
        <path>/clickhouse/task_queue/ddl</path>

        <!-- Settings from this profile will be used to execute DDL queries -->
        <!-- <profile>default</profile> -->

        <!-- Controls how much ON CLUSTER queries can be run simultaneously. -->
        <!-- <pool_size>1</pool_size> -->

        <!--
             Cleanup settings (active tasks will not be removed)
        -->

        <!-- Controls task TTL (default 1 week) -->
        <!-- <task_max_lifetime>604800</task_max_lifetime> -->

        <!-- Controls how often cleanup should be performed (in seconds) -->
        <!-- <cleanup_delay_period>60</cleanup_delay_period> -->

        <!-- Controls how many tasks could be in the queue -->
        <!-- <max_tasks_in_queue>1000</max_tasks_in_queue> -->
    </distributed_ddl>

    <!-- Settings to fine tune MergeTree tables. See documentation in source code, in MergeTreeSettings.h -->
    <!--
    <merge_tree>
        <max_suspicious_broken_parts>5</max_suspicious_broken_parts>
    </merge_tree>
    -->

    <!-- Protection from accidental DROP.
         If size of a MergeTree table is greater than max_table_size_to_drop (in bytes) than table could not be dropped with any DROP query.
         If you want do delete one table and don't want to change clickhouse-server config, you could create special file <clickhouse-path>/flags/force_drop_table and make DROP once.
         By default max_table_size_to_drop is 50GB; max_table_size_to_drop=0 allows to DROP any tables.
         The same for max_partition_size_to_drop.
         Uncomment to disable protection.
    -->
    <!-- <max_table_size_to_drop>0</max_table_size_to_drop> -->
    <!-- <max_partition_size_to_drop>0</max_partition_size_to_drop> -->

    <!-- Example of parameters for GraphiteMergeTree table engine -->
    <graphite_rollup_example>
        <pattern>
            <regexp>click_cost</regexp>
            <function>any</function>
            <retention>
                <age>0</age>
                <precision>3600</precision>
            </retention>
            <retention>
                <age>86400</age>
                <precision>60</precision>
            </retention>
        </pattern>
        <default>
            <function>max</function>
            <retention>
                <age>0</age>
                <precision>60</precision>
            </retention>
            <retention>
                <age>3600</age>
                <precision>300</precision>
            </retention>
            <retention>
                <age>86400</age>
                <precision>3600</precision>
            </retention>
        </default>
    </graphite_rollup_example>

    <!-- Directory in <clickhouse-path> containing schema files for various input formats.
         The directory will be created if it doesn't exist.
      -->
    <format_schema_path>/var/lib/clickhouse/format_schemas/</format_schema_path>

    <!-- Default query masking rules, matching lines would be replaced with something else in the logs
        (both text logs and system.query_log).
        name - name for the rule (optional)
        regexp - RE2 compatible regular expression (mandatory)
        replace - substitution string for sensitive data (optional, by default - six asterisks)
    -->
    <query_masking_rules>
        <rule>
            <name>hide encrypt/decrypt arguments</name>
            <regexp>((?:aes_)?(?:encrypt|decrypt)(?:_mysql)?)\s*\(\s*(?:'(?:\\'|.)+'|.*?)\s*\)</regexp>
            <!-- or more secure, but also more invasive:
                (aes_\w+)\s*\(.*\)
            -->
            <replace>\1(???)</replace>
        </rule>
    </query_masking_rules>

    <!-- Uncomment to use custom http handlers.
        rules are checked from top to bottom, first match runs the handler
            url - to match request URL, you can use 'regex:' prefix to use regex match(optional)
            methods - to match request method, you can use commas to separate multiple method matches(optional)
            headers - to match request headers, match each child element(child element name is header name), you can use 'regex:' prefix to use regex match(optional)
        handler is request handler
            type - supported types: static, dynamic_query_handler, predefined_query_handler
            query - use with predefined_query_handler type, executes query when the handler is called
            query_param_name - use with dynamic_query_handler type, extracts and executes the value corresponding to the <query_param_name> value in HTTP request params
            status - use with static type, response status code
            content_type - use with static type, response content-type
            response_content - use with static type, Response content sent to client, when using the prefix 'file://' or 'config://', find the content from the file or configuration send to client.

    <http_handlers>
        <rule>
            <url>/</url>
            <methods>POST,GET</methods>
            <headers><pragma>no-cache</pragma></headers>
            <handler>
                <type>dynamic_query_handler</type>
                <query_param_name>query</query_param_name>
            </handler>
        </rule>

        <rule>
            <url>/predefined_query</url>
            <methods>POST,GET</methods>
            <handler>
                <type>predefined_query_handler</type>
                <query>SELECT * FROM system.settings</query>
            </handler>
        </rule>

        <rule>
            <handler>
                <type>static</type>
                <status>200</status>
                <content_type>text/plain; charset=UTF-8</content_type>
                <response_content>config://http_server_default_response</response_content>
            </handler>
        </rule>
    </http_handlers>
    -->

    <send_crash_reports>
        <!-- Changing <enabled> to true allows sending crash reports to -->
        <!-- the ClickHouse core developers team via Sentry https://sentry.io -->
        <!-- Doing so at least in pre-production environments is highly appreciated -->
        <enabled>false</enabled>
        <!-- Change <anonymize> to true if you don't feel comfortable attaching the server hostname to the crash report -->
        <anonymize>false</anonymize>
        <!-- Default endpoint should be changed to different Sentry DSN only if you have -->
        <!-- some in-house engineers or hired consultants who're going to debug ClickHouse issues for you -->
        <endpoint>https://6f33034cfe684dd7a3ab9875e57b1c8d@o388870.ingest.sentry.io/5226277</endpoint>
    </send_crash_reports>

    <!-- Uncomment to disable ClickHouse internal DNS caching. -->
    <!-- <disable_internal_dns_cache>1</disable_internal_dns_cache> -->
</yandex><|MERGE_RESOLUTION|>--- conflicted
+++ resolved
@@ -329,15 +329,12 @@
       -->
     <mmap_cache_size>1000</mmap_cache_size>
 
-<<<<<<< HEAD
     <!--
         Approximate size for query cache. TBA
     -->
     <query_cache_size>268435456</query_cache_size>
-=======
     <!-- Cache size for compiled expressions.-->
     <compiled_expression_cache_size>1073741824</compiled_expression_cache_size>
->>>>>>> e85d87fe
 
     <!-- Path to data directory, with trailing slash. -->
     <path>/var/lib/clickhouse/</path>
