--- conflicted
+++ resolved
@@ -279,16 +279,11 @@
 # also it can be dropped manually by the SYSTEM DROP MMAP CACHE query.
 mmap_cache_size: 1000
 
-<<<<<<< HEAD
-# Cache size for compiled expressions.
-compiled_expression_cache_size: 134217728
-=======
 # Cache size in bytes for compiled expressions.
 compiled_expression_cache_size: 134217728
 
 # Cache size in elements for compiled expressions.
 compiled_expression_cache_elements_size: 10000
->>>>>>> 59c8ed9b
 
 # Path to data directory, with trailing slash.
 path: /var/lib/clickhouse/
