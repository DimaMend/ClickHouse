--- conflicted
+++ resolved
@@ -12,17 +12,6 @@
     clickhouse-server.cpp
 
     MetricsTransmitter.cpp
-<<<<<<< HEAD
-    MySQLHandler.cpp
-    MySQLHandlerFactory.cpp
-    NotFoundHandler.cpp
-    PingRequestHandler.cpp
-    PrometheusMetricsWriter.cpp
-    PrometheusRequestHandler.cpp
-    ReplicasStatusHandler.cpp
-    RootRequestHandler.cpp
-=======
->>>>>>> 811d124a
     Server.cpp
 )
 
