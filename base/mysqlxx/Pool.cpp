--- conflicted
+++ resolved
@@ -261,14 +261,8 @@
         const auto current_connection_id = mysql_thread_id(mysql_driver);
         if (prev_connection_id != current_connection_id)
         {
-<<<<<<< HEAD
             pool->logger.debug("Entry(connection %lu): Reconnected to MySQL server. Connection id changed: %lu -> %lu",
                                 current_connection_id, prev_connection_id, current_connection_id);
-=======
-            auto & logger = Poco::Util::Application::instance().logger();
-            logger.information("Connection to mysql server has been reestablished. Connection id changed: %lu -> %lu",
-                                prev_connection_id, current_connection_id);
->>>>>>> 4447a210
         }
 
         pool->logger.trace("Entry(connection %lu): PING ok.", current_connection_id);
