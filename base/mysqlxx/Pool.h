#pragma once

#include <list>
#include <memory>
#include <mutex>

#include <Poco/Exception.h>
#include <Poco/Logger.h>

#include <mysqlxx/Connection.h>


#define MYSQLXX_POOL_DEFAULT_START_CONNECTIONS 1
#define MYSQLXX_POOL_DEFAULT_MAX_CONNECTIONS 16
#define MYSQLXX_POOL_SLEEP_ON_CONNECT_FAIL 1


namespace mysqlxx
{

/** MySQL connections pool.
 * This class is poorly connected with mysqlxx and is made in different style (was taken from old code).
 * Usage:
 *        mysqlxx::Pool pool("mysql_params");
 *
 *        void thread()
 *        {
 *              mysqlxx::Pool::Entry connection = pool.Get();
 *            std::string s = connection->query("SELECT 'Hello, world!' AS world").use().fetch()["world"].getString();
 *        }
 * TODO: simplify with PoolBase.
 */
class Pool final
{
protected:
    /// Information about connection.
    struct Connection
    {
        mysqlxx::Connection conn;
        int ref_count = 0;
    };

public:
    /// Connection with database.
    class Entry
    {
    public:
        Entry() {}

        Entry(const Entry & src)
            : data(src.data), pool(src.pool)
        {
            incrementRefCount();
        }

        ~Entry()
        {
            decrementRefCount();
        }

        Entry & operator= (const Entry & src)
        {
            pool = src.pool;
            if (data)
                decrementRefCount();
            data = src.data;
            if (data)
                incrementRefCount();
            return * this;
        }

        bool isNull() const
        {
            return data == nullptr;
        }

        operator mysqlxx::Connection & () &
        {
            forceConnected();
            return data->conn;
        }

        operator const mysqlxx::Connection & () const &
        {
            forceConnected();
            return data->conn;
        }

        const mysqlxx::Connection * operator->() const &
        {
            forceConnected();
            return &data->conn;
        }

        mysqlxx::Connection * operator->() &
        {
            forceConnected();
            return &data->conn;
        }

        Entry(Pool::Connection * conn, Pool * p)
            : data(conn), pool(p)
        {
            incrementRefCount();
        }

        std::string getDescription() const
        {
            if (pool)
                return pool->getDescription();
            else
                return "pool is null";
        }

        void disconnect();

        friend class Pool;

    private:
        /// Pointer to mysqlxx connection.
        Connection * data = nullptr;
        /// Pointer to pool we are belonging to.
        Pool * pool = nullptr;

        /// Connects to database. If connection is failed then waits and repeats again.
        void forceConnected() const;

        /// Connects to database. If connection is failed then returns false.
        bool tryForceConnected() const;

        void incrementRefCount();
        void decrementRefCount();
    };


    Pool(const std::string & config_name,
        unsigned default_connections_ = MYSQLXX_POOL_DEFAULT_START_CONNECTIONS,
        unsigned max_connections_ = MYSQLXX_POOL_DEFAULT_MAX_CONNECTIONS,
        const char * parent_config_name_ = nullptr)
        : Pool{Poco::Util::Application::instance().config(), config_name,
            default_connections_, max_connections_, parent_config_name_}
    {}

    /**
     * @param config_name             Setting name in configuration file
     * @param default_connections_    Number of default connections
     * @param max_connections_        Maximum number of connections
     */
    Pool(const Poco::Util::AbstractConfiguration & cfg, const std::string & config_name,
         unsigned default_connections_ = MYSQLXX_POOL_DEFAULT_START_CONNECTIONS,
         unsigned max_connections_ = MYSQLXX_POOL_DEFAULT_MAX_CONNECTIONS,
         const char * parent_config_name_ = nullptr);

    /** Like with mysqlxx::Connection, either port either socket should be specified.
      * If server is localhost and socket is not empty, than socket is used. Otherwise, server and port is used.
      */
    Pool(const std::string & db_,
         const std::string & server_,
         const std::string & user_ = "",
         const std::string & password_ = "",
         unsigned port_ = 0,
         const std::string & socket_ = "",
         unsigned connect_timeout_ = MYSQLXX_DEFAULT_TIMEOUT,
         unsigned rw_timeout_ = MYSQLXX_DEFAULT_RW_TIMEOUT,
         unsigned default_connections_ = MYSQLXX_POOL_DEFAULT_START_CONNECTIONS,
         unsigned max_connections_ = MYSQLXX_POOL_DEFAULT_MAX_CONNECTIONS,
<<<<<<< HEAD
         unsigned enable_local_infile_ = MYSQLXX_DEFAULT_ENABLE_LOCAL_INFILE,
         bool opt_reconnect_ = MYSQLXX_DEFAULT_MYSQL_OPT_RECONNECT)
    : logger(Poco::Logger::get("mysqlxx::Pool")), default_connections(default_connections_),
    max_connections(max_connections_), db(db_), server(server_), user(user_), password(password_), port(port_), socket(socket_),
    connect_timeout(connect_timeout_), rw_timeout(rw_timeout_), enable_local_infile(enable_local_infile_),
    opt_reconnect(opt_reconnect_) {}
=======
         unsigned enable_local_infile_ = MYSQLXX_DEFAULT_ENABLE_LOCAL_INFILE)
    : default_connections(default_connections_), max_connections(max_connections_),
    db(db_), server(server_), user(user_), password(password_), port(port_), socket(socket_),
    connect_timeout(connect_timeout_), rw_timeout(rw_timeout_), enable_local_infile(enable_local_infile_) {}
>>>>>>> 4447a210

    Pool(const Pool & other)
        : logger(other.logger), default_connections{other.default_connections},
          max_connections{other.max_connections},
          db{other.db}, server{other.server},
          user{other.user}, password{other.password},
          port{other.port}, socket{other.socket},
          connect_timeout{other.connect_timeout}, rw_timeout{other.rw_timeout},
          enable_local_infile{other.enable_local_infile}
    {}

    Pool & operator=(const Pool &) = delete;

    ~Pool();

    /// Allocates connection.
    Entry get();

    /// Allocates connection.
    /// If database is not accessible, returns empty Entry object.
    /// If pool is overflowed, throws exception.
    Entry tryGet();

    /// Get description of database.
    std::string getDescription() const
    {
        return description;
    }

    void removeConnection(Connection * connection);

protected:
    Poco::Logger & logger;

    /// Number of MySQL connections which are created at launch.
    unsigned default_connections;
    /// Maximum possible number of connections
    unsigned max_connections;

private:
    /// Initialization flag.
    bool initialized{false};
    /// List of connections.
    using Connections = std::list<Connection *>;
    /// List of connections.
    Connections connections;
    /// Lock for connections list access
    std::mutex mutex;
    /// Description of connection.
    std::string description;

    /// Connection settings.
    std::string db;
    std::string server;
    std::string user;
    std::string password;
    unsigned port;
    std::string socket;
    unsigned connect_timeout;
    unsigned rw_timeout;
    std::string ssl_ca;
    std::string ssl_cert;
    std::string ssl_key;
    bool enable_local_infile;

    /// True if connection was established at least once.
    bool was_successful{false};

    /// Initialises class if it wasn't.
    void initialize();

    /** Create new connection. */
    Connection * allocConnection(bool dont_throw_if_failed_first_time = false);
};

}<|MERGE_RESOLUTION|>--- conflicted
+++ resolved
@@ -164,19 +164,12 @@
          unsigned rw_timeout_ = MYSQLXX_DEFAULT_RW_TIMEOUT,
          unsigned default_connections_ = MYSQLXX_POOL_DEFAULT_START_CONNECTIONS,
          unsigned max_connections_ = MYSQLXX_POOL_DEFAULT_MAX_CONNECTIONS,
-<<<<<<< HEAD
          unsigned enable_local_infile_ = MYSQLXX_DEFAULT_ENABLE_LOCAL_INFILE,
          bool opt_reconnect_ = MYSQLXX_DEFAULT_MYSQL_OPT_RECONNECT)
     : logger(Poco::Logger::get("mysqlxx::Pool")), default_connections(default_connections_),
     max_connections(max_connections_), db(db_), server(server_), user(user_), password(password_), port(port_), socket(socket_),
     connect_timeout(connect_timeout_), rw_timeout(rw_timeout_), enable_local_infile(enable_local_infile_),
     opt_reconnect(opt_reconnect_) {}
-=======
-         unsigned enable_local_infile_ = MYSQLXX_DEFAULT_ENABLE_LOCAL_INFILE)
-    : default_connections(default_connections_), max_connections(max_connections_),
-    db(db_), server(server_), user(user_), password(password_), port(port_), socket(socket_),
-    connect_timeout(connect_timeout_), rw_timeout(rw_timeout_), enable_local_infile(enable_local_infile_) {}
->>>>>>> 4447a210
 
     Pool(const Pool & other)
         : logger(other.logger), default_connections{other.default_connections},
