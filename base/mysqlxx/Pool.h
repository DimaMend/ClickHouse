--- conflicted
+++ resolved
@@ -166,13 +166,9 @@
          unsigned max_connections_ = MYSQLXX_POOL_DEFAULT_MAX_CONNECTIONS,
          unsigned enable_local_infile_ = MYSQLXX_DEFAULT_ENABLE_LOCAL_INFILE,
          bool opt_reconnect_ = MYSQLXX_DEFAULT_MYSQL_OPT_RECONNECT)
-<<<<<<< HEAD
-    : logger(Poco::Logger::get("mysqlxx::Pool")), default_connections(default_connections_),
-    max_connections(max_connections_), db(db_), server(server_), user(user_), password(password_), port(port_), socket(socket_),
-=======
-    : default_connections(default_connections_), max_connections(max_connections_),
+    : logger(Poco::Logger::get("mysqlxx::Pool")),
+    default_connections(default_connections_), max_connections(max_connections_),
     db(db_), server(server_), user(user_), password(password_), port(port_), socket(socket_),
->>>>>>> bb2d03af
     connect_timeout(connect_timeout_), rw_timeout(rw_timeout_), enable_local_infile(enable_local_infile_),
     opt_reconnect(opt_reconnect_) {}
 
