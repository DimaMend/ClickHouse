--- conflicted
+++ resolved
@@ -1,5 +1,3 @@
-configure_file (config_common.h.in config_common.h)
-
 set (SRCS
     argsToConfig.cpp
     coverage.cpp
@@ -13,7 +11,7 @@
     LineReader.cpp
     mremap.cpp
     phdr_cache.cpp
-    preciseExp10.c
+    preciseExp10.cpp
     setTerminalEcho.cpp
     shift10.cpp
     sleep.cpp
@@ -46,19 +44,7 @@
 
 target_include_directories(common PUBLIC .. ${CMAKE_CURRENT_BINARY_DIR}/..)
 
-<<<<<<< HEAD
-if (NOT USE_INTERNAL_BOOST_LIBRARY)
-    target_include_directories (common SYSTEM BEFORE PUBLIC ${Boost_INCLUDE_DIRS})
-endif ()
-
-if(NOT USE_INTERNAL_POCO_LIBRARY)
-    target_include_directories (common SYSTEM BEFORE PUBLIC ${Poco_Foundation_INCLUDE_DIR})
-endif()
-
-# allow explicitly fallback to readline
-=======
 # Allow explicit fallback to readline
->>>>>>> 811d124a
 if (NOT ENABLE_REPLXX AND ENABLE_READLINE)
     message (STATUS "Attempt to fallback to readline explicitly")
     set (READLINE_PATHS "/usr/local/opt/readline/lib")
@@ -82,13 +68,14 @@
 
 target_link_libraries (common
     PUBLIC
-        ${Poco_Net_LIBRARY}
-        ${Poco_Util_LIBRARY}
-        ${Poco_Foundation_LIBRARY}
         ${CITYHASH_LIBRARIES}
         boost::headers_only
         boost::system
         FastMemcpy
+        Poco::Net
+        Poco::Net::SSL
+        Poco::Util
+        Poco::Foundation
         replxx
         fmt
 
