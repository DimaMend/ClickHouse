--- conflicted
+++ resolved
@@ -1,13 +1,8 @@
 #if defined(OS_LINUX)
 #    include <sys/syscall.h>
 #endif
-<<<<<<< HEAD
-=======
-#include <cstdlib>
->>>>>>> 50b36bf9
 #include <unistd.h>
 #include <base/safeExit.h>
-#include <base/defines.h>
 
 [[noreturn]] void safeExit(int code)
 {
