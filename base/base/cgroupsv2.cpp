    #include <base/cgroupsv2.h>

#include <base/defines.h>

#include <fstream>
#include <string>


bool cgroupsV2Enabled()
{
#if defined(OS_LINUX)
    /// This file exists iff the host has cgroups v2 enabled.
    auto controllers_file = default_cgroups_mount / "cgroup.controllers";
    if (!std::filesystem::exists(controllers_file))
        return false;
    return true;
#else
    return false;
#endif
}

bool cgroupsV2MemoryControllerEnabled()
{
#if defined(OS_LINUX)
    chassert(cgroupsV2Enabled());
    /// According to https://docs.kernel.org/admin-guide/cgroup-v2.html, file "cgroup.controllers" defines which controllers are available
    /// for the current + child cgroups. The set of available controllers can be restricted from level to level using file
    /// "cgroups.subtree_control". It is therefore sufficient to check the bottom-most nested "cgroup.controllers" file.
    auto cgroup_dir = currentCGroupV2Path();
    if (cgroup_dir.empty())
        return false;
    std::ifstream controllers_file(cgroup_dir / "cgroup.controllers");
    if (!controllers_file.is_open())
        return false;
    std::string controllers;
    std::getline(controllers_file, controllers);
    if (controllers.find("memory") == std::string::npos)
        return false;
    return true;
#else
    return false;
#endif
}

<<<<<<< HEAD
std::filesystem::path cgroupV2PathOfProcess()
=======
std::filesystem::path currentCGroupV2Path()
>>>>>>> e20ea711
{
#if defined(OS_LINUX)
    chassert(cgroupsV2Enabled());
    /// All PIDs assigned to a cgroup are in /sys/fs/cgroups/{cgroup_name}/cgroup.procs
    /// A simpler way to get the membership is:
    std::ifstream cgroup_name_file("/proc/self/cgroup");
    if (!cgroup_name_file.is_open())
        return {};
    /// With cgroups v2, there will be a *single* line with prefix "0::/"
    /// (see https://docs.kernel.org/admin-guide/cgroup-v2.html)
    std::string cgroup;
    std::getline(cgroup_name_file, cgroup);
    static const std::string v2_prefix = "0::/";
    if (!cgroup.starts_with(v2_prefix))
        return {};
<<<<<<< HEAD
    cgroup = cgroup.substr(v2_prefix.length());
    /// Note: The 'root' cgroup can have an empty cgroup name, this is valid
=======

    // the 'root' cgroup can have empty path, which is valid
    cgroup = cgroup.substr(v2_prefix.length());
>>>>>>> e20ea711
    return default_cgroups_mount / cgroup;
#else
    return {};
#endif
}<|MERGE_RESOLUTION|>--- conflicted
+++ resolved
@@ -26,7 +26,7 @@
     /// According to https://docs.kernel.org/admin-guide/cgroup-v2.html, file "cgroup.controllers" defines which controllers are available
     /// for the current + child cgroups. The set of available controllers can be restricted from level to level using file
     /// "cgroups.subtree_control". It is therefore sufficient to check the bottom-most nested "cgroup.controllers" file.
-    auto cgroup_dir = currentCGroupV2Path();
+    auto cgroup_dir = cgroupV2PathOfProcess();
     if (cgroup_dir.empty())
         return false;
     std::ifstream controllers_file(cgroup_dir / "cgroup.controllers");
@@ -42,11 +42,7 @@
 #endif
 }
 
-<<<<<<< HEAD
 std::filesystem::path cgroupV2PathOfProcess()
-=======
-std::filesystem::path currentCGroupV2Path()
->>>>>>> e20ea711
 {
 #if defined(OS_LINUX)
     chassert(cgroupsV2Enabled());
@@ -62,14 +58,8 @@
     static const std::string v2_prefix = "0::/";
     if (!cgroup.starts_with(v2_prefix))
         return {};
-<<<<<<< HEAD
     cgroup = cgroup.substr(v2_prefix.length());
     /// Note: The 'root' cgroup can have an empty cgroup name, this is valid
-=======
-
-    // the 'root' cgroup can have empty path, which is valid
-    cgroup = cgroup.substr(v2_prefix.length());
->>>>>>> e20ea711
     return default_cgroups_mount / cgroup;
 #else
     return {};
