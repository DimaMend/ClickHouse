<div>
    <div class="container my-5">
        <div class="row mb-5">
            <div class="col-lg">
                <h2 id="hardware-efficient" class="my-4">Hardware efficient</h2>
                <p class="lead">ClickHouse processes typical analytical queries two to three orders of magnitude faster than traditional
            row-oriented systems with the same available I/O throughput and CPU capacity. The system's columnar storage format allows fitting
            more hot data in RAM, which leads to a shorter typical response times.</p>
            </div>
            <div class="col-lg-4">
<<<<<<< HEAD
                <img src="images/index/hardware-efficient.jpg" class="img-fluid" alt="ClickHouse is hardware efficient" />
=======
                <img src="images/index/hardware-efficient.jpg" alt="ClickHouse is hardware efficient" />
>>>>>>> c9602a14
            </div>
        </div>
        <div class="row">
            <div class="col-lg">
                <h3>Strives for CPU efficiency</h3>
                <p>Vectorized query execution involves relevant SIMD processor instructions
            and runtime code generation. Processing data in columns increases CPU line cache hit rate.</p>

            </div>
            <div class="col-lg">
                <h3>Optimizes disk drive access</h3>
                <p>ClickHouse minimizes the number of seeks for range queries, which increases efficiency of using rotational
            disk drives, as it maintains locality of reference for continually stored data.</p>
            </div>
            <div class="col-lg">
                <h3>Minimizes data transfers</h3>
                <p>ClickHouse enables companies to manage their data and
            create reports without using specialized networks that are aimed at high-performance computing.</p>

            </div>
        </div>


    </div>
</div>
<div>
    <div class="container text-center">
        <img src="images/curl.svg" alt="ClickHouse не тормозит" />
    </div>
</div><|MERGE_RESOLUTION|>--- conflicted
+++ resolved
@@ -8,11 +8,7 @@
             more hot data in RAM, which leads to a shorter typical response times.</p>
             </div>
             <div class="col-lg-4">
-<<<<<<< HEAD
-                <img src="images/index/hardware-efficient.jpg" class="img-fluid" alt="ClickHouse is hardware efficient" />
-=======
                 <img src="images/index/hardware-efficient.jpg" alt="ClickHouse is hardware efficient" />
->>>>>>> c9602a14
             </div>
         </div>
         <div class="row">
