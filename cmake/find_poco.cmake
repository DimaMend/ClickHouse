--- conflicted
+++ resolved
@@ -30,17 +30,12 @@
     list (APPEND Poco_INCLUDE_DIRS
         "${ClickHouse_SOURCE_DIR}/contrib/poco/Foundation/include/"
         "${ClickHouse_SOURCE_DIR}/contrib/poco/Util/include/"
-    #    "${ClickHouse_SOURCE_DIR}/contrib/poco/Net/include/"
-    #    "${ClickHouse_SOURCE_DIR}/contrib/poco/Data/include/"
-    #    "${ClickHouse_SOURCE_DIR}/contrib/poco/XML/include/"
     )
 
     if (NOT DEFINED POCO_ENABLE_MONGODB OR POCO_ENABLE_MONGODB)
         set (Poco_MongoDB_FOUND 1)
         set (Poco_MongoDB_LIBRARY PocoMongoDB)
         set (Poco_MongoDB_INCLUDE_DIRS "${ClickHouse_SOURCE_DIR}/contrib/poco/MongoDB/include/")
-        #list (APPEND Poco_INCLUDE_DIRS ${Poco_MongoDB_INCLUDE_DIRS})
-        #include_directories (BEFORE ${Poco_MongoDB_INCLUDE_DIRS})
     endif ()
 
     if (ODBC_FOUND)
@@ -48,12 +43,6 @@
         set (Poco_DataODBC_LIBRARY PocoDataODBC)
         #list (APPEND Poco_DataODBC_LIBRARY ${LTDL_LIB})
         set (Poco_DataODBC_INCLUDE_DIRS "${ClickHouse_SOURCE_DIR}/contrib/poco/Data/ODBC/include/")
-<<<<<<< HEAD
-        #list (APPEND Poco_INCLUDE_DIRS ${Poco_DataODBC_INCLUDE_DIRS})
-        #include_directories (BEFORE ${Poco_DataODBC_INCLUDE_DIRS})
-=======
-        list (APPEND Poco_INCLUDE_DIRS ${Poco_DataODBC_INCLUDE_DIRS})
->>>>>>> ae3e23a9
     endif ()
 
     if (OPENSSL_FOUND)
@@ -64,8 +53,6 @@
             "${ClickHouse_SOURCE_DIR}/contrib/poco/NetSSL_OpenSSL/include/"
             "${ClickHouse_SOURCE_DIR}/contrib/poco/Crypto/include/"
         )
-        #list (APPEND Poco_INCLUDE_DIRS ${Poco_NetSSL_INCLUDE_DIRS})
-        #include_directories (BEFORE ${Poco_NetSSL_INCLUDE_DIRS})
     endif ()
 
     if (USE_STATIC_LIBRARIES AND USE_INTERNAL_ZLIB_LIBRARY)
