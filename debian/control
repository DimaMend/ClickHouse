Source: clickhouse
Section: database
Priority: optional
Maintainer: Alexey Milovidov <milovidov@yandex-team.ru>
Build-Depends: debhelper (>= 9),
               cmake3 | cmake,
               gcc-7, g++-7,
               libmariadbclient-dev | default-libmysqlclient-dev | libmysqlclient-dev,
               libicu-dev,
               libltdl-dev,
               libreadline-dev,
               libssl-dev,
               unixodbc-dev
<<<<<<< HEAD
Standards-Version: 3.9.8

Package: clickhouse-common
Architecture: any
Depends: ${shlibs:Depends}, ${misc:Depends}
Replaces: clickhouse-server-base
Provides: clickhouse-server-base
Conflicts: clickhouse-server-base
Description: Common files for clickhouse
=======
Standards-Version: 3.8.0

Package: clickhouse-client
Architecture: any
Depends: ${shlibs:Depends}, ${misc:Depends}, clickhouse-server-base (= ${binary:Version})
Description: Client binary for clickhouse
>>>>>>> febac4d4
 Yandex ClickHouse is a column-oriented database management system
 that allows generating analytical data reports in real time.
 .
 This package provides common files for both clickhouse server and client

<<<<<<< HEAD
Package: clickhouse-common-dbg
=======
Package: clickhouse-server-base
>>>>>>> febac4d4
Architecture: any
Section: debug
Priority: extra
Depends: ${misc:Depends}, clickhouse-common (= ${binary:Version})
Description: debugging symbols for clickhouse-common
 This package contains the debugging symbols for clickhouse-common.

Package: clickhouse-server
Architecture: any
Pre-Depends: clickhouse-common (= ${binary:Version})
Depends: ${shlibs:Depends}, ${misc:Depends}, adduser, tzdata
Replaces: clickhouse-server-common
Provides: clickhouse-server-common
Conflicts: clickhouse-server-common
Description: Server binary for clickhouse
 Yandex ClickHouse is a column-oriented database management system
 that allows generating analytical data reports in real time.
 .
 This package provides clickhouse common configuration files

<<<<<<< HEAD
Package: clickhouse-client
=======
Package: clickhouse-server-common
>>>>>>> febac4d4
Architecture: any
Pre-Depends: clickhouse-common (= ${binary:Version})
Depends: ${shlibs:Depends}, ${misc:Depends}
Description: Client binary for clickhouse
 Yandex ClickHouse is a column-oriented database management system
 that allows generating analytical data reports in real time.
 .
 This package provides clickhouse-client , clickhouse-local and clickhouse-benchmark

Package: clickhouse-utils
Architecture: any
<<<<<<< HEAD
Depends: ${shlibs:Depends}, ${misc:Depends}
Replaces: clickhouse-compressor
Provides: clickhouse-compressor
Conflicts: clickhouse-compressor
Description: Various utilities for clickhouse analytics db
 Yandex ClickHouse is a column-oriented database management system
 that allows generating analytical data reports in real time.
 .
 This package provides:
 .
   - compressor
   - zookeeper client
   - extract-from-config tool
=======
Section: debug
Priority: extra
Depends: ${misc:Depends}, clickhouse-server-base (= ${binary:Version})
Description: debugging symbols for clickhouse-server-base
 This package contains the debugging symbols for clickhouse-server-base.
>>>>>>> febac4d4

Package: clickhouse-test
#Priority: extra
Architecture: any
<<<<<<< HEAD
Depends: ${shlibs:Depends}, ${misc:Depends}, clickhouse-client, clickhouse-utils, bash, expect, python, python-lxml, python-termcolor, curl, perl, sudo
=======
Depends: ${shlibs:Depends}, ${misc:Depends}, clickhouse-client, bash, expect, python, python-lxml, python-termcolor, curl, perl, sudo
>>>>>>> febac4d4
Description: Clickhouse tests<|MERGE_RESOLUTION|>--- conflicted
+++ resolved
@@ -11,7 +11,6 @@
                libreadline-dev,
                libssl-dev,
                unixodbc-dev
-<<<<<<< HEAD
 Standards-Version: 3.9.8
 
 Package: clickhouse-common
@@ -21,24 +20,12 @@
 Provides: clickhouse-server-base
 Conflicts: clickhouse-server-base
 Description: Common files for clickhouse
-=======
-Standards-Version: 3.8.0
-
-Package: clickhouse-client
-Architecture: any
-Depends: ${shlibs:Depends}, ${misc:Depends}, clickhouse-server-base (= ${binary:Version})
-Description: Client binary for clickhouse
->>>>>>> febac4d4
  Yandex ClickHouse is a column-oriented database management system
  that allows generating analytical data reports in real time.
  .
  This package provides common files for both clickhouse server and client
 
-<<<<<<< HEAD
 Package: clickhouse-common-dbg
-=======
-Package: clickhouse-server-base
->>>>>>> febac4d4
 Architecture: any
 Section: debug
 Priority: extra
@@ -59,11 +46,7 @@
  .
  This package provides clickhouse common configuration files
 
-<<<<<<< HEAD
 Package: clickhouse-client
-=======
-Package: clickhouse-server-common
->>>>>>> febac4d4
 Architecture: any
 Pre-Depends: clickhouse-common (= ${binary:Version})
 Depends: ${shlibs:Depends}, ${misc:Depends}
@@ -75,7 +58,6 @@
 
 Package: clickhouse-utils
 Architecture: any
-<<<<<<< HEAD
 Depends: ${shlibs:Depends}, ${misc:Depends}
 Replaces: clickhouse-compressor
 Provides: clickhouse-compressor
@@ -89,20 +71,9 @@
    - compressor
    - zookeeper client
    - extract-from-config tool
-=======
-Section: debug
-Priority: extra
-Depends: ${misc:Depends}, clickhouse-server-base (= ${binary:Version})
-Description: debugging symbols for clickhouse-server-base
- This package contains the debugging symbols for clickhouse-server-base.
->>>>>>> febac4d4
 
 Package: clickhouse-test
-#Priority: extra
+Priority: extra
 Architecture: any
-<<<<<<< HEAD
-Depends: ${shlibs:Depends}, ${misc:Depends}, clickhouse-client, clickhouse-utils, bash, expect, python, python-lxml, python-termcolor, curl, perl, sudo
-=======
 Depends: ${shlibs:Depends}, ${misc:Depends}, clickhouse-client, bash, expect, python, python-lxml, python-termcolor, curl, perl, sudo
->>>>>>> febac4d4
 Description: Clickhouse tests