--- conflicted
+++ resolved
@@ -18,17 +18,6 @@
 
 mkdir -p /etc/clickhouse-server/config.d /etc/clickhouse-client/config.d
 
-<<<<<<< HEAD
-TEST_SSL=${TEST_SSL=1}
-if  [ "${TEST_SSL}" ]; then
-    echo "<yandex><https_port>8443</https_port><tcp_port_secure>9440</tcp_port_secure></yandex>" > /etc/clickhouse-server/config.d/secure.xml
-    echo "<yandex><openSSL><client><verificationMode>none</verificationMode><invalidCertificateHandler><name>AcceptCertificateHandler</name></invalidCertificateHandler></client></openSSL></yandex>" > /etc/clickhouse-client/config.d/secure.xml
-
-    openssl dhparam -out /etc/clickhouse-server/dhparam.pem 256
-    openssl req -subj "/CN=localhost" -new -newkey rsa:2048 -days 365 -nodes -x509 -keyout /etc/clickhouse-server/server.key -out /etc/clickhouse-server/server.crt
-    CLIENT_ADD="--secure"
-fi
-=======
 TEST_CONNECT=${TEST_CONNECT=1}
 if [ "${TEST_CONNECT}" ]; then
 
@@ -39,9 +28,8 @@
 
         openssl dhparam -out /etc/clickhouse-server/dhparam.pem 256
         openssl req -subj "/CN=localhost" -new -newkey rsa:2048 -days 365 -nodes -x509 -keyout /etc/clickhouse-server/server.key -out /etc/clickhouse-server/server.crt
-        CLIENT_ADD="--ssl"
+        CLIENT_ADD="--secure"
     fi
->>>>>>> 9c9e918b
 
     function finish {
         service clickhouse-server stop
