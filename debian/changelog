--- conflicted
+++ resolved
@@ -2,8 +2,4 @@
 
   * Modified source code
 
-<<<<<<< HEAD
- -- proller <proller@yandex-team.ru>  Fri, 30 Mar 2018 16:33:40 +0300
-=======
- --  <robot-metrika-test@yandex-team.ru>  Fri, 01 Jun 2018 23:16:46 +0300
->>>>>>> d6807338
+ --  <robot-metrika-test@yandex-team.ru>  Fri, 01 Jun 2018 23:16:46 +0300