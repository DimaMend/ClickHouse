<<<<<<< HEAD
clickhouse (21.9.2.1) unstable; urgency=low

  * Modified source code

 -- clickhouse-release <clickhouse-release@yandex-team.ru>  Sat, 17 Jul 2021 08:44:49 +0300
=======
clickhouse (21.9.7.1) unstable; urgency=low

  * Modified source code

 -- clickhouse-release <clickhouse-release@yandex-team.ru>  Thu, 02 Dec 2021 17:49:27 +0300
>>>>>>> a6b6067a
<|MERGE_RESOLUTION|>--- conflicted
+++ resolved
@@ -1,13 +1,5 @@
-<<<<<<< HEAD
-clickhouse (21.9.2.1) unstable; urgency=low
-
-  * Modified source code
-
- -- clickhouse-release <clickhouse-release@yandex-team.ru>  Sat, 17 Jul 2021 08:44:49 +0300
-=======
 clickhouse (21.9.7.1) unstable; urgency=low
 
   * Modified source code
 
- -- clickhouse-release <clickhouse-release@yandex-team.ru>  Thu, 02 Dec 2021 17:49:27 +0300
->>>>>>> a6b6067a
+ -- clickhouse-release <clickhouse-release@yandex-team.ru>  Thu, 02 Dec 2021 17:49:27 +0300