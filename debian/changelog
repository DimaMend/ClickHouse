--- conflicted
+++ resolved
@@ -1,13 +1,5 @@
-<<<<<<< HEAD
-clickhouse (21.9.7.1) unstable; urgency=low
-
-  * Modified source code
-
- -- clickhouse-release <clickhouse-release@yandex-team.ru>  Thu, 02 Dec 2021 17:49:27 +0300
-=======
 clickhouse (22.1.1.1) unstable; urgency=low
 
   * Modified source code
 
- -- clickhouse-release <clickhouse-release@yandex-team.ru>  Thu, 09 Dec 2021 00:32:58 +0300
->>>>>>> df57f8e3
+ -- clickhouse-release <clickhouse-release@yandex-team.ru>  Thu, 09 Dec 2021 00:32:58 +0300