#include <mysqlxx/PoolWithFailover.h>


/// Duplicate of code from StringUtils.h. Copied here for less dependencies.
static bool startsWith(const std::string & s, const char * prefix)
{
    return s.size() >= strlen(prefix) && 0 == memcmp(s.data(), prefix, strlen(prefix));
}


using namespace mysqlxx;

PoolWithFailover::PoolWithFailover(const Poco::Util::AbstractConfiguration & cfg,
                                   const std::string & cfg_name, const unsigned default_connections,
                                   const unsigned max_connections, const size_t max_tries)
    : max_tries(max_tries), config_name{cfg_name}
{
<<<<<<< HEAD
	shareable = cfg.getBool(config_name + ".share_connection", false);
=======
    shareable = cfg.getBool(cfg_name + ".share_connection", false);
>>>>>>> 12685be7
    if (cfg.has(config_name + ".replica"))
    {
        Poco::Util::AbstractConfiguration::Keys replica_keys;
        cfg.keys(config_name, replica_keys);
        for (const auto & replica_config_key : replica_keys)
        {
            /// There could be another elements in the same level in configuration file, like "password", "port"...
            if (startsWith(replica_config_key, "replica"))
            {
                std::string replica_name = config_name + "." + replica_config_key;

                int priority = cfg.getInt(replica_name + ".priority", 0);

                replicas_by_priority[priority].emplace_back(
                    std::make_shared<Pool>(cfg, replica_name, default_connections, max_connections, config_name.c_str()));
            }
        }
    }
    else
    {
        replicas_by_priority[0].emplace_back(
            std::make_shared<Pool>(cfg, config_name, default_connections, max_connections));
    }
}

PoolWithFailover::PoolWithFailover(const std::string & config_name, const unsigned default_connections,
    const unsigned max_connections, const size_t max_tries)
    : PoolWithFailover{
        Poco::Util::Application::instance().config(), config_name,
        default_connections, max_connections, max_tries}
{}

PoolWithFailover::PoolWithFailover(const PoolWithFailover & other)
    : max_tries{other.max_tries}, config_name{other.config_name}, shareable{other.shareable}
{
    if (shareable)
    {
        replicas_by_priority = other.replicas_by_priority;
    }
    else
    {
        for (const auto & priority_replicas : other.replicas_by_priority)
        {
            Replicas replicas;
            replicas.reserve(priority_replicas.second.size());
            for (const auto & pool : priority_replicas.second)
                replicas.emplace_back(std::make_shared<Pool>(*pool));
            replicas_by_priority.emplace(priority_replicas.first, std::move(replicas));
        }
    }
}

PoolWithFailover::Entry PoolWithFailover::Get()
{
    Poco::Util::Application & app = Poco::Util::Application::instance();
    std::lock_guard<std::mutex> locker(mutex);

    /// If we cannot connect to some replica due to pool overflow, than we will wait and connect.
    PoolPtr * full_pool = nullptr;

    for (size_t try_no = 0; try_no < max_tries; ++try_no)
    {
        full_pool = nullptr;

        for (auto & priority_replicas : replicas_by_priority)
        {
            Replicas & replicas = priority_replicas.second;
            for (size_t i = 0, size = replicas.size(); i < size; ++i)
            {
                PoolPtr & pool = replicas[i];

                try
                {
                    Entry entry = shareable ? pool->Get() : pool->tryGet();
<<<<<<< HEAD

=======
>>>>>>> 12685be7
                    if (!entry.isNull())
                    {
                        /// Move all traversed replicas to the end of queue.
                        /// (No need to move replicas with another priority)
                        std::rotate(replicas.begin(), replicas.begin() + i + 1, replicas.end());

                        return entry;
                    }
                }
                catch (const Poco::Exception & e)
                {
                    if (e.displayText().find("mysqlxx::Pool is full") != std::string::npos) /// NOTE: String comparison is trashy code.
                    {
                        full_pool = &pool;
                    }

                    app.logger().warning("Connection to " + pool->getDescription() + " failed: " + e.displayText());
                    continue;
                }

                app.logger().warning("Connection to " + pool->getDescription() + " failed.");
            }
        }

        app.logger().error("Connection to all replicas failed " + std::to_string(try_no + 1) + " times");
    }

    if (full_pool)
    {
        app.logger().error("All connections failed, trying to wait on a full pool " + (*full_pool)->getDescription());
        return (*full_pool)->Get();
    }

    std::stringstream message;
    message << "Connections to all replicas failed: ";
    for (auto it = replicas_by_priority.begin(); it != replicas_by_priority.end(); ++it)
        for (auto jt = it->second.begin(); jt != it->second.end(); ++jt)
            message << (it == replicas_by_priority.begin() && jt == it->second.begin() ? "" : ", ") << (*jt)->getDescription();

    throw Poco::Exception(message.str());
}<|MERGE_RESOLUTION|>--- conflicted
+++ resolved
@@ -15,11 +15,7 @@
                                    const unsigned max_connections, const size_t max_tries)
     : max_tries(max_tries), config_name{cfg_name}
 {
-<<<<<<< HEAD
-	shareable = cfg.getBool(config_name + ".share_connection", false);
-=======
     shareable = cfg.getBool(cfg_name + ".share_connection", false);
->>>>>>> 12685be7
     if (cfg.has(config_name + ".replica"))
     {
         Poco::Util::AbstractConfiguration::Keys replica_keys;
@@ -94,10 +90,7 @@
                 try
                 {
                     Entry entry = shareable ? pool->Get() : pool->tryGet();
-<<<<<<< HEAD
 
-=======
->>>>>>> 12685be7
                     if (!entry.isNull())
                     {
                         /// Move all traversed replicas to the end of queue.
