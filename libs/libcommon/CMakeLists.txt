include_directories (include)

if (APPLE)
    if ("${CMAKE_SYSTEM_NAME}" STREQUAL "Darwin" AND NOT "${CMAKE_SYSTEM_VERSION}" VERSION_LESS "16.1.0")
        set (APPLE_SIERRA_OR_NEWER 1)
    else ()
        set (APPLE_SIERRA_OR_NEWER 0)
    endif ()
endif ()

set (CONFIG_COMMON ${CMAKE_CURRENT_BINARY_DIR}/include/common/config_common.h)
configure_file (${CMAKE_CURRENT_SOURCE_DIR}/include/common/config_common.h.in ${CONFIG_COMMON})

if (APPLE)
    add_library (apple_rt
        src/apple_rt.cpp
        include/common/apple_rt.h
    )
endif ()

add_library (common
    src/DateLUT.cpp
    src/DateLUTImpl.cpp
    src/exp10.cpp
    src/JSON.cpp
    src/getMemoryAmount.cpp
<<<<<<< HEAD
=======
    src/ThreadPool.cpp
>>>>>>> c50b23f6
    src/iostream_debug_helpers.cpp

    include/common/ApplicationServerExt.h
    include/common/Types.h
    include/common/DateLUT.h
    include/common/DateLUTImpl.h
    include/common/LocalDate.h
    include/common/LocalDateTime.h
    include/common/ErrorHandlers.h
    include/common/exp10.h
    include/common/likely.h
    include/common/logger_useful.h
    include/common/MultiVersion.h
    include/common/strong_typedef.h
    include/common/JSON.h
    include/common/getMemoryAmount.h
<<<<<<< HEAD
=======
    include/common/ThreadPool.h
>>>>>>> c50b23f6
    include/common/iostream_debug_helpers.h

    include/ext/bit_cast.h
    include/ext/collection_cast.h
    include/ext/enumerate.h
    include/ext/function_traits.h
    include/ext/identity.h
    include/ext/map.h
    include/ext/range.h
    include/ext/scope_guard.h
    include/ext/size.h
    include/ext/unlock_guard.h
    include/ext/singleton.h

    ${CONFIG_COMMON}
)

# When testing for memory leaks, dont link tcmalloc or jemalloc.

if (USE_JEMALLOC)
        message (STATUS "Link jemalloc : ${JEMALLOC_LIBRARIES}")
    set (MALLOC_LIBRARIES ${JEMALLOC_LIBRARIES})
elseif (USE_TCMALLOC)
    if (DEBUG_LIBTCMALLOC)
        message (STATUS "Link libtcmalloc_minimal_debug for testing: ${GPERFTOOLS_TCMALLOC_MINIMAL_DEBUG}")
        set (MALLOC_LIBRARIES ${GPERFTOOLS_TCMALLOC_MINIMAL_DEBUG})
    else ()
        message (STATUS "Link libtcmalloc_minimal : ${GPERFTOOLS_TCMALLOC_MINIMAL}")
        set (MALLOC_LIBRARIES ${GPERFTOOLS_TCMALLOC_MINIMAL})
    endif ()
else ()
    message (STATUS "Disabling libtcmalloc for valgrind better analysis")
endif ()

find_package (Threads)

target_include_directories (common BEFORE PRIVATE ${CCTZ_INCLUDE_DIR})
target_include_directories (common BEFORE PUBLIC ${CITYHASH_INCLUDE_DIR})
target_include_directories (common BEFORE PUBLIC ${COMMON_INCLUDE_DIR})

target_link_libraries (
    common
    pocoext
    ${CCTZ_LIBRARY}
    ${Boost_SYSTEM_LIBRARY}
    ${Boost_FILESYSTEM_LIBRARY}
    ${MALLOC_LIBRARIES}
    ${CMAKE_THREAD_LIBS_INIT}
    ${RT_LIBRARIES})

if (ENABLE_TESTS)
    add_subdirectory (src/tests)
endif ()<|MERGE_RESOLUTION|>--- conflicted
+++ resolved
@@ -24,10 +24,7 @@
     src/exp10.cpp
     src/JSON.cpp
     src/getMemoryAmount.cpp
-<<<<<<< HEAD
-=======
     src/ThreadPool.cpp
->>>>>>> c50b23f6
     src/iostream_debug_helpers.cpp
 
     include/common/ApplicationServerExt.h
@@ -44,10 +41,7 @@
     include/common/strong_typedef.h
     include/common/JSON.h
     include/common/getMemoryAmount.h
-<<<<<<< HEAD
-=======
     include/common/ThreadPool.h
->>>>>>> c50b23f6
     include/common/iostream_debug_helpers.h
 
     include/ext/bit_cast.h
