include (CMakePushCheckState)
cmake_push_check_state ()

<<<<<<< HEAD
if (CMAKE_SYSTEM MATCHES "Linux" AND NOT CMAKE_SYSTEM_PROCESSOR MATCHES "arm")
=======
if (CMAKE_SYSTEM MATCHES "Linux" AND NOT ARM)
>>>>>>> 78991b25
    option (USE_INTERNAL_UNWIND_LIBRARY "Set to FALSE to use system unwind library instead of bundled" ${NOT_UNBUNDLED})
else ()
    option (USE_INTERNAL_UNWIND_LIBRARY "Set to FALSE to use system unwind library instead of bundled" OFF)
endif ()

if (NOT USE_INTERNAL_UNWIND_LIBRARY)
    find_library (UNWIND_LIBRARY unwind)
    find_path (UNWIND_INCLUDE_DIR NAMES unwind.h PATHS ${UNWIND_INCLUDE_PATHS})

    include (CheckCXXSourceCompiles)
    set(CMAKE_REQUIRED_INCLUDES ${UNWIND_INCLUDE_DIR})
    set(CMAKE_REQUIRED_LIBRARIES ${UNWIND_LIBRARY})
    check_cxx_source_compiles("
    #include <ucontext.h>
    #define UNW_LOCAL_ONLY
    #include <libunwind.h>
    int main () {
       ucontext_t context;
       unw_cursor_t cursor;
       unw_init_local_signal(&cursor, &context);
       return 0;
    }
    " HAVE_UNWIND_INIT_LOCAL_SIGNAL)
    if (NOT HAVE_UNWIND_INIT_LOCAL_SIGNAL)
       set(UNWIND_LIBRARY "")
       set(UNWIND_INCLUDE_DIR "")
    endif ()

endif ()

if (UNWIND_LIBRARY AND UNWIND_INCLUDE_DIR)
    #include_directories (${UNWIND_INCLUDE_DIR})
    set (USE_UNWIND 1)
<<<<<<< HEAD
elseif (CMAKE_SYSTEM MATCHES "Linux" AND NOT CMAKE_SYSTEM_PROCESSOR MATCHES "arm")
=======
elseif (CMAKE_SYSTEM MATCHES "Linux" AND NOT ARM)
>>>>>>> 78991b25
    set (USE_INTERNAL_UNWIND_LIBRARY 1)
    set (UNWIND_INCLUDE_DIR "${ClickHouse_SOURCE_DIR}/contrib/libunwind/include")
    #include_directories (BEFORE ${UNWIND_INCLUDE_DIR})
    set (UNWIND_LIBRARY unwind)
    set (USE_UNWIND 1)
endif ()

message (STATUS "Using unwind=${USE_UNWIND}: ${UNWIND_INCLUDE_DIR} : ${UNWIND_LIBRARY}")

cmake_pop_check_state ()<|MERGE_RESOLUTION|>--- conflicted
+++ resolved
@@ -1,11 +1,7 @@
 include (CMakePushCheckState)
 cmake_push_check_state ()
 
-<<<<<<< HEAD
-if (CMAKE_SYSTEM MATCHES "Linux" AND NOT CMAKE_SYSTEM_PROCESSOR MATCHES "arm")
-=======
 if (CMAKE_SYSTEM MATCHES "Linux" AND NOT ARM)
->>>>>>> 78991b25
     option (USE_INTERNAL_UNWIND_LIBRARY "Set to FALSE to use system unwind library instead of bundled" ${NOT_UNBUNDLED})
 else ()
     option (USE_INTERNAL_UNWIND_LIBRARY "Set to FALSE to use system unwind library instead of bundled" OFF)
@@ -39,11 +35,7 @@
 if (UNWIND_LIBRARY AND UNWIND_INCLUDE_DIR)
     #include_directories (${UNWIND_INCLUDE_DIR})
     set (USE_UNWIND 1)
-<<<<<<< HEAD
-elseif (CMAKE_SYSTEM MATCHES "Linux" AND NOT CMAKE_SYSTEM_PROCESSOR MATCHES "arm")
-=======
 elseif (CMAKE_SYSTEM MATCHES "Linux" AND NOT ARM)
->>>>>>> 78991b25
     set (USE_INTERNAL_UNWIND_LIBRARY 1)
     set (UNWIND_INCLUDE_DIR "${ClickHouse_SOURCE_DIR}/contrib/libunwind/include")
     #include_directories (BEFORE ${UNWIND_INCLUDE_DIR})
