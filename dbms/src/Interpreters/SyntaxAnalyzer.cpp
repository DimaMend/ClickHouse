#include <Core/Settings.h>
#include <Core/NamesAndTypes.h>

#include <Interpreters/SyntaxAnalyzer.h>
#include <Interpreters/LogicalExpressionsOptimizer.h>
#include <Interpreters/QueryAliasesVisitor.h>
#include <Interpreters/InterpreterSelectWithUnionQuery.h>
#include <Interpreters/ArrayJoinedColumnsVisitor.h>
#include <Interpreters/TranslateQualifiedNamesVisitor.h>
#include <Interpreters/Context.h>
#include <Interpreters/MarkTableIdentifiersVisitor.h>
#include <Interpreters/QueryNormalizer.h>
#include <Interpreters/ExecuteScalarSubqueriesVisitor.h>
#include <Interpreters/PredicateExpressionsOptimizer.h>
#include <Interpreters/CollectJoinOnKeysVisitor.h>
#include <Interpreters/ExternalDictionariesLoader.h>
#include <Interpreters/OptimizeIfWithConstantConditionVisitor.h>
#include <Interpreters/RequiredSourceColumnsVisitor.h>
#include <Interpreters/GetAggregatesVisitor.h>
#include <Interpreters/AnalyzedJoin.h>
#include <Interpreters/ExpressionActions.h> /// getSmallestColumn()
#include <Interpreters/getTableExpressions.h>
#include <Interpreters/OptimizeIfChains.h>
#include <Interpreters/ArithmeticOperationsInAgrFuncOptimize.h>

#include <Parsers/ASTExpressionList.h>
#include <Parsers/ASTFunction.h>
#include <Parsers/ASTLiteral.h>
#include <Parsers/ASTOrderByElement.h>
#include <Parsers/ASTSelectQuery.h>
#include <Parsers/ASTTablesInSelectQuery.h>
#include <Parsers/ParserTablesInSelectQuery.h>
#include <Parsers/parseQuery.h>
#include <Parsers/queryToString.h>

#include <DataTypes/NestedUtils.h>
#include <DataTypes/DataTypeNullable.h>

#include <IO/WriteHelpers.h>
#include <Storages/IStorage.h>

#include <functional>


namespace DB
{

namespace ErrorCodes
{
    extern const int EMPTY_NESTED_TABLE;
    extern const int LOGICAL_ERROR;
    extern const int INVALID_JOIN_ON_EXPRESSION;
    extern const int EMPTY_LIST_OF_COLUMNS_QUERIED;
    extern const int NOT_IMPLEMENTED;
    extern const int UNKNOWN_IDENTIFIER;
    extern const int EXPECTED_ALL_OR_ANY;
}

namespace
{

using LogAST = DebugASTLog<false>; /// set to true to enable logs

/// Select implementation of countDistinct based on settings.
/// Important that it is done as query rewrite. It means rewritten query
///  will be sent to remote servers during distributed query execution,
///  and on all remote servers, function implementation will be same.
struct CustomizeFunctionsData
{
    using TypeToVisit = ASTFunction;

    const String & count_distinct;

    void visit(ASTFunction & func, ASTPtr &)
    {
        if (Poco::toLower(func.name) == "countdistinct")
            func.name = count_distinct;
    }
};

using CustomizeFunctionsMatcher = OneTypeMatcher<CustomizeFunctionsData>;
using CustomizeFunctionsVisitor = InDepthNodeVisitor<CustomizeFunctionsMatcher, true>;


/// Translate qualified names such as db.table.column, table.column, table_alias.column to names' normal form.
/// Expand asterisks and qualified asterisks with column names.
/// There would be columns in normal form & column aliases after translation. Column & column alias would be normalized in QueryNormalizer.
void translateQualifiedNames(ASTPtr & query, const ASTSelectQuery & select_query, const NameSet & source_columns_set,
                             const std::vector<TableWithColumnNames> & tables_with_columns)
{
    LogAST log;
    TranslateQualifiedNamesVisitor::Data visitor_data(source_columns_set, tables_with_columns);
    TranslateQualifiedNamesVisitor visitor(visitor_data, log.stream());
    visitor.visit(query);

    /// This may happen after expansion of COLUMNS('regexp').
    if (select_query.select()->children.empty())
        throw Exception("Empty list of columns in SELECT query", ErrorCodes::EMPTY_LIST_OF_COLUMNS_QUERIED);
}

bool hasArrayJoin(const ASTPtr & ast)
{
    if (const ASTFunction * function = ast->as<ASTFunction>())
        if (function->name == "arrayJoin")
            return true;

    for (const auto & child : ast->children)
        if (!child->as<ASTSelectQuery>() && hasArrayJoin(child))
            return true;

    return false;
}

/// Keep number of columns for 'GLOBAL IN (SELECT 1 AS a, a)'
void renameDuplicatedColumns(const ASTSelectQuery * select_query)
{
    ASTs & elements = select_query->select()->children;

    std::set<String> all_column_names;
    std::set<String> assigned_column_names;

    for (auto & expr : elements)
        all_column_names.insert(expr->getAliasOrColumnName());

    for (auto & expr : elements)
    {
        auto name = expr->getAliasOrColumnName();

        if (!assigned_column_names.insert(name).second)
        {
            size_t i = 1;
            while (all_column_names.end() != all_column_names.find(name + "_" + toString(i)))
                ++i;

            name = name + "_" + toString(i);
            expr = expr->clone();   /// Cancels fuse of the same expressions in the tree.
            expr->setAlias(name);

            all_column_names.insert(name);
            assigned_column_names.insert(name);
        }
    }
}

/// Sometimes we have to calculate more columns in SELECT clause than will be returned from query.
/// This is the case when we have DISTINCT or arrayJoin: we require more columns in SELECT even if we need less columns in result.
/// Also we have to remove duplicates in case of GLOBAL subqueries. Their results are placed into tables so duplicates are impossible.
void removeUnneededColumnsFromSelectClause(const ASTSelectQuery * select_query, const Names & required_result_columns, bool remove_dups)
{
    ASTs & elements = select_query->select()->children;

    std::map<String, size_t> required_columns_with_duplicate_count;

    if (!required_result_columns.empty())
    {
        /// Some columns may be queried multiple times, like SELECT x, y, y FROM table.
        for (const auto & name : required_result_columns)
        {
            if (remove_dups)
                required_columns_with_duplicate_count[name] = 1;
            else
                ++required_columns_with_duplicate_count[name];
        }
    }
    else if (remove_dups)
    {
        /// Even if we have no requirements there could be duplicates cause of asterisks. SELECT *, t.*
        for (const auto & elem : elements)
            required_columns_with_duplicate_count.emplace(elem->getAliasOrColumnName(), 1);
    }
    else
        return;

    ASTs new_elements;
    new_elements.reserve(elements.size());

    for (const auto & elem : elements)
    {
        String name = elem->getAliasOrColumnName();

        auto it = required_columns_with_duplicate_count.find(name);
        if (required_columns_with_duplicate_count.end() != it && it->second)
        {
            new_elements.push_back(elem);
            --it->second;
        }
        else if (select_query->distinct || hasArrayJoin(elem))
        {
            new_elements.push_back(elem);
        }
    }

    elements = std::move(new_elements);
}

/// Replacing scalar subqueries with constant values.
void executeScalarSubqueries(ASTPtr & query, const Context & context, size_t subquery_depth, Scalars & scalars)
{
    LogAST log;
    ExecuteScalarSubqueriesVisitor::Data visitor_data{context, subquery_depth, scalars};
    ExecuteScalarSubqueriesVisitor(visitor_data, log.stream()).visit(query);
}

/** Calls to these functions in the GROUP BY statement would be
  * replaced by their immediate argument.
  */
const std::unordered_set<String> injective_function_names
{
        "negate",
        "bitNot",
        "reverse",
        "reverseUTF8",
        "toString",
        "toFixedString",
        "IPv4NumToString",
        "IPv4StringToNum",
        "hex",
        "unhex",
        "bitmaskToList",
        "bitmaskToArray",
        "tuple",
        "regionToName",
        "concatAssumeInjective",
};

const std::unordered_set<String> possibly_injective_function_names
{
        "dictGetString",
        "dictGetUInt8",
        "dictGetUInt16",
        "dictGetUInt32",
        "dictGetUInt64",
        "dictGetInt8",
        "dictGetInt16",
        "dictGetInt32",
        "dictGetInt64",
        "dictGetFloat32",
        "dictGetFloat64",
        "dictGetDate",
        "dictGetDateTime"
};

/** You can not completely remove GROUP BY. Because if there were no aggregate functions, then it turns out that there will be no aggregation.
  * Instead, leave `GROUP BY const`.
  * Next, see deleting the constants in the analyzeAggregation method.
  */
void appendUnusedGroupByColumn(ASTSelectQuery * select_query, const NameSet & source_columns)
{
    /// You must insert a constant that is not the name of the column in the table. Such a case is rare, but it happens.
    UInt64 unused_column = 0;
    String unused_column_name = toString(unused_column);

    while (source_columns.count(unused_column_name))
    {
        ++unused_column;
        unused_column_name = toString(unused_column);
    }

    select_query->setExpression(ASTSelectQuery::Expression::GROUP_BY, std::make_shared<ASTExpressionList>());
    select_query->groupBy()->children.emplace_back(std::make_shared<ASTLiteral>(UInt64(unused_column)));
}

/// Eliminates injective function calls and constant expressions from group by statement.
void optimizeGroupBy(ASTSelectQuery * select_query, const NameSet & source_columns, const Context & context)
{
    if (!select_query->groupBy())
    {
        // If there is a HAVING clause without GROUP BY, make sure we have some aggregation happen.
        if (select_query->having())
            appendUnusedGroupByColumn(select_query, source_columns);
        return;
    }

    const auto is_literal = [] (const ASTPtr & ast) -> bool
    {
        return ast->as<ASTLiteral>();
    };

    auto & group_exprs = select_query->groupBy()->children;

    /// removes expression at index idx by making it last one and calling .pop_back()
    const auto remove_expr_at_index = [&group_exprs] (const size_t idx)
    {
        if (idx < group_exprs.size() - 1)
            std::swap(group_exprs[idx], group_exprs.back());

        group_exprs.pop_back();
    };

    /// iterate over each GROUP BY expression, eliminate injective function calls and literals
    for (size_t i = 0; i < group_exprs.size();)
    {
        if (const auto * function = group_exprs[i]->as<ASTFunction>())
        {
            /// assert function is injective
            if (possibly_injective_function_names.count(function->name))
            {
                /// do not handle semantic errors here
                if (function->arguments->children.size() < 2)
                {
                    ++i;
                    continue;
                }

                const auto & dict_name = function->arguments->children[0]->as<ASTLiteral &>().value.safeGet<String>();
                const auto & dict_ptr = context.getExternalDictionariesLoader().getDictionary(dict_name);
                const auto & attr_name = function->arguments->children[1]->as<ASTLiteral &>().value.safeGet<String>();

                if (!dict_ptr->isInjective(attr_name))
                {
                    ++i;
                    continue;
                }
            }
            else if (!injective_function_names.count(function->name))
            {
                ++i;
                continue;
            }

            /// copy shared pointer to args in order to ensure lifetime
            auto args_ast = function->arguments;

            /** remove function call and take a step back to ensure
              * next iteration does not skip not yet processed data
              */
            remove_expr_at_index(i);

            /// copy non-literal arguments
            std::remove_copy_if(
                    std::begin(args_ast->children), std::end(args_ast->children),
                    std::back_inserter(group_exprs), is_literal
            );
        }
        else if (is_literal(group_exprs[i]))
        {
            remove_expr_at_index(i);
        }
        else
        {
            /// if neither a function nor literal - advance to next expression
            ++i;
        }
    }

    if (group_exprs.empty())
        appendUnusedGroupByColumn(select_query, source_columns);
}

/// Remove duplicate items from ORDER BY.
void optimizeOrderBy(const ASTSelectQuery * select_query)
{
    if (!select_query->orderBy())
        return;

    /// Make unique sorting conditions.
    using NameAndLocale = std::pair<String, String>;
    std::set<NameAndLocale> elems_set;

    ASTs & elems = select_query->orderBy()->children;
    ASTs unique_elems;
    unique_elems.reserve(elems.size());

    for (const auto & elem : elems)
    {
        String name = elem->children.front()->getColumnName();
        const auto & order_by_elem = elem->as<ASTOrderByElement &>();

        if (elems_set.emplace(name, order_by_elem.collation ? order_by_elem.collation->getColumnName() : "").second)
            unique_elems.emplace_back(elem);
    }

    if (unique_elems.size() < elems.size())
        elems = std::move(unique_elems);
}

/// Remove duplicate items from LIMIT BY.
void optimizeLimitBy(const ASTSelectQuery * select_query)
{
    if (!select_query->limitBy())
        return;

    std::set<String> elems_set;

    ASTs & elems = select_query->limitBy()->children;
    ASTs unique_elems;
    unique_elems.reserve(elems.size());

    for (const auto & elem : elems)
    {
        if (elems_set.emplace(elem->getColumnName()).second)
            unique_elems.emplace_back(elem);
    }

    if (unique_elems.size() < elems.size())
        elems = std::move(unique_elems);
}

/// Remove duplicated columns from USING(...).
void optimizeUsing(const ASTSelectQuery * select_query)
{
    if (!select_query->join())
        return;

    const auto * table_join = select_query->join()->table_join->as<ASTTableJoin>();
    if (!(table_join && table_join->using_expression_list))
        return;

    ASTs & expression_list = table_join->using_expression_list->children;
    ASTs uniq_expressions_list;

    std::set<String> expressions_names;

    for (const auto & expression : expression_list)
    {
        auto expression_name = expression->getAliasOrColumnName();
        if (expressions_names.find(expression_name) == expressions_names.end())
        {
            uniq_expressions_list.push_back(expression);
            expressions_names.insert(expression_name);
        }
    }

    if (uniq_expressions_list.size() < expression_list.size())
        expression_list = uniq_expressions_list;
}

void optimizeIf(ASTPtr & query, Aliases & aliases, bool if_chain_to_miltiif)
{
    /// Optimize if with constant condition after constants was substituted instead of scalar subqueries.
    OptimizeIfWithConstantConditionVisitor(aliases).visit(query);

    if (if_chain_to_miltiif)
        OptimizeIfChainsVisitor().visit(query);
}

void getArrayJoinedColumns(ASTPtr & query, SyntaxAnalyzerResult & result, const ASTSelectQuery * select_query,
                           const NamesAndTypesList & source_columns, const NameSet & source_columns_set)
{
    if (ASTPtr array_join_expression_list = select_query->arrayJoinExpressionList())
    {
        ArrayJoinedColumnsVisitor::Data visitor_data{result.aliases,
                                                    result.array_join_name_to_alias,
                                                    result.array_join_alias_to_name,
                                                    result.array_join_result_to_source};
        ArrayJoinedColumnsVisitor(visitor_data).visit(query);

        /// If the result of ARRAY JOIN is not used, it is necessary to ARRAY-JOIN any column,
        /// to get the correct number of rows.
        if (result.array_join_result_to_source.empty())
        {
            ASTPtr expr = select_query->arrayJoinExpressionList()->children.at(0);
            String source_name = expr->getColumnName();
            String result_name = expr->getAliasOrColumnName();

            /// This is an array.
            if (!expr->as<ASTIdentifier>() || source_columns_set.count(source_name))
            {
                result.array_join_result_to_source[result_name] = source_name;
            }
            else /// This is a nested table.
            {
                bool found = false;
                for (const auto & column : source_columns)
                {
                    auto splitted = Nested::splitName(column.name);
                    if (splitted.first == source_name && !splitted.second.empty())
                    {
                        result.array_join_result_to_source[Nested::concatenateName(result_name, splitted.second)] = column.name;
                        found = true;
                        break;
                    }
                }
                if (!found)
                    throw Exception("No columns in nested table " + source_name, ErrorCodes::EMPTY_NESTED_TABLE);
            }
        }
    }
}

void setJoinStrictness(ASTSelectQuery & select_query, JoinStrictness join_default_strictness, bool old_any, ASTTableJoin & out_table_join)
{
    const ASTTablesInSelectQueryElement * node = select_query.join();
    if (!node)
        return;

    auto & table_join = const_cast<ASTTablesInSelectQueryElement *>(node)->table_join->as<ASTTableJoin &>();

    if (table_join.strictness == ASTTableJoin::Strictness::Unspecified &&
        table_join.kind != ASTTableJoin::Kind::Cross)
    {
        if (join_default_strictness == JoinStrictness::ANY)
            table_join.strictness = ASTTableJoin::Strictness::Any;
        else if (join_default_strictness == JoinStrictness::ALL)
            table_join.strictness = ASTTableJoin::Strictness::All;
        else
            throw Exception("Expected ANY or ALL in JOIN section, because setting (join_default_strictness) is empty",
                            DB::ErrorCodes::EXPECTED_ALL_OR_ANY);
    }

    if (old_any)
    {
        if (table_join.strictness == ASTTableJoin::Strictness::Any &&
            table_join.kind == ASTTableJoin::Kind::Inner)
        {
            table_join.strictness = ASTTableJoin::Strictness::Semi;
            table_join.kind = ASTTableJoin::Kind::Left;
        }

        if (table_join.strictness == ASTTableJoin::Strictness::Any)
            table_join.strictness = ASTTableJoin::Strictness::RightAny;
    }
    else
    {
        if (table_join.strictness == ASTTableJoin::Strictness::Any)
            if (table_join.kind == ASTTableJoin::Kind::Full)
                throw Exception("ANY FULL JOINs are not implemented.", ErrorCodes::NOT_IMPLEMENTED);
    }

    out_table_join = table_join;
}

/// Find the columns that are obtained by JOIN.
void collectJoinedColumns(AnalyzedJoin & analyzed_join, const ASTSelectQuery & select_query,
                          const std::vector<TableWithColumnNames> & tables, const Aliases & aliases)
{
    const ASTTablesInSelectQueryElement * node = select_query.join();
    if (!node)
        return;

    const auto & table_join = node->table_join->as<ASTTableJoin &>();

    if (table_join.using_expression_list)
    {
        const auto & keys = table_join.using_expression_list->as<ASTExpressionList &>();
        for (const auto & key : keys.children)
            analyzed_join.addUsingKey(key);
    }
    else if (table_join.on_expression)
    {
        bool is_asof = (table_join.strictness == ASTTableJoin::Strictness::Asof);

        CollectJoinOnKeysVisitor::Data data{analyzed_join, tables[0], tables[1], aliases, is_asof};
        CollectJoinOnKeysVisitor(data).visit(table_join.on_expression);
        if (!data.has_some)
            throw Exception("Cannot get JOIN keys from JOIN ON section: " + queryToString(table_join.on_expression),
                            ErrorCodes::INVALID_JOIN_ON_EXPRESSION);
        if (is_asof)
            data.asofToJoinKeys();
    }
}

void replaceJoinedTable(const ASTSelectQuery & select_query)
{
    const ASTTablesInSelectQueryElement * join = select_query.join();
    if (!join || !join->table_expression)
        return;

    /// TODO: Push down for CROSS JOIN is not OK [disabled]
    const auto & table_join = join->table_join->as<ASTTableJoin &>();
    if (table_join.kind == ASTTableJoin::Kind::Cross)
        return;

    auto & table_expr = join->table_expression->as<ASTTableExpression &>();
    if (table_expr.database_and_table_name)
    {
        const auto & table_id = table_expr.database_and_table_name->as<ASTIdentifier &>();
        String expr = "(select * from " + table_id.name + ") as " + table_id.shortName();

        // FIXME: since the expression "a as b" exposes both "a" and "b" names, which is not equivalent to "(select * from a) as b",
        //        we can't replace aliased tables.
        // FIXME: long table names include database name, which we can't save within alias.
        if (table_id.alias.empty() && table_id.isShort())
        {
            ParserTableExpression parser;
            table_expr = parseQuery(parser, expr, 0)->as<ASTTableExpression &>();
        }
    }
}

std::vector<const ASTFunction *> getAggregates(ASTPtr & query, const ASTSelectQuery & select_query)
{
    /// There can not be aggregate functions inside the WHERE and PREWHERE.
    if (select_query.where())
        assertNoAggregates(select_query.where(), "in WHERE");
    if (select_query.prewhere())
        assertNoAggregates(select_query.prewhere(), "in PREWHERE");

    GetAggregatesVisitor::Data data;
    GetAggregatesVisitor(data).visit(query);

    /// There can not be other aggregate functions within the aggregate functions.
    for (const ASTFunction * node : data.aggregates)
        for (auto & arg : node->arguments->children)
            assertNoAggregates(arg, "inside another aggregate function");
    return data.aggregates;
}

}

/// Add columns from storage to source_columns list. Deduplicate resulted list.
void SyntaxAnalyzerResult::collectSourceColumns(bool add_virtuals)
{
    if (storage)
    {
        const ColumnsDescription & columns = storage->getColumns();

        auto columns_from_storage = add_virtuals ? columns.getAll() : columns.getAllPhysical();
        if (source_columns.empty())
            source_columns.swap(columns_from_storage);
        else
            source_columns.insert(source_columns.end(), columns_from_storage.begin(), columns_from_storage.end());
    }

    source_columns_set = removeDuplicateColumns(source_columns);
}


/// Calculate which columns are required to execute the expression.
/// Then, delete all other columns from the list of available columns.
/// After execution, columns will only contain the list of columns needed to read from the table.
void SyntaxAnalyzerResult::collectUsedColumns(const ASTPtr & query)
{
    /// We calculate required_source_columns with source_columns modifications and swap them on exit
    required_source_columns = source_columns;

    RequiredSourceColumnsVisitor::Data columns_context;
    RequiredSourceColumnsVisitor(columns_context).visit(query);

    NameSet source_column_names;
    for (const auto & column : source_columns)
        source_column_names.insert(column.name);

    NameSet required = columns_context.requiredColumns();

    if (columns_context.has_table_join)
    {
        NameSet available_columns;
        for (const auto & name : source_columns)
            available_columns.insert(name.name);

        /// Add columns obtained by JOIN (if needed).
        for (const auto & joined_column : analyzed_join->columnsFromJoinedTable())
        {
            auto & name = joined_column.name;
            if (available_columns.count(name))
                continue;

            if (required.count(name))
            {
                /// Optimisation: do not add columns needed only in JOIN ON section.
                if (columns_context.nameInclusion(name) > analyzed_join->rightKeyInclusion(name))
                    analyzed_join->addJoinedColumn(joined_column);

                required.erase(name);
            }
        }
    }

    NameSet array_join_sources;
    if (columns_context.has_array_join)
    {
        /// Insert the columns required for the ARRAY JOIN calculation into the required columns list.
        for (const auto & result_source : array_join_result_to_source)
            array_join_sources.insert(result_source.second);

        for (const auto & column_name_type : source_columns)
            if (array_join_sources.count(column_name_type.name))
                required.insert(column_name_type.name);
    }

    const auto * select_query = query->as<ASTSelectQuery>();

    /// You need to read at least one column to find the number of rows.
    if (select_query && required.empty())
    {
        maybe_optimize_trivial_count = true;
        /// We will find a column with minimum <compressed_size, type_size, uncompressed_size>.
        /// Because it is the column that is cheapest to read.
        struct ColumnSizeTuple
        {
            size_t compressed_size;
            size_t type_size;
            size_t uncompressed_size;
            String name;
            bool operator<(const ColumnSizeTuple & that) const
            {
                return std::tie(compressed_size, type_size, uncompressed_size)
                    < std::tie(that.compressed_size, that.type_size, that.uncompressed_size);
            }
        };
        std::vector<ColumnSizeTuple> columns;
        if (storage)
        {
            auto column_sizes = storage->getColumnSizes();
            for (auto & source_column : source_columns)
            {
                auto c = column_sizes.find(source_column.name);
                if (c == column_sizes.end())
                    continue;
                size_t type_size = source_column.type->haveMaximumSizeOfValue() ? source_column.type->getMaximumSizeOfValueInMemory() : 100;
                columns.emplace_back(ColumnSizeTuple{c->second.data_compressed, type_size, c->second.data_uncompressed, source_column.name});
            }
        }
        if (!columns.empty())
            required.insert(std::min_element(columns.begin(), columns.end())->name);
        else
            /// If we have no information about columns sizes, choose a column of minimum size of its data type.
            required.insert(ExpressionActions::getSmallestColumn(source_columns));
    }

    NameSet unknown_required_source_columns = required;

    for (NamesAndTypesList::iterator it = source_columns.begin(); it != source_columns.end();)
    {
        const String & column_name = it->name;
        unknown_required_source_columns.erase(column_name);

        if (!required.count(column_name))
            source_columns.erase(it++);
        else
            ++it;
    }

    /// If there are virtual columns among the unknown columns. Remove them from the list of unknown and add
    /// in columns list, so that when further processing they are also considered.
    if (storage)
    {
        for (auto it = unknown_required_source_columns.begin(); it != unknown_required_source_columns.end();)
        {
            if (storage->hasColumn(*it))
            {
                source_columns.push_back(storage->getColumn(*it));
                unknown_required_source_columns.erase(it++);
            }
            else
                ++it;
        }
    }

    if (!unknown_required_source_columns.empty())
    {
        std::stringstream ss;
        ss << "Missing columns:";
        for (const auto & name : unknown_required_source_columns)
            ss << " '" << name << "'";
        ss << " while processing query: '" << queryToString(query) << "'";

        ss << ", required columns:";
        for (const auto & name : columns_context.requiredColumns())
            ss << " '" << name << "'";

        if (!source_column_names.empty())
        {
            ss << ", source columns:";
            for (const auto & name : source_column_names)
                ss << " '" << name << "'";
        }
        else
            ss << ", no source columns";

        if (columns_context.has_table_join)
        {
            ss << ", joined columns:";
            for (const auto & column : analyzed_join->columnsFromJoinedTable())
                ss << " '" << column.name << "'";
        }

        if (!array_join_sources.empty())
        {
            ss << ", arrayJoin columns:";
            for (const auto & name : array_join_sources)
                ss << " '" << name << "'";
        }

        throw Exception(ss.str(), ErrorCodes::UNKNOWN_IDENTIFIER);
    }

    required_source_columns.swap(source_columns);
}

SyntaxAnalyzerResultPtr SyntaxAnalyzer::analyzeSelect(
    ASTPtr & query,
    SyntaxAnalyzerResult && result,
    const SelectQueryOptions & select_options,
    const std::vector<TableWithColumnNamesAndTypes> & tables_with_columns,
    const Names & required_result_columns) const
{
    auto * select_query = query->as<ASTSelectQuery>();
    if (!select_query)
        throw Exception("Select analyze for not select asts.", ErrorCodes::LOGICAL_ERROR);

    size_t subquery_depth = select_options.subquery_depth;
    bool remove_duplicates = select_options.remove_duplicates;

    const auto & settings = context.getSettingsRef();

    const NameSet & source_columns_set = result.source_columns_set;
    result.analyzed_join = std::make_shared<AnalyzedJoin>(settings, context.getTemporaryVolume());

    if (remove_duplicates)
        renameDuplicatedColumns(select_query);

    if (settings.enable_optimize_predicate_expression)
        replaceJoinedTable(*select_query);

    /// TODO: Remove unneeded conversion
    std::vector<TableWithColumnNames> tables_with_column_names;
    tables_with_column_names.reserve(tables_with_columns.size());
    for (const auto & table : tables_with_columns)
        tables_with_column_names.emplace_back(table.removeTypes());

    if (tables_with_columns.size() > 1)
    {
        result.analyzed_join->columns_from_joined_table = tables_with_columns[1].columns;
        result.analyzed_join->deduplicateAndQualifyColumnNames(
            source_columns_set, tables_with_columns[1].table.getQualifiedNamePrefix());
    }

    translateQualifiedNames(query, *select_query, source_columns_set, tables_with_column_names);

    /// Optimizes logical expressions.
    LogicalExpressionsOptimizer(select_query, settings.optimize_min_equality_disjunction_chain_length.value).perform();

    normalize(query, result.aliases, settings);

    /// Remove unneeded columns according to 'required_result_columns'.
    /// Leave all selected columns in case of DISTINCT; columns that contain arrayJoin function inside.
    /// Must be after 'normalizeTree' (after expanding aliases, for aliases not get lost)
    ///  and before 'executeScalarSubqueries', 'analyzeAggregation', etc. to avoid excessive calculations.
    removeUnneededColumnsFromSelectClause(select_query, required_result_columns, remove_duplicates);

    /// Executing scalar subqueries - replacing them with constant values.
    executeScalarSubqueries(query, context, subquery_depth, result.scalars);

<<<<<<< HEAD
    /// Optimize if with constant condition after constants was substituted instead of scalar subqueries.
    OptimizeIfWithConstantConditionVisitor(result.aliases).visit(query);

    if (settings.optimize_if_chain_to_miltiif)
        OptimizeIfChainsVisitor().visit(query);

    ArithmeticOperationsInAgrFuncVisitor().visit(query);

    if (select_query)
=======
>>>>>>> 8bee467f
    {
        optimizeIf(query, result.aliases, settings.optimize_if_chain_to_miltiif);

        /// Push the predicate expression down to the subqueries.
        result.rewrite_subqueries = PredicateExpressionsOptimizer(context, tables_with_column_names, settings).optimize(*select_query);

        /// GROUP BY injective function elimination.
        optimizeGroupBy(select_query, source_columns_set, context);

        /// Remove duplicate items from ORDER BY.
        optimizeOrderBy(select_query);

        /// Remove duplicated elements from LIMIT BY clause.
        optimizeLimitBy(select_query);

        /// Remove duplicated columns from USING(...).
        optimizeUsing(select_query);

        /// array_join_alias_to_name, array_join_result_to_source.
        getArrayJoinedColumns(query, result, select_query, result.source_columns, source_columns_set);

        setJoinStrictness(*select_query, settings.join_default_strictness, settings.any_join_distinct_right_table_keys,
                          result.analyzed_join->table_join);
        collectJoinedColumns(*result.analyzed_join, *select_query, tables_with_column_names, result.aliases);
    }

    result.aggregates = getAggregates(query, *select_query);
    result.collectUsedColumns(query);
    return std::make_shared<const SyntaxAnalyzerResult>(result);
}

SyntaxAnalyzerResultPtr SyntaxAnalyzer::analyze(ASTPtr & query, const NamesAndTypesList & source_columns, ConstStoragePtr storage) const
{
    if (query->as<ASTSelectQuery>())
        throw Exception("Not select analyze for select asts.", ErrorCodes::LOGICAL_ERROR);

    const auto & settings = context.getSettingsRef();

    SyntaxAnalyzerResult result(source_columns, storage, false);

    normalize(query, result.aliases, settings);

    /// Executing scalar subqueries. Column defaults could be a scalar subquery.
    executeScalarSubqueries(query, context, 0, result.scalars);

    optimizeIf(query, result.aliases, settings.optimize_if_chain_to_miltiif);

    assertNoAggregates(query, "in wrong place");
    result.collectUsedColumns(query);
    return std::make_shared<const SyntaxAnalyzerResult>(result);
}

void SyntaxAnalyzer::normalize(ASTPtr & query, Aliases & aliases, const Settings & settings)
{
    CustomizeFunctionsVisitor::Data data{settings.count_distinct_implementation};
    CustomizeFunctionsVisitor(data).visit(query);

    /// Creates a dictionary `aliases`: alias -> ASTPtr
    QueryAliasesVisitor(aliases).visit(query);

    /// Mark table ASTIdentifiers with not a column marker
    MarkTableIdentifiersVisitor::Data identifiers_data{aliases};
    MarkTableIdentifiersVisitor(identifiers_data).visit(query);

    /// Common subexpression elimination. Rewrite rules.
    QueryNormalizer::Data normalizer_data(aliases, settings);
    QueryNormalizer(normalizer_data).visit(query);
}

}<|MERGE_RESOLUTION|>--- conflicted
+++ resolved
@@ -833,21 +833,13 @@
     /// Executing scalar subqueries - replacing them with constant values.
     executeScalarSubqueries(query, context, subquery_depth, result.scalars);
 
-<<<<<<< HEAD
-    /// Optimize if with constant condition after constants was substituted instead of scalar subqueries.
-    OptimizeIfWithConstantConditionVisitor(result.aliases).visit(query);
-
-    if (settings.optimize_if_chain_to_miltiif)
-        OptimizeIfChainsVisitor().visit(query);
+    {
+        optimizeIf(query, result.aliases, settings.optimize_if_chain_to_miltiif);
 
     ArithmeticOperationsInAgrFuncVisitor().visit(query);
 
     if (select_query)
-=======
->>>>>>> 8bee467f
-    {
-        optimizeIf(query, result.aliases, settings.optimize_if_chain_to_miltiif);
-
+    {
         /// Push the predicate expression down to the subqueries.
         result.rewrite_subqueries = PredicateExpressionsOptimizer(context, tables_with_column_names, settings).optimize(*select_query);
 
