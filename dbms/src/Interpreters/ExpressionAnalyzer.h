#pragma once

#include <Interpreters/AggregateDescription.h>
#include <Interpreters/Settings.h>
#include <Core/Block.h>
#include <Interpreters/ExpressionActions.h>
#include <Interpreters/evaluateQualified.h>
#include <Interpreters/ProjectionManipulation.h>
#include <Parsers/StringRange.h>
#include <Parsers/ASTTablesInSelectQuery.h>

namespace DB
{

class Context;

class ExpressionActions;
struct ExpressionActionsChain;

class Join;
using JoinPtr = std::shared_ptr<Join>;

class IAST;
using ASTPtr = std::shared_ptr<IAST>;

class Set;
using SetPtr = std::shared_ptr<Set>;
/// Will compare sets by their position in query string. It's possible because IAST::clone() doesn't chane IAST::range.
/// It should be taken into account when we want to change AST part which contains sets.
using PreparedSets = std::unordered_map<StringRange, SetPtr, StringRangePointersHash, StringRangePointersEqualTo>;

class IBlockInputStream;
using BlockInputStreamPtr = std::shared_ptr<IBlockInputStream>;

class IStorage;
using StoragePtr = std::shared_ptr<IStorage>;
using Tables = std::map<String, StoragePtr>;

class ASTFunction;
class ASTExpressionList;
class ASTSelectQuery;

struct ProjectionManipulatorBase;
using ProjectionManipulatorPtr = std::shared_ptr<ProjectionManipulatorBase>;

/** Information on what to do when executing a subquery in the [GLOBAL] IN/JOIN section.
  */
struct SubqueryForSet
{
    /// The source is obtained using the InterpreterSelectQuery subquery.
    BlockInputStreamPtr source;

    /// If set, build it from result.
    SetPtr set;
    JoinPtr join;
    /// Apply this actions to joined block.
    ExpressionActionsPtr joined_block_actions;
    /// Rename column from joined block from this list.
    NamesWithAliases joined_block_aliases;

    /// If set, put the result into the table.
    /// This is a temporary table for transferring to remote servers for distributed query processing.
    StoragePtr table;
};

/// ID of subquery -> what to do with it.
using SubqueriesForSets = std::unordered_map<String, SubqueryForSet>;

struct ScopeStack
{
    struct Level
    {
        ExpressionActionsPtr actions;
        NameSet new_columns;
    };

    using Levels = std::vector<Level>;

    Levels stack;
<<<<<<< HEAD
    const Context & context;
=======
    const Settings & settings;
>>>>>>> ab2e1347

    ScopeStack(const ExpressionActionsPtr & actions, const Context & context_);

    void pushLevel(const NamesAndTypesList & input_columns);

    size_t getColumnLevel(const std::string & name);

    void addAction(const ExpressionAction & action);

    ExpressionActionsPtr popLevel();

    const Block & getSampleBlock() const;
};

/** Transforms an expression from a syntax tree into a sequence of actions to execute it.
  *
  * NOTE: if `ast` is a SELECT query from a table, the structure of this table should not change during the lifetime of ExpressionAnalyzer.
  */
class ExpressionAnalyzer : private boost::noncopyable
{
private:
    using ExpressionActionsPtr = std::shared_ptr<ExpressionActions>;

public:
    ExpressionAnalyzer(
        const ASTPtr & ast_,
        const Context & context_,
        const StoragePtr & storage_,
        const NamesAndTypesList & source_columns_ = {},
        const Names & required_result_columns_ = {},
        size_t subquery_depth_ = 0,
        bool do_global_ = false,
        const SubqueriesForSets & subqueries_for_set_ = {});

    /// Does the expression have aggregate functions or a GROUP BY or HAVING section.
    bool hasAggregation() const { return has_aggregation; }

    /// Get a list of aggregation keys and descriptions of aggregate functions if the query contains GROUP BY.
    void getAggregateInfo(Names & key_names, AggregateDescriptions & aggregates) const;

    /** Get a set of columns that are enough to read from the table to evaluate the expression.
      * Columns added from another table by JOIN are not counted.
      */
    Names getRequiredSourceColumns() const;

    /** These methods allow you to build a chain of transformations over a block, that receives values in the desired sections of the query.
      *
      * Example usage:
      *   ExpressionActionsChain chain;
      *   analyzer.appendWhere(chain);
      *   chain.addStep();
      *   analyzer.appendSelect(chain);
      *   analyzer.appendOrderBy(chain);
      *   chain.finalize();
      *
      * If only_types = true set, does not execute subqueries in the relevant parts of the query. The actions got this way
      *  shouldn't be executed, they are only needed to get a list of columns with their types.
      */

    /// Before aggregation:
    bool appendArrayJoin(ExpressionActionsChain & chain, bool only_types);
    bool appendJoin(ExpressionActionsChain & chain, bool only_types);
    /// remove_filter is set in ExpressionActionsChain::finalize();
    bool appendPrewhere(ExpressionActionsChain & chain, bool only_types);
    bool appendWhere(ExpressionActionsChain & chain, bool only_types);
    bool appendGroupBy(ExpressionActionsChain & chain, bool only_types);
    void appendAggregateFunctionsArguments(ExpressionActionsChain & chain, bool only_types);

    /// After aggregation:
    bool appendHaving(ExpressionActionsChain & chain, bool only_types);
    void appendSelect(ExpressionActionsChain & chain, bool only_types);
    bool appendOrderBy(ExpressionActionsChain & chain, bool only_types);
    bool appendLimitBy(ExpressionActionsChain & chain, bool only_types);
    /// Deletes all columns except mentioned by SELECT, arranges the remaining columns and renames them to aliases.
    void appendProjectResult(ExpressionActionsChain & chain) const;

    /// If `ast` is not a SELECT query, just gets all the actions to evaluate the expression.
    /// If project_result, only the calculated values in the desired order, renamed to aliases, remain in the output block.
    /// Otherwise, only temporary columns will be deleted from the block.
    ExpressionActionsPtr getActions(bool project_result);

    /// Actions that can be performed on an empty block: adding constants and applying functions that depend only on constants.
    /// Does not execute subqueries.
    ExpressionActionsPtr getConstActions();

    /** Sets that require a subquery to be create.
      * Only the sets needed to perform actions returned from already executed `append*` or `getActions`.
      * That is, you need to call getSetsWithSubqueries after all calls of `append*` or `getActions`
      *  and create all the returned sets before performing the actions.
      */
    SubqueriesForSets getSubqueriesForSets() const { return subqueries_for_sets; }

    PreparedSets getPreparedSets() { return prepared_sets; }

    /** Tables that will need to be sent to remote servers for distributed query processing.
      */
    const Tables & getExternalTables() const { return external_tables; }

    /// Create Set-s that we can from IN section to use the index on them.
    void makeSetsForIndex();

    bool isRewriteSubqueriesPredicate() { return rewrite_subqueries; }

private:
    ASTPtr ast;
    ASTSelectQuery * select_query;
    const Context & context;
    const Settings settings;
    size_t subquery_depth;

    /** Original columns.
      * First, all available columns of the table are placed here. Then (when analyzing the query), unused columns are deleted.
      */
    NamesAndTypesList source_columns;

    /** If non-empty, ignore all expressions in  not from this list.
      */
    Names required_result_columns;

    /// Columns after ARRAY JOIN, JOIN, and/or aggregation.
    NamesAndTypesList aggregated_columns;

    NamesAndTypesList array_join_columns;

    /// The main table in FROM clause, if exists.
    StoragePtr storage;

    bool has_aggregation = false;
    NamesAndTypesList aggregation_keys;
    AggregateDescriptions aggregate_descriptions;

    /// Do I need to prepare for execution global subqueries when analyzing the query.
    bool do_global;

    SubqueriesForSets subqueries_for_sets;

    PreparedSets prepared_sets;

    struct AnalyzedJoin
    {

        /// NOTE: So far, only one JOIN per query is supported.

        /** Query of the form `SELECT expr(x) AS k FROM t1 ANY LEFT JOIN (SELECT expr(x) AS k FROM t2) USING k`
          * The join is made by column k.
          * During the JOIN,
          *  - in the "right" table, it will be available by alias `k`, since `Project` action for the subquery was executed.
          *  - in the "left" table, it will be accessible by the name `expr(x)`, since `Project` action has not been executed yet.
          * You must remember both of these options.
          *
          * Query of the form `SELECT ... from t1 ANY LEFT JOIN (SELECT ... from t2) ON expr(t1 columns) = expr(t2 columns)`
          *     to the subquery will be added expression `expr(t2 columns)`.
          * It's possible to use name `expr(t2 columns)`.
          */
        Names key_names_left;
        Names key_names_right;
        ASTs key_asts_left;
        ASTs key_asts_right;

        struct JoinedColumn
        {
            /// Column will be joined to block.
            NameAndTypePair name_and_type;
            /// original column name from joined source.
            String original_name;

            JoinedColumn(const NameAndTypePair & name_and_type_, const String & original_name_)
                    : name_and_type(name_and_type_), original_name(original_name_) {}
        };

        using JoinedColumnsList = std::list<JoinedColumn>;

        /// All columns which can be read from joined table.
        NamesAndTypesList columns_from_joined_table;
        /// Columns which will be used in query to the joined query.
        Names required_columns_from_joined_table;
        /// Columns which will be added to block, possible including some columns from right join key.
        JoinedColumnsList columns_added_by_join;
        /// Such columns will be copied from left join keys during join.
        NameSet columns_added_by_join_from_right_keys;
        /// Actions which need to be calculated on joined block.
        ExpressionActionsPtr joined_block_actions;

        void createJoinedBlockActions(const ASTSelectQuery * select_query, const Context & context);

        NamesAndTypesList getColumnsAddedByJoin() const;

        NamesAndTypesList getColumnsFromJoinedTable(const Context & context, const ASTSelectQuery * select_query);
    };

    AnalyzedJoin analyzed_join;

    using Aliases = std::unordered_map<String, ASTPtr>;
    Aliases aliases;

    using SetOfASTs = std::set<const IAST *>;
    using MapOfASTs = std::map<ASTPtr, ASTPtr>;

    /// Which column is needed to be ARRAY-JOIN'ed to get the specified.
    /// For example, for `SELECT s.v ... ARRAY JOIN a AS s` will get "s.v" -> "a.v".
    NameToNameMap array_join_result_to_source;

    /// For the ARRAY JOIN section, mapping from the alias to the full column name.
    /// For example, for `ARRAY JOIN [1,2] AS b` "b" -> "array(1,2)" will enter here.
    NameToNameMap array_join_alias_to_name;

    /// The backward mapping for array_join_alias_to_name.
    NameToNameMap array_join_name_to_alias;


    /// All new temporary tables obtained by performing the GLOBAL IN/JOIN subqueries.
    Tables external_tables;
    size_t external_table_id = 1;

    /// Predicate optimizer overrides the sub queries
    bool rewrite_subqueries = false;

    /** Remove all unnecessary columns from the list of all available columns of the table (`columns`).
      * At the same time, form a set of unknown columns (`unknown_required_source_columns`),
      * as well as the columns added by JOIN (`columns_added_by_join`).
      */
    void collectUsedColumns();

    /** Find the columns that are obtained by JOIN.
      */
    void collectJoinedColumns(NameSet & joined_columns);
    /// Parse JOIN ON expression and collect ASTs for joined columns.
    void collectJoinedColumnsFromJoinOnExpr();

    /** Create a dictionary of aliases.
      */
    void addASTAliases(ASTPtr & ast, int ignore_levels = 0);

    /** For star nodes(`*`), expand them to a list of all columns.
      * For literal nodes, substitute aliases.
      */
    void normalizeTree();
    void normalizeTreeImpl(ASTPtr & ast, MapOfASTs & finished_asts, SetOfASTs & current_asts, std::string current_alias, size_t level);

    ///    Eliminates injective function calls and constant expressions from group by statement
    void optimizeGroupBy();

    /// Remove duplicate items from ORDER BY.
    void optimizeOrderBy();

    void optimizeLimitBy();

    /// remove Function_if AST if condition is constant
    void optimizeIfWithConstantCondition();
    void optimizeIfWithConstantConditionImpl(ASTPtr & current_ast, Aliases & aliases) const;
    bool tryExtractConstValueFromCondition(const ASTPtr & condition, bool & value) const;

    void makeSet(const ASTFunction * node, const Block & sample_block);

    /// Adds a list of ALIAS columns from the table.
    void addAliasColumns();

    /// Replacing scalar subqueries with constant values.
    void executeScalarSubqueries();
    void executeScalarSubqueriesImpl(ASTPtr & ast);

    /// Find global subqueries in the GLOBAL IN/JOIN sections. Fills in external_tables.
    void initGlobalSubqueriesAndExternalTables();
    void initGlobalSubqueries(ASTPtr & ast);

    /// Finds in the query the usage of external tables (as table identifiers). Fills in external_tables.
    void findExternalTables(ASTPtr & ast);

    /** Initialize InterpreterSelectQuery for a subquery in the GLOBAL IN/JOIN section,
      * create a temporary table of type Memory and store it in the external_tables dictionary.
      */
    void addExternalStorage(ASTPtr & subquery_or_table_name);

    void getArrayJoinedColumns();
    void getArrayJoinedColumnsImpl(const ASTPtr & ast);
    void addMultipleArrayJoinAction(ExpressionActionsPtr & actions) const;

    void addJoinAction(ExpressionActionsPtr & actions, bool only_types) const;

    bool isThereArrayJoin(const ASTPtr & ast);

    void getActionsImpl(const ASTPtr & ast, bool no_subqueries, bool only_consts, ScopeStack & actions_stack,
                        ProjectionManipulatorPtr projection_manipulator);

    /// If ast is ASTSelectQuery with JOIN, add actions for JOIN key columns.
    void getActionsFromJoinKeys(const ASTTableJoin & table_join, bool no_subqueries, bool only_consts, ExpressionActionsPtr & actions);

    void getRootActions(const ASTPtr & ast, bool no_subqueries, bool only_consts, ExpressionActionsPtr & actions);

    void getActionsBeforeAggregation(const ASTPtr & ast, ExpressionActionsPtr & actions, bool no_subqueries);

    /** Add aggregation keys to aggregation_keys, aggregate functions to aggregate_descriptions,
      * Create a set of columns aggregated_columns resulting after the aggregation, if any,
      *  or after all the actions that are normally performed before aggregation.
      * Set has_aggregation = true if there is GROUP BY or at least one aggregate function.
      */
    void analyzeAggregation();
    void getAggregates(const ASTPtr & ast, ExpressionActionsPtr & actions);
    void assertNoAggregates(const ASTPtr & ast, const char * description);

    /** Get a set of necessary columns to read from the table.
      * In this case, the columns specified in ignored_names are considered unnecessary. And the ignored_names parameter can be modified.
      * The set of columns available_joined_columns are the columns available from JOIN, they are not needed for reading from the main table.
      * Put in required_joined_columns the set of columns available from JOIN and needed.
      */
    void getRequiredSourceColumnsImpl(const ASTPtr & ast,
        const NameSet & available_columns, NameSet & required_source_columns, NameSet & ignored_names,
        const NameSet & available_joined_columns, NameSet & required_joined_columns);

    /// columns - the columns that are present before the transformations begin.
    void initChain(ExpressionActionsChain & chain, const NamesAndTypesList & columns) const;

    void assertSelect() const;
    void assertAggregation() const;

    /** Create Set from an explicit enumeration of values in the query.
      * If create_ordered_set = true - create a data structure suitable for using the index.
      */
    void makeExplicitSet(const ASTFunction * node, const Block & sample_block, bool create_ordered_set);

    /**
      * Create Set from a subuqery or a table expression in the query. The created set is suitable for using the index.
      * The set will not be created if its size hits the limit.
      */
    void tryMakeSetForIndexFromSubquery(const ASTPtr & subquery_or_table_name);

    void makeSetsForIndexImpl(const ASTPtr & node, const Block & sample_block);

    /** Translate qualified names such as db.table.column, table.column, table_alias.column
      *  to unqualified names. This is done in a poor transitional way:
      *  only one ("main") table is supported. Ambiguity is not detected or resolved.
      */
    void translateQualifiedNames();
    void translateQualifiedNamesImpl(ASTPtr & node, const std::vector<DatabaseAndTableWithAlias> & tables);

    /** Sometimes we have to calculate more columns in SELECT clause than will be returned from query.
      * This is the case when we have DISTINCT or arrayJoin: we require more columns in SELECT even if we need less columns in result.
      */
    void removeUnneededColumnsFromSelectClause();
};

}<|MERGE_RESOLUTION|>--- conflicted
+++ resolved
@@ -77,11 +77,8 @@
     using Levels = std::vector<Level>;
 
     Levels stack;
-<<<<<<< HEAD
+
     const Context & context;
-=======
-    const Settings & settings;
->>>>>>> ab2e1347
 
     ScopeStack(const ExpressionActionsPtr & actions, const Context & context_);
 
