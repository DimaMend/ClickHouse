--- conflicted
+++ resolved
@@ -186,11 +186,8 @@
 
     bool isRewriteSubqueriesPredicate() { return rewrite_subqueries; }
 
-<<<<<<< HEAD
     std::set<std::string> getAliases();
-=======
     bool hasGlobalSubqueries() { return has_global_subqueries; }
->>>>>>> 3e60a91c
 
 private:
     ASTPtr query;
