--- conflicted
+++ resolved
@@ -1732,11 +1732,11 @@
     shared->format_schema_path = path;
 }
 
-<<<<<<< HEAD
 Context::getSampleBlockCacheType & Context::getSampleBlockCache() const
 {
     return getQueryContext().get_sample_block_cache;
-=======
+}
+
 std::shared_ptr<ActionLocksManager> Context::getActionLocksManager()
 {
     auto lock = getLock();
@@ -1745,9 +1745,7 @@
         shared->action_locks_manager = std::make_shared<ActionLocksManager>(getGlobalContext());
 
     return shared->action_locks_manager;
->>>>>>> 2b581ed2
-}
-
+}
 
 SessionCleaner::~SessionCleaner()
 {
