--- conflicted
+++ resolved
@@ -7,10 +7,7 @@
 #include <Common/typeid_cast.h>
 #include <iomanip>
 #include <sstream>
-<<<<<<< HEAD
-=======
 
->>>>>>> 163733ca
 
 namespace DB
 {
