#pragma once

#include <Dictionaries/IDictionary.h>
#include <Interpreters/ExternalLoader.h>
#include <memory>

namespace DB
{
class Context;
class IExternalLoaderConfigRepository;

/// Manages user-defined dictionaries.
class ExternalDictionariesLoader : public ExternalLoader
{
public:
    using DictPtr = std::shared_ptr<const IDictionaryBase>;

    /// Dictionaries will be loaded immediately and then will be updated in separate thread, each 'reload_period' seconds.
    ExternalDictionariesLoader(Context & context_);

    DictPtr getDictionary(const std::string & name) const
    {
        return std::static_pointer_cast<const IDictionaryBase>(load(name));
    }

    DictPtr tryGetDictionary(const std::string & name) const
    {
        return std::static_pointer_cast<const IDictionaryBase>(tryLoad(name));
    }

<<<<<<< HEAD
    /// Override ExternalLoader::reload to reset mysqlxx::PoolFactory.h
    /// since connection parameters might have changed. Inherited method is called afterward
    void reload(const String & name, bool load_never_loading = false);

    /// Override ExternalLoader::reload to reset mysqlxx::PoolFactory.h
    /// since connection parameters might have changed. Inherited method is called afterward
    void reload(bool load_never_loading = false);

    void addConfigRepository(
        const std::string & repository_name,
        std::unique_ptr<IExternalLoaderConfigRepository> config_repository);

    /// Starts reloading of a specified object.
    void addDictionaryWithConfig(
        const String & dictionary_name,
        const String & repo_name,
        const ASTCreateQuery & query,
        bool load_never_loading = false) const;

=======
>>>>>>> a47c52a9
protected:
    LoadablePtr create(const std::string & name, const Poco::Util::AbstractConfiguration & config,
            const std::string & key_in_config, const std::string & repository_name) const override;

    friend class StorageSystemDictionaries;
    friend class DatabaseDictionary;

private:
    Context & context;
};

}<|MERGE_RESOLUTION|>--- conflicted
+++ resolved
@@ -28,7 +28,6 @@
         return std::static_pointer_cast<const IDictionaryBase>(tryLoad(name));
     }
 
-<<<<<<< HEAD
     /// Override ExternalLoader::reload to reset mysqlxx::PoolFactory.h
     /// since connection parameters might have changed. Inherited method is called afterward
     void reload(const String & name, bool load_never_loading = false);
@@ -37,19 +36,6 @@
     /// since connection parameters might have changed. Inherited method is called afterward
     void reload(bool load_never_loading = false);
 
-    void addConfigRepository(
-        const std::string & repository_name,
-        std::unique_ptr<IExternalLoaderConfigRepository> config_repository);
-
-    /// Starts reloading of a specified object.
-    void addDictionaryWithConfig(
-        const String & dictionary_name,
-        const String & repo_name,
-        const ASTCreateQuery & query,
-        bool load_never_loading = false) const;
-
-=======
->>>>>>> a47c52a9
 protected:
     LoadablePtr create(const std::string & name, const Poco::Util::AbstractConfiguration & config,
             const std::string & key_in_config, const std::string & repository_name) const override;
