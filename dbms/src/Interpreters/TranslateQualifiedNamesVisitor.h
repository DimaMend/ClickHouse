#pragma once

#include <memory>
#include <vector>
#include <Common/typeid_cast.h>
#include <Parsers/DumpASTNode.h>
#include <Parsers/ASTIdentifier.h>
#include <Parsers/ASTQualifiedAsterisk.h>
<<<<<<< HEAD
=======
#include <Parsers/ASTSelectQuery.h>
>>>>>>> 46095695
#include <Parsers/ASTTablesInSelectQuery.h>
#include <Interpreters/DatabaseAndTableWithAlias.h>
#include <Core/NamesAndTypes.h>

namespace DB
{

<<<<<<< HEAD
class NamesAndTypesList;

=======
>>>>>>> 46095695
/// Visitors consist of functions with unified interface 'void visit(Casted & x, ASTPtr & y)', there x is y, successfully casted to Casted.
/// Both types and fuction could have const specifiers. The second argument is used by visitor to replaces AST node (y) if needed.

/// It visits nodes, find columns (general identifiers and asterisks) and translate their names according to tables' names.
class TranslateQualifiedNamesVisitor
{
public:
    TranslateQualifiedNamesVisitor(const NameSet & source_columns_, const std::vector<DatabaseAndTableWithAlias> & tables_,
                                   std::ostream * ostr_ = nullptr)
    :   source_columns(source_columns_),
        tables(tables_),
        visit_depth(0),
        ostr(ostr_)
    {}

    void visit(ASTPtr & ast) const
    {
        if (!tryVisit<ASTIdentifier>(ast) &&
            !tryVisit<ASTQualifiedAsterisk>(ast) &&
            !tryVisit<ASTTableJoin>(ast) &&
            !tryVisit<ASTSelectQuery>(ast))
            visitChildren(ast); /// default: do nothing, visit children
    }

private:
    const NameSet & source_columns;
    const std::vector<DatabaseAndTableWithAlias> & tables;
    mutable size_t visit_depth;
    std::ostream * ostr;

    void visit(ASTIdentifier & node, ASTPtr & ast, const DumpASTNode & dump) const;
    void visit(ASTQualifiedAsterisk & node, ASTPtr & ast, const DumpASTNode & dump) const;
    void visit(ASTTableJoin & node, ASTPtr & ast, const DumpASTNode & dump) const;
    void visit(ASTSelectQuery & ast, ASTPtr &, const DumpASTNode & dump) const;

    void visitChildren(ASTPtr &) const;

    template <typename T>
    bool tryVisit(ASTPtr & ast) const
    {
        if (T * t = typeid_cast<T *>(ast.get()))
        {
            DumpASTNode dump(*ast, ostr, visit_depth, "translateQualifiedNames");
            visit(*t, ast, dump);
            return true;
        }
        return false;
    }
};

}<|MERGE_RESOLUTION|>--- conflicted
+++ resolved
@@ -2,26 +2,18 @@
 
 #include <memory>
 #include <vector>
+
 #include <Common/typeid_cast.h>
 #include <Parsers/DumpASTNode.h>
 #include <Parsers/ASTIdentifier.h>
 #include <Parsers/ASTQualifiedAsterisk.h>
-<<<<<<< HEAD
-=======
 #include <Parsers/ASTSelectQuery.h>
->>>>>>> 46095695
 #include <Parsers/ASTTablesInSelectQuery.h>
 #include <Interpreters/DatabaseAndTableWithAlias.h>
-#include <Core/NamesAndTypes.h>
 
 namespace DB
 {
 
-<<<<<<< HEAD
-class NamesAndTypesList;
-
-=======
->>>>>>> 46095695
 /// Visitors consist of functions with unified interface 'void visit(Casted & x, ASTPtr & y)', there x is y, successfully casted to Casted.
 /// Both types and fuction could have const specifiers. The second argument is used by visitor to replaces AST node (y) if needed.
 
