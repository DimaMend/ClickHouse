#pragma once

#include <Core/Defines.h>
#include <Interpreters/SettingsCommon.h>


namespace Poco
{
    namespace Util
    {
        class AbstractConfiguration;
    }
}

namespace DB
{

class IColumn;
class Field;

/** Settings of query execution.
  */
struct Settings
{
    /// For initialization from empty initializer-list to be "value initialization", not "aggregate initialization" in C++14.
    /// http://en.cppreference.com/w/cpp/language/aggregate_initialization
    Settings() {}

    /** List of settings: type, name, default value.
      *
      * This looks rather unconvenient. It is done that way to avoid repeating settings in different places.
      * Note: as an alternative, we could implement settings to be completely dynamic in form of map: String -> Field,
      *  but we are not going to do it, because settings is used everywhere as static struct fields.
      */

#define APPLY_FOR_SETTINGS(M) \
    M(SettingUInt64, min_compress_block_size, 65536, "The actual size of the block to compress, if the uncompressed data less than max_compress_block_size is no less than this value and no less than the volume of data for one mark.") \
    M(SettingUInt64, max_compress_block_size, 1048576, "The maximum size of blocks of uncompressed data before compressing for writing to a table.") \
    M(SettingUInt64, max_block_size, DEFAULT_BLOCK_SIZE, "Maximum block size for reading") \
    M(SettingUInt64, max_insert_block_size, DEFAULT_INSERT_BLOCK_SIZE, "The maximum block size for insertion, if we control the creation of blocks for insertion.") \
    M(SettingUInt64, min_insert_block_size_rows, DEFAULT_INSERT_BLOCK_SIZE, "Squash blocks passed to INSERT query to specified size in rows, if blocks are not big enough.") \
    M(SettingUInt64, min_insert_block_size_bytes, (DEFAULT_INSERT_BLOCK_SIZE * 256), "Squash blocks passed to INSERT query to specified size in bytes, if blocks are not big enough.") \
    M(SettingMaxThreads, max_threads, 0, "The maximum number of threads to execute the request. By default, it is determined automatically.") \
    M(SettingUInt64, max_read_buffer_size, DBMS_DEFAULT_BUFFER_SIZE, "The maximum size of the buffer to read from the filesystem.") \
    M(SettingUInt64, max_distributed_connections, 1024, "The maximum number of connections for distributed processing of one query (should be greater than max_threads).") \
    M(SettingUInt64, max_query_size, 262144, "Which part of the query can be read into RAM for parsing (the remaining data for INSERT, if any, is read later)") \
    M(SettingUInt64, interactive_delay, 100000, "The interval in microseconds to check if the request is cancelled, and to send progress info.") \
    M(SettingSeconds, connect_timeout, DBMS_DEFAULT_CONNECT_TIMEOUT_SEC, "Connection timeout if there are no replicas.") \
    M(SettingMilliseconds, connect_timeout_with_failover_ms, DBMS_DEFAULT_CONNECT_TIMEOUT_WITH_FAILOVER_MS, "Connection timeout for selecting first healthy replica.") \
    M(SettingSeconds, receive_timeout, DBMS_DEFAULT_RECEIVE_TIMEOUT_SEC, "") \
    M(SettingSeconds, send_timeout, DBMS_DEFAULT_SEND_TIMEOUT_SEC, "") \
    M(SettingSeconds, tcp_keep_alive_timeout, 0, "") \
    M(SettingMilliseconds, queue_max_wait_ms, 5000, "The wait time in the request queue, if the number of concurrent requests exceeds the maximum.") \
    M(SettingUInt64, poll_interval, DBMS_DEFAULT_POLL_INTERVAL, "Block at the query wait loop on the server for the specified number of seconds.") \
    M(SettingUInt64, distributed_connections_pool_size, DBMS_DEFAULT_DISTRIBUTED_CONNECTIONS_POOL_SIZE, "Maximum number of connections with one remote server in the pool.") \
    M(SettingUInt64, connections_with_failover_max_tries, DBMS_CONNECTION_POOL_WITH_FAILOVER_DEFAULT_MAX_TRIES, "The maximum number of attempts to connect to replicas.") \
    M(SettingBool, extremes, false, "Calculate minimums and maximums of the result columns. They can be output in JSON-formats.") \
    M(SettingBool, use_uncompressed_cache, true, "Whether to use the cache of uncompressed blocks.") \
    M(SettingBool, replace_running_query, false, "Whether the running request should be canceled with the same id as the new one.") \
    M(SettingUInt64, background_pool_size, 16, "Number of threads performing background work for tables (for example, merging in merge tree). Only has meaning at server startup.") \
    M(SettingUInt64, background_schedule_pool_size, 16, "Number of threads performing background tasks for replicated tables. Only has meaning at server startup.") \
    \
    M(SettingMilliseconds, distributed_directory_monitor_sleep_time_ms, 100, "Sleep time for StorageDistributed DirectoryMonitors in case there is no work or exception has been thrown.") \
    \
    M(SettingBool, distributed_directory_monitor_batch_inserts, false, "Should StorageDistributed DirectoryMonitors try to batch individual inserts into bigger ones.") \
    \
    M(SettingBool, optimize_move_to_prewhere, true, "Allows disabling WHERE to PREWHERE optimization in SELECT queries from MergeTree.") \
    \
    M(SettingUInt64, replication_alter_partitions_sync, 1, "Wait for actions to manipulate the partitions. 0 - do not wait, 1 - wait for execution only of itself, 2 - wait for everyone.") \
    M(SettingUInt64, replication_alter_columns_timeout, 60, "Wait for actions to change the table structure within the specified number of seconds. 0 - wait unlimited time.") \
    \
    M(SettingLoadBalancing, load_balancing, LoadBalancing::RANDOM, "Which replicas (among healthy replicas) to preferably send a query to (on the first attempt) for distributed processing.") \
    \
    M(SettingTotalsMode, totals_mode, TotalsMode::AFTER_HAVING_EXCLUSIVE, "How to calculate TOTALS when HAVING is present, as well as when max_rows_to_group_by and group_by_overflow_mode = ‘any’ are present.") \
    M(SettingFloat, totals_auto_threshold, 0.5, "The threshold for totals_mode = 'auto'.") \
    \
    M(SettingBool, compile, false, "Whether query compilation is enabled.") \
    M(SettingBool, compile_expressions, true, "Compile some scalar functions and operators to native code.") \
    M(SettingUInt64, min_count_to_compile, 3, "The number of structurally identical queries before they are compiled.") \
    M(SettingUInt64, group_by_two_level_threshold, 100000, "From what number of keys, a two-level aggregation starts. 0 - the threshold is not set.") \
    M(SettingUInt64, group_by_two_level_threshold_bytes, 100000000, "From what size of the aggregation state in bytes, a two-level aggregation begins to be used. 0 - the threshold is not set. Two-level aggregation is used when at least one of the thresholds is triggered.") \
    M(SettingBool, distributed_aggregation_memory_efficient, false, "Is the memory-saving mode of distributed aggregation enabled.") \
    M(SettingUInt64, aggregation_memory_efficient_merge_threads, 0, "Number of threads to use for merge intermediate aggregation results in memory efficient mode. When bigger, then more memory is consumed. 0 means - same as 'max_threads'.") \
    \
    M(SettingUInt64, max_parallel_replicas, 1, "The maximum number of replicas of each shard used when the query is executed. For consistency (to get different parts of the same partition), this option only works for the specified sampling key. The lag of the replicas is not controlled.") \
    M(SettingUInt64, parallel_replicas_count, 0, "") \
    M(SettingUInt64, parallel_replica_offset, 0, "") \
    \
    M(SettingBool, skip_unavailable_shards, false, "Silently skip unavailable shards.") \
    \
    M(SettingBool, distributed_group_by_no_merge, false, "Do not merge aggregation states from different servers for distributed query processing - in case it is for certain that there are different keys on different shards.") \
    \
    M(SettingUInt64, merge_tree_min_rows_for_concurrent_read, (20 * 8192), "If at least as many lines are read from one file, the reading can be parallelized.") \
    M(SettingUInt64, merge_tree_min_rows_for_seek, 0, "You can skip reading more than that number of rows at the price of one seek per file.") \
    M(SettingUInt64, merge_tree_coarse_index_granularity, 8, "If the index segment can contain the required keys, divide it into as many parts and recursively check them.") \
    M(SettingUInt64, merge_tree_max_rows_to_use_cache, (1024 * 1024), "The maximum number of rows per request, to use the cache of uncompressed data. If the request is large, the cache is not used. (For large queries not to flush out the cache.)") \
    \
    M(SettingBool, merge_tree_uniform_read_distribution, true, "Distribute read from MergeTree over threads evenly, ensuring stable average execution time of each thread within one read operation.") \
    \
    M(SettingUInt64, mysql_max_rows_to_insert, 65536, "The maximum number of rows in MySQL batch insertion of the MySQL storage engine") \
    \
    M(SettingUInt64, optimize_min_equality_disjunction_chain_length, 3, "The minimum length of the expression `expr = x1 OR ... expr = xN` for optimization ") \
    \
    M(SettingUInt64, min_bytes_to_use_direct_io, 0, "The minimum number of bytes for input/output operations is bypassing the page cache. 0 - disabled.") \
    \
    M(SettingBool, force_index_by_date, 0, "Throw an exception if there is a partition key in a table, and it is not used.") \
    M(SettingBool, force_primary_key, 0, "Throw an exception if there is primary key in a table, and it is not used.") \
    \
    M(SettingUInt64, mark_cache_min_lifetime, 10000, "If the maximum size of mark_cache is exceeded, delete only records older than mark_cache_min_lifetime seconds.") \
    \
    M(SettingFloat, max_streams_to_max_threads_ratio, 1, "Allows you to use more sources than the number of threads - to more evenly distribute work across threads. It is assumed that this is a temporary solution, since it will be possible in the future to make the number of sources equal to the number of threads, but for each source to dynamically select available work for itself.") \
    \
    M(SettingCompressionMethod, network_compression_method, CompressionMethod::LZ4, "Allows you to select the method of data compression when writing.") \
    \
    M(SettingInt64, network_zstd_compression_level, 1, "Allows you to select the level of ZSTD compression.") \
    \
    M(SettingUInt64, priority, 0, "Priority of the query. 1 - the highest, higher value - lower priority; 0 - do not use priorities.") \
    \
    M(SettingBool, log_queries, 0, "Log requests and write the log to the system table.") \
    \
    M(SettingUInt64, log_queries_cut_to_length, 100000, "If query length is greater than specified threshold (in bytes), then cut query when writing to query log. Also limit length of printed query in ordinary text log.") \
    \
    M(SettingDistributedProductMode, distributed_product_mode, DistributedProductMode::DENY, "How are distributed subqueries performed inside IN or JOIN sections?") \
    \
    M(SettingUInt64, max_concurrent_queries_for_user, 0, "The maximum number of concurrent requests per user.") \
    \
    M(SettingBool, insert_deduplicate, true, "For INSERT queries in the replicated table, specifies that deduplication of insertings blocks should be preformed") \
    M(SettingBool, insert_sample_with_metadata, false, "For INSERT queries, specifies that the server need to send metadata about column defaults to the client. This will be used to calculate default expressions.") \
    \
    M(SettingUInt64, insert_quorum, 0, "For INSERT queries in the replicated table, wait writing for the specified number of replicas and linearize the addition of the data. 0 - disabled.") \
    M(SettingMilliseconds, insert_quorum_timeout, 600000, "") \
    M(SettingUInt64, select_sequential_consistency, 0, "For SELECT queries from the replicated table, throw an exception if the replica does not have a chunk written with the quorum; do not read the parts that have not yet been written with the quorum.") \
    M(SettingUInt64, table_function_remote_max_addresses, 1000, "The maximum number of different shards and the maximum number of replicas of one shard in the `remote` function.") \
    M(SettingMilliseconds, read_backoff_min_latency_ms, 1000, "Setting to reduce the number of threads in case of slow reads. Pay attention only to reads that took at least that much time.") \
    M(SettingUInt64, read_backoff_max_throughput, 1048576, "Settings to reduce the number of threads in case of slow reads. Count events when the read bandwidth is less than that many bytes per second.") \
    M(SettingMilliseconds, read_backoff_min_interval_between_events_ms, 1000, "Settings to reduce the number of threads in case of slow reads. Do not pay attention to the event, if the previous one has passed less than a certain amount of time.") \
    M(SettingUInt64, read_backoff_min_events, 2, "Settings to reduce the number of threads in case of slow reads. The number of events after which the number of threads will be reduced.") \
    \
    M(SettingFloat, memory_tracker_fault_probability, 0., "For testing of `exception safety` - throw an exception every time you allocate memory with the specified probability.") \
    \
    M(SettingBool, enable_http_compression, 0, "Compress the result if the client over HTTP said that it understands data compressed by gzip or deflate.") \
    M(SettingInt64, http_zlib_compression_level, 3, "Compression level - used if the client on HTTP said that it understands data compressed by gzip or deflate.") \
    \
    M(SettingBool, http_native_compression_disable_checksumming_on_decompress, 0, "If you uncompress the POST data from the client compressed by the native format, do not check the checksum.") \
    \
    M(SettingString, count_distinct_implementation, "uniqExact", "What aggregate function to use for implementation of count(DISTINCT ...)") \
    \
    M(SettingBool, output_format_write_statistics, true, "Write statistics about read rows, bytes, time elapsed in suitable output formats.") \
    \
    M(SettingBool, add_http_cors_header, false, "Write add http CORS header.") \
    \
    M(SettingBool, input_format_skip_unknown_fields, false, "Skip columns with unknown names from input data (it works for JSONEachRow and TSKV formats).") \
    M(SettingBool, input_format_import_nested_json, false, "Map nested JSON data to nested tables (it works for JSONEachRow format).") \
    \
    M(SettingBool, input_format_values_interpret_expressions, true, "For Values format: if field could not be parsed by streaming parser, run SQL parser and try to interpret it as SQL expression.") \
    \
    M(SettingBool, output_format_json_quote_64bit_integers, true, "Controls quoting of 64-bit integers in JSON output format.") \
    \
    M(SettingBool, output_format_json_quote_denormals, false, "Enables '+nan', '-nan', '+inf', '-inf' outputs in JSON output format.") \
    \
    M(SettingBool, output_format_json_escape_forward_slashes, true, "Controls escaping forward slashes for string outputs in JSON output format. This is intended for compatibility with JavaScript. Don't confuse with backslashes that are always escaped.") \
    \
    M(SettingUInt64, output_format_pretty_max_rows, 10000, "Rows limit for Pretty formats.") \
    M(SettingUInt64, output_format_pretty_max_column_pad_width, 250, "Maximum width to pad all values in a column in Pretty formats.") \
    M(SettingBool, output_format_pretty_color, true, "Use ANSI escape sequences to paint colors in Pretty formats") \
    \
    M(SettingBool, use_client_time_zone, false, "Use client timezone for interpreting DateTime string values, instead of adopting server timezone.") \
    \
    M(SettingBool, send_progress_in_http_headers, false, "Send progress notifications using X-ClickHouse-Progress headers. Some clients do not support high amount of HTTP headers (Python requests in particular), so it is disabled by default.") \
    \
    M(SettingUInt64, http_headers_progress_interval_ms, 100, "Do not send HTTP headers X-ClickHouse-Progress more frequently than at each specified interval.") \
    \
    M(SettingBool, fsync_metadata, 1, "Do fsync after changing metadata for tables and databases (.sql files). Could be disabled in case of poor latency on server with high load of DDL queries and high load of disk subsystem.") \
    \
    M(SettingUInt64, input_format_allow_errors_num, 0, "Maximum absolute amount of errors while reading text formats (like CSV, TSV). In case of error, if both absolute and relative values are non-zero, and at least absolute or relative amount of errors is lower than corresponding value, will skip until next line and continue.") \
    M(SettingFloat, input_format_allow_errors_ratio, 0, "Maximum relative amount of errors while reading text formats (like CSV, TSV). In case of error, if both absolute and relative values are non-zero, and at least absolute or relative amount of errors is lower than corresponding value, will skip until next line and continue.") \
    \
    M(SettingBool, join_use_nulls, 0, "Use NULLs for non-joined rows of outer JOINs. If false, use default value of corresponding columns data type.") \
    \
    M(SettingJoinStrictness, join_default_strictness, JoinStrictness::ALL, "Set default strictness in JOIN query. Possible values: empty string, 'ANY', 'ALL'. If empty, query without strictness will throw exception.") \
    \
    M(SettingUInt64, preferred_block_size_bytes, 1000000, "") \
    \
    M(SettingUInt64, max_replica_delay_for_distributed_queries, 300, "If set, distributed queries of Replicated tables will choose servers with replication delay in seconds less than the specified value (not inclusive). Zero means do not take delay into account.") \
    M(SettingBool, fallback_to_stale_replicas_for_distributed_queries, 1, "Suppose max_replica_delay_for_distributed_queries is set and all replicas for the queried table are stale. If this setting is enabled, the query will be performed anyway, otherwise the error will be reported.") \
    M(SettingUInt64, preferred_max_column_in_block_size_bytes, 0, "Limit on max column size in block while reading. Helps to decrease cache misses count. Should be close to L2 cache size.") \
    \
    M(SettingBool, insert_distributed_sync, false, "If setting is enabled, insert query into distributed waits until data will be sent to all nodes in cluster.") \
    M(SettingUInt64, insert_distributed_timeout, 0, "Timeout for insert query into distributed. Setting is used only with insert_distributed_sync enabled. Zero value means no timeout.") \
    M(SettingInt64, distributed_ddl_task_timeout, 180, "Timeout for DDL query responses from all hosts in cluster. Negative value means infinite.") \
    M(SettingMilliseconds, stream_flush_interval_ms, 7500, "Timeout for flushing data from streaming storages.") \
    M(SettingString, format_schema, "", "Schema identifier (used by schema-based formats)") \
    M(SettingBool, insert_allow_materialized_columns, 0, "If setting is enabled, Allow materialized columns in INSERT.") \
    M(SettingSeconds, http_connection_timeout, DEFAULT_HTTP_READ_BUFFER_CONNECTION_TIMEOUT, "HTTP connection timeout.") \
    M(SettingSeconds, http_send_timeout, DEFAULT_HTTP_READ_BUFFER_TIMEOUT, "HTTP send timeout") \
    M(SettingSeconds, http_receive_timeout, DEFAULT_HTTP_READ_BUFFER_TIMEOUT, "HTTP receive timeout") \
    M(SettingBool, optimize_throw_if_noop, false, "If setting is enabled and OPTIMIZE query didn't actually assign a merge then an explanatory exception is thrown") \
    M(SettingBool, use_index_for_in_with_subqueries, true, "Try using an index if there is a subquery or a table expression on the right side of the IN operator.") \
    M(SettingBool, empty_result_for_aggregation_by_empty_set, false, "Return empty result when aggregating without keys on empty set.") \
    M(SettingBool, allow_distributed_ddl, true, "If it is set to true, then a user is allowed to executed distributed DDL queries.") \
    M(SettingUInt64, odbc_max_field_size, 1024, "Max size of filed can be read from ODBC dictionary. Long strings are truncated.") \
    \
    \
    /** Limits during query execution are part of the settings. \
      * Used to provide a more safe execution of queries from the user interface. \
      * Basically, limits are checked for each block (not every row). That is, the limits can be slightly violated. \
      * Almost all limits apply only to SELECTs. \
      * Almost all limits apply to each stream individually. \
      */ \
    \
    M(SettingUInt64, max_rows_to_read, 0, "Limit on read rows from the most 'deep' sources. That is, only in the deepest subquery. When reading from a remote server, it is only checked on a remote server.") \
    M(SettingUInt64, max_bytes_to_read, 0, "Limit on read bytes (after decompression) from the most 'deep' sources. That is, only in the deepest subquery. When reading from a remote server, it is only checked on a remote server.") \
    M(SettingOverflowMode<false>, read_overflow_mode, OverflowMode::THROW, "What to do when the limit is exceeded.") \
    \
    M(SettingUInt64, max_rows_to_group_by, 0, "") \
    M(SettingOverflowMode<true>, group_by_overflow_mode, OverflowMode::THROW, "What to do when the limit is exceeded.") \
    M(SettingUInt64, max_bytes_before_external_group_by, 0, "") \
    \
    M(SettingUInt64, max_rows_to_sort, 0, "") \
    M(SettingUInt64, max_bytes_to_sort, 0, "") \
    M(SettingOverflowMode<false>, sort_overflow_mode, OverflowMode::THROW, "What to do when the limit is exceeded.") \
    M(SettingUInt64, max_bytes_before_external_sort, 0, "") \
    M(SettingUInt64, max_bytes_before_remerge_sort, 1000000000, "In case of ORDER BY with LIMIT, when memory usage is higher than specified threshold, perform additional steps of merging blocks before final merge to keep just top LIMIT rows.") \
    \
    M(SettingUInt64, max_result_rows, 0, "Limit on result size in rows. Also checked for intermediate data sent from remote servers.") \
    M(SettingUInt64, max_result_bytes, 0, "Limit on result size in bytes (uncompressed). Also checked for intermediate data sent from remote servers.") \
    M(SettingOverflowMode<false>, result_overflow_mode, OverflowMode::THROW, "What to do when the limit is exceeded.") \
    \
    /* TODO: Check also when merging and finalizing aggregate functions. */ \
    M(SettingSeconds, max_execution_time, 0, "") \
    M(SettingOverflowMode<false>, timeout_overflow_mode, OverflowMode::THROW, "What to do when the limit is exceeded.") \
    \
    M(SettingUInt64, min_execution_speed, 0, "In rows per second.") \
    M(SettingSeconds, timeout_before_checking_execution_speed, 0, "Check that the speed is not too low after the specified time has elapsed.") \
    \
    M(SettingUInt64, max_columns_to_read, 0, "") \
    M(SettingUInt64, max_temporary_columns, 0, "") \
    M(SettingUInt64, max_temporary_non_const_columns, 0, "") \
    \
    M(SettingUInt64, max_subquery_depth, 100, "") \
    M(SettingUInt64, max_pipeline_depth, 1000, "") \
    M(SettingUInt64, max_ast_depth, 1000, "Maximum depth of query syntax tree. Checked after parsing.") \
    M(SettingUInt64, max_ast_elements, 50000, "Maximum size of query syntax tree in number of nodes. Checked after parsing.") \
    M(SettingUInt64, max_expanded_ast_elements, 500000, "Maximum size of query syntax tree in number of nodes after expansion of aliases and the asterisk.") \
    \
    M(SettingUInt64, readonly, 0, "0 - everything is allowed. 1 - only read requests. 2 - only read requests, as well as changing settings, except for the 'readonly' setting.") \
    \
    M(SettingUInt64, max_rows_in_set, 0, "Maximum size of the set (in number of elements) resulting from the execution of the IN section.") \
    M(SettingUInt64, max_bytes_in_set, 0, "Maximum size of the set (in bytes in memory) resulting from the execution of the IN section.") \
    M(SettingOverflowMode<false>, set_overflow_mode, OverflowMode::THROW, "What to do when the limit is exceeded.") \
    \
    M(SettingUInt64, max_rows_in_join, 0, "Maximum size of the hash table for JOIN (in number of rows).") \
    M(SettingUInt64, max_bytes_in_join, 0, "Maximum size of the hash table for JOIN (in number of bytes in memory).") \
    M(SettingOverflowMode<false>, join_overflow_mode, OverflowMode::THROW, "What to do when the limit is exceeded.") \
    \
    M(SettingUInt64, max_rows_to_transfer, 0, "Maximum size (in rows) of the transmitted external table obtained when the GLOBAL IN/JOIN section is executed.") \
    M(SettingUInt64, max_bytes_to_transfer, 0, "Maximum size (in uncompressed bytes) of the transmitted external table obtained when the GLOBAL IN/JOIN section is executed.") \
    M(SettingOverflowMode<false>, transfer_overflow_mode, OverflowMode::THROW, "What to do when the limit is exceeded.") \
    \
    M(SettingUInt64, max_rows_in_distinct, 0, "Maximum number of elements during execution of DISTINCT.") \
    M(SettingUInt64, max_bytes_in_distinct, 0, "Maximum total size of state (in uncompressed bytes) in memory for the execution of DISTINCT.") \
    M(SettingOverflowMode<false>, distinct_overflow_mode, OverflowMode::THROW, "What to do when the limit is exceeded.") \
    \
    M(SettingUInt64, max_memory_usage, 0, "Maximum memory usage for processing of single query. Zero means unlimited.") \
    M(SettingUInt64, max_memory_usage_for_user, 0, "Maximum memory usage for processing all concurrently running queries for the user. Zero means unlimited.") \
    M(SettingUInt64, max_memory_usage_for_all_queries, 0, "Maximum memory usage for processing all concurrently running queries on the server. Zero means unlimited.") \
    \
    M(SettingUInt64, max_network_bandwidth, 0, "The maximum speed of data exchange over the network in bytes per second for a query. Zero means unlimited.") \
    M(SettingUInt64, max_network_bytes, 0, "The maximum number of bytes (compressed) to receive or transmit over the network for execution of the query.") \
    M(SettingUInt64, max_network_bandwidth_for_user, 0, "The maximum speed of data exchange over the network in bytes per second for all concurrently running user queries. Zero means unlimited.")\
    M(SettingUInt64, max_network_bandwidth_for_all_users, 0, "The maximum speed of data exchange over the network in bytes per second for all concurrently running queries. Zero means unlimited.") \
    M(SettingChar, format_csv_delimiter, ',', "The character to be considered as a delimiter in CSV data. If setting with a string, a string has to have a length of 1.") \
    M(SettingBool, format_csv_allow_single_quotes, 1, "If it is set to true, allow strings in single quotes.") \
    M(SettingBool, format_csv_allow_double_quotes, 1, "If it is set to true, allow strings in double quotes.") \
    \
    M(SettingDateTimeInputFormat, date_time_input_format, FormatSettings::DateTimeInputFormat::Basic, "Method to read DateTime from text input formats. Possible values: 'basic' and 'best_effort'.") \
    M(SettingBool, log_profile_events, true, "Log query performance statistics into the query_log and query_thread_log.") \
    M(SettingBool, log_query_settings, true, "Log query settings into the query_log.") \
    M(SettingBool, log_query_threads, true, "Log query threads into system.query_thread_log table. This setting have effect only when 'log_queries' is true.") \
    M(SettingString, send_logs_level, "none", "Send server text logs with specified minumum level to client. Valid values: 'trace', 'debug', 'information', 'warning', 'error', 'none'") \
    M(SettingBool, enable_optimize_predicate_expression, 0, "If it is set to true, optimize predicates to subqueries.") \
    \
    M(SettingUInt64, low_cardinality_max_dictionary_size, 8192, "Maximum size (in rows) of shared global dictionary for LowCardinality type.") \
    M(SettingBool, low_cardinality_use_single_dictionary_for_part, false, "LowCardinality type serialization setting. If is true, than will use additional keys when global dictionary overflows. Otherwise, will create several shared dictionaries.") \
    M(SettingBool, allow_experimental_low_cardinality_type, false, "Allows to create table with LowCardinality types.") \
    M(SettingBool, decimal_check_overflow, true, "Check overflow of decimal arithmetic/comparison operations") \
    \
    M(SettingBool, prefer_localhost_replica, 1, "1 - always send query to local replica, if it exists. 0 - choose replica to send query between local and remote ones according to load_balancing") \
    M(SettingUInt64, max_fetch_partition_retries_count, 5, "Amount of retries while fetching partition from another host.") \
    M(SettingBool, asterisk_left_columns_only, 0, "If it is set to true, the asterisk only return left of join query.") \
    M(SettingUInt64, http_max_multipart_form_data_size, 1024 * 1024 * 1024, "Limit on size of multipart/form-data content. This setting cannot be parsed from URL parameters and should be set in user profile. Note that content is parsed and external tables are created in memory before start of query execution. And this is the only limit that has effect on that stage (limits on max memory usage and max execution time have no effect while reading HTTP form data).") \
    M(SettingBool, calculate_text_stack_trace, 1, "Calculate text stack trace in case of exceptions during query execution. This is the default. It requires symbol lookups that may slow down fuzzing tests when huge amount of wrong queries are executed. In normal cases you should not disable this option.") \
    M(SettingBool, allow_ddl, true, "If it is set to true, then a user is allowed to executed DDL queries.") \
<<<<<<< HEAD
    \
    M(SettingUInt64, heartbeat_delay, DEFAULT_HEARTBEAT_DELAY, "The interval in microseconds to indicate live query is alive.") \
    M(SettingSeconds, temporary_live_view_timeout, DEFAULT_TEMPORARY_LIVE_VIEW_TIMEOUT_SEC, "Timeout after which temporary view is deleted.") \
    M(SettingSeconds, temporary_live_channel_timeout, DEFAULT_TEMPORARY_LIVE_CHANNEL_TIMEOUT_SEC, "Timeout after which temporary channel is deleted.") \
    M(SettingMilliseconds, alter_channel_wait_ms, DEFAULT_ALTER_CHANNEL_WAIT_MS, "The wait time for alter channel request.") \
    \
=======
    M(SettingBool, parallel_view_processing, false, "Enables pushing to attached views concurrently instead of sequentially.") \
    M(SettingBool, enable_debug_queries, false, "Enables debug queries such as AST.") \
    M(SettingBool, enable_unaligned_array_join, false, "Allow ARRAY JOIN with multiple arrays that have different sizes. When this settings is enabled, arrays will be resized to the longest one.") \

>>>>>>> c63ca042

#define DECLARE(TYPE, NAME, DEFAULT, DESCRIPTION) \
    TYPE NAME {DEFAULT};

    APPLY_FOR_SETTINGS(DECLARE)

#undef DECLARE

    /// Set setting by name.
    void set(const String & name, const Field & value);

    /// Set setting by name. Read value, serialized in binary form from buffer (for inter-server communication).
    void set(const String & name, ReadBuffer & buf);

    /// Skip value, serialized in binary form in buffer.
    void ignore(const String & name, ReadBuffer & buf);

    /// Set setting by name. Read value in text form from string (for example, from configuration file or from URL parameter).
    void set(const String & name, const String & value);

    /// Get setting by name. Converts value to String.
    String get(const String & name) const;

    bool tryGet(const String & name, String & value) const;

    /** Set multiple settings from "profile" (in server configuration file (users.xml), profiles contain groups of multiple settings).
      * The profile can also be set using the `set` functions, like the profile setting.
      */
    void setProfile(const String & profile_name, const Poco::Util::AbstractConfiguration & config);

    /// Load settings from configuration file, at "path" prefix in configuration.
    void loadSettingsFromConfig(const String & path, const Poco::Util::AbstractConfiguration & config);

    /// Read settings from buffer. They are serialized as list of contiguous name-value pairs, finished with empty name.
    /// If readonly=1 is set, ignore read settings.
    void deserialize(ReadBuffer & buf);

    /// Write changed settings to buffer. (For example, to be sent to remote server.)
    void serialize(WriteBuffer & buf) const;

    /// Dumps profile events to two columns of type Array(String)
    void dumpToArrayColumns(IColumn * column_names, IColumn * column_values, bool changed_only = true);
};


}<|MERGE_RESOLUTION|>--- conflicted
+++ resolved
@@ -291,19 +291,15 @@
     M(SettingUInt64, http_max_multipart_form_data_size, 1024 * 1024 * 1024, "Limit on size of multipart/form-data content. This setting cannot be parsed from URL parameters and should be set in user profile. Note that content is parsed and external tables are created in memory before start of query execution. And this is the only limit that has effect on that stage (limits on max memory usage and max execution time have no effect while reading HTTP form data).") \
     M(SettingBool, calculate_text_stack_trace, 1, "Calculate text stack trace in case of exceptions during query execution. This is the default. It requires symbol lookups that may slow down fuzzing tests when huge amount of wrong queries are executed. In normal cases you should not disable this option.") \
     M(SettingBool, allow_ddl, true, "If it is set to true, then a user is allowed to executed DDL queries.") \
-<<<<<<< HEAD
+    M(SettingBool, parallel_view_processing, false, "Enables pushing to attached views concurrently instead of sequentially.") \
+    M(SettingBool, enable_debug_queries, false, "Enables debug queries such as AST.") \
+    M(SettingBool, enable_unaligned_array_join, false, "Allow ARRAY JOIN with multiple arrays that have different sizes. When this settings is enabled, arrays will be resized to the longest one.") \
     \
     M(SettingUInt64, heartbeat_delay, DEFAULT_HEARTBEAT_DELAY, "The interval in microseconds to indicate live query is alive.") \
     M(SettingSeconds, temporary_live_view_timeout, DEFAULT_TEMPORARY_LIVE_VIEW_TIMEOUT_SEC, "Timeout after which temporary view is deleted.") \
     M(SettingSeconds, temporary_live_channel_timeout, DEFAULT_TEMPORARY_LIVE_CHANNEL_TIMEOUT_SEC, "Timeout after which temporary channel is deleted.") \
     M(SettingMilliseconds, alter_channel_wait_ms, DEFAULT_ALTER_CHANNEL_WAIT_MS, "The wait time for alter channel request.") \
     \
-=======
-    M(SettingBool, parallel_view_processing, false, "Enables pushing to attached views concurrently instead of sequentially.") \
-    M(SettingBool, enable_debug_queries, false, "Enables debug queries such as AST.") \
-    M(SettingBool, enable_unaligned_array_join, false, "Allow ARRAY JOIN with multiple arrays that have different sizes. When this settings is enabled, arrays will be resized to the longest one.") \
-
->>>>>>> c63ca042
 
 #define DECLARE(TYPE, NAME, DEFAULT, DESCRIPTION) \
     TYPE NAME {DEFAULT};
