#include <DataStreams/ExpressionBlockInputStream.h>
#include <DataStreams/FilterBlockInputStream.h>
#include <DataStreams/FinishSortingBlockInputStream.h>
#include <DataStreams/LimitBlockInputStream.h>
#include <DataStreams/LimitByBlockInputStream.h>
#include <DataStreams/PartialSortingBlockInputStream.h>
#include <DataStreams/MergeSortingBlockInputStream.h>
#include <DataStreams/MergingSortedBlockInputStream.h>
#include <DataStreams/AggregatingBlockInputStream.h>
#include <DataStreams/MergingAggregatedBlockInputStream.h>
#include <DataStreams/MergingAggregatedMemoryEfficientBlockInputStream.h>
#include <DataStreams/AsynchronousBlockInputStream.h>
#include <DataStreams/UnionBlockInputStream.h>
#include <DataStreams/ParallelAggregatingBlockInputStream.h>
#include <DataStreams/DistinctBlockInputStream.h>
#include <DataStreams/NullBlockInputStream.h>
#include <DataStreams/TotalsHavingBlockInputStream.h>
#include <DataStreams/OneBlockInputStream.h>
#include <DataStreams/copyData.h>
#include <DataStreams/CreatingSetsBlockInputStream.h>
#include <DataStreams/MaterializingBlockInputStream.h>
#include <DataStreams/ConcatBlockInputStream.h>
#include <DataStreams/RollupBlockInputStream.h>
#include <DataStreams/CubeBlockInputStream.h>
#include <DataStreams/ConvertColumnLowCardinalityToFullBlockInputStream.h>
#include <DataStreams/ConvertingBlockInputStream.h>
#include <DataStreams/ReverseBlockInputStream.h>
#include <DataStreams/FillingBlockInputStream.h>
#include <DataStreams/SquashingBlockInputStream.h>

#include <Parsers/ASTFunction.h>
#include <Parsers/ASTIdentifier.h>
#include <Parsers/ASTLiteral.h>
#include <Parsers/ASTOrderByElement.h>
#include <Parsers/ASTSelectWithUnionQuery.h>
#include <Parsers/ASTTablesInSelectQuery.h>
#include <Parsers/ParserSelectQuery.h>
#include <Parsers/ExpressionListParsers.h>
#include <Parsers/parseQuery.h>

#include <Access/RowPolicyContext.h>

#include <Interpreters/InterpreterSelectQuery.h>
#include <Interpreters/InterpreterSelectWithUnionQuery.h>
#include <Interpreters/InterpreterSetQuery.h>
#include <Interpreters/evaluateConstantExpression.h>
#include <Interpreters/convertFieldToType.h>
#include <Interpreters/ExpressionAnalyzer.h>
#include <Interpreters/getTableExpressions.h>
#include <Interpreters/JoinToSubqueryTransformVisitor.h>
#include <Interpreters/CrossToInnerJoinVisitor.h>
#include <Interpreters/AnalyzedJoin.h>

#include <Storages/MergeTree/MergeTreeData.h>
#include <Storages/MergeTree/MergeTreeWhereOptimizer.h>
#include <Storages/IStorage.h>
#include <Storages/StorageValues.h>

#include <TableFunctions/ITableFunction.h>
#include <TableFunctions/TableFunctionFactory.h>

#include <Functions/IFunction.h>
#include <Core/Field.h>
#include <Core/Types.h>
#include <Columns/Collator.h>
#include <Common/FieldVisitors.h>
#include <Common/typeid_cast.h>
#include <Common/checkStackSize.h>
#include <Parsers/queryToString.h>
#include <ext/map.h>
#include <ext/scope_guard.h>
#include <memory>

#include <Processors/Sources/NullSource.h>
#include <Processors/Sources/SourceFromInputStream.h>
#include <Processors/Transforms/FilterTransform.h>
#include <Processors/Transforms/ExpressionTransform.h>
#include <Processors/Transforms/AggregatingTransform.h>
#include <Processors/Transforms/MergingAggregatedTransform.h>
#include <Processors/Transforms/MergingAggregatedMemoryEfficientTransform.h>
#include <Processors/Transforms/TotalsHavingTransform.h>
#include <Processors/Transforms/PartialSortingTransform.h>
#include <Processors/Transforms/LimitsCheckingTransform.h>
#include <Processors/Transforms/MergeSortingTransform.h>
#include <Processors/Transforms/MergingSortedTransform.h>
#include <Processors/Transforms/DistinctTransform.h>
#include <Processors/Transforms/LimitByTransform.h>
#include <Processors/Transforms/ExtremesTransform.h>
#include <Processors/Transforms/CreatingSetsTransform.h>
#include <Processors/Transforms/RollupTransform.h>
#include <Processors/Transforms/CubeTransform.h>
#include <Processors/Transforms/FillingTransform.h>
#include <Processors/LimitTransform.h>
#include <Processors/Transforms/FinishSortingTransform.h>
#include <DataTypes/DataTypeAggregateFunction.h>
#include <DataStreams/materializeBlock.h>
#include <Processors/Pipe.h>


namespace DB
{

namespace ErrorCodes
{
    extern const int TOO_DEEP_SUBQUERIES;
    extern const int THERE_IS_NO_COLUMN;
    extern const int SAMPLING_NOT_SUPPORTED;
    extern const int ILLEGAL_FINAL;
    extern const int ILLEGAL_PREWHERE;
    extern const int TOO_MANY_COLUMNS;
    extern const int LOGICAL_ERROR;
    extern const int NOT_IMPLEMENTED;
    extern const int PARAMETER_OUT_OF_BOUND;
    extern const int ARGUMENT_OUT_OF_BOUND;
    extern const int INVALID_LIMIT_EXPRESSION;
    extern const int INVALID_WITH_FILL_EXPRESSION;
}

namespace
{

/// Assumes `storage` is set and the table filter (row-level security) is not empty.
String generateFilterActions(ExpressionActionsPtr & actions, const Context & context, const StoragePtr & storage, const ASTPtr & row_policy_filter, const Names & prerequisite_columns = {})
{
    const auto & db_name = storage->getDatabaseName();
    const auto & table_name = storage->getTableName();

    /// TODO: implement some AST builders for this kind of stuff
    ASTPtr query_ast = std::make_shared<ASTSelectQuery>();
    auto * select_ast = query_ast->as<ASTSelectQuery>();

    select_ast->setExpression(ASTSelectQuery::Expression::SELECT, std::make_shared<ASTExpressionList>());
    auto expr_list = select_ast->select();

    // The first column is our filter expression.
    expr_list->children.push_back(row_policy_filter);

    /// Keep columns that are required after the filter actions.
    for (const auto & column_str : prerequisite_columns)
    {
        ParserExpression expr_parser;
        expr_list->children.push_back(parseQuery(expr_parser, column_str, 0));
    }

    select_ast->setExpression(ASTSelectQuery::Expression::TABLES, std::make_shared<ASTTablesInSelectQuery>());
    auto tables = select_ast->tables();
    auto tables_elem = std::make_shared<ASTTablesInSelectQueryElement>();
    auto table_expr = std::make_shared<ASTTableExpression>();
    tables->children.push_back(tables_elem);
    tables_elem->table_expression = table_expr;
    tables_elem->children.push_back(table_expr);
    table_expr->database_and_table_name = createTableIdentifier(db_name, table_name);
    table_expr->children.push_back(table_expr->database_and_table_name);

    /// Using separate expression analyzer to prevent any possible alias injection
    auto syntax_result = SyntaxAnalyzer(context).analyze(query_ast, storage->getColumns().getAllPhysical());
    SelectQueryExpressionAnalyzer analyzer(query_ast, syntax_result, context);
    ExpressionActionsChain new_chain(context);
    analyzer.appendSelect(new_chain, false);
    actions = new_chain.getLastActions();

    return expr_list->children.at(0)->getColumnName();
}

}

InterpreterSelectQuery::InterpreterSelectQuery(
    const ASTPtr & query_ptr_,
    const Context & context_,
    const SelectQueryOptions & options_,
    const Names & required_result_column_names_)
    : InterpreterSelectQuery(query_ptr_, context_, nullptr, nullptr, options_, required_result_column_names_)
{
}

InterpreterSelectQuery::InterpreterSelectQuery(
    const ASTPtr & query_ptr_,
    const Context & context_,
    const BlockInputStreamPtr & input_,
    const SelectQueryOptions & options_)
    : InterpreterSelectQuery(query_ptr_, context_, input_, nullptr, options_.copy().noSubquery())
{}

InterpreterSelectQuery::InterpreterSelectQuery(
    const ASTPtr & query_ptr_,
    const Context & context_,
    const StoragePtr & storage_,
    const SelectQueryOptions & options_)
    : InterpreterSelectQuery(query_ptr_, context_, nullptr, storage_, options_.copy().noSubquery())
{}

InterpreterSelectQuery::~InterpreterSelectQuery() = default;


/** There are no limits on the maximum size of the result for the subquery.
  *  Since the result of the query is not the result of the entire query.
  */
static Context getSubqueryContext(const Context & context)
{
    Context subquery_context = context;
    Settings subquery_settings = context.getSettings();
    subquery_settings.max_result_rows = 0;
    subquery_settings.max_result_bytes = 0;
    /// The calculation of extremes does not make sense and is not necessary (if you do it, then the extremes of the subquery can be taken for whole query).
    subquery_settings.extremes = 0;
    subquery_context.setSettings(subquery_settings);
    return subquery_context;
}

static void sanitizeBlock(Block & block)
{
    for (auto & col : block)
    {
        if (!col.column)
            col.column = col.type->createColumn();
        else if (isColumnConst(*col.column) && !col.column->empty())
            col.column = col.column->cloneEmpty();
    }
}

InterpreterSelectQuery::InterpreterSelectQuery(
    const ASTPtr & query_ptr_,
    const Context & context_,
    const BlockInputStreamPtr & input_,
    const StoragePtr & storage_,
    const SelectQueryOptions & options_,
    const Names & required_result_column_names)
    : options(options_)
    /// NOTE: the query almost always should be cloned because it will be modified during analysis.
    , query_ptr(options.modify_inplace ? query_ptr_ : query_ptr_->clone())
    , context(std::make_shared<Context>(context_))
    , storage(storage_)
    , input(input_)
    , log(&Logger::get("InterpreterSelectQuery"))
{
    checkStackSize();

    initSettings();
    const Settings & settings = context->getSettingsRef();

    if (settings.max_subquery_depth && options.subquery_depth > settings.max_subquery_depth)
        throw Exception("Too deep subqueries. Maximum: " + settings.max_subquery_depth.toString(),
            ErrorCodes::TOO_DEEP_SUBQUERIES);

    CrossToInnerJoinVisitor::Data cross_to_inner;
    CrossToInnerJoinVisitor(cross_to_inner).visit(query_ptr);

    JoinToSubqueryTransformVisitor::Data join_to_subs_data{*context};
    JoinToSubqueryTransformVisitor(join_to_subs_data).visit(query_ptr);

    max_streams = settings.max_threads;
    auto & query = getSelectQuery();

    ASTPtr table_expression = extractTableExpression(query, 0);

    bool is_table_func = false;
    bool is_subquery = false;
    if (table_expression)
    {
        is_table_func = table_expression->as<ASTFunction>();
        is_subquery = table_expression->as<ASTSelectWithUnionQuery>();
    }

    if (input)
    {
        /// Read from prepared input.
        source_header = input->getHeader();
    }
    else if (is_subquery)
    {
        /// Read from subquery.
        interpreter_subquery = std::make_unique<InterpreterSelectWithUnionQuery>(
            table_expression, getSubqueryContext(*context), options.subquery(), required_columns);

        source_header = interpreter_subquery->getSampleBlock();
    }
    else if (!storage)
    {
        if (is_table_func)
        {
            /// Read from table function. propagate all settings from initSettings(),
            /// alternative is to call on current `context`, but that can potentially pollute it.
            storage = getSubqueryContext(*context).executeTableFunction(table_expression);
        }
        else
        {
            String database_name;
            String table_name;

            getDatabaseAndTableNames(query, database_name, table_name, *context);

            if (auto view_source = context->getViewSource())
            {
                auto & storage_values = static_cast<const StorageValues &>(*view_source);
                if (storage_values.getDatabaseName() == database_name && storage_values.getTableName() == table_name)
                {
                    /// Read from view source.
                    storage = context->getViewSource();
                }
            }

            if (!storage)
            {
                /// Read from table. Even without table expression (implicit SELECT ... FROM system.one).
                storage = context->getTable(database_name, table_name);
            }
        }
    }

    if (storage)
        table_lock = storage->lockStructureForShare(false, context->getInitialQueryId());

    auto analyze = [&] ()
    {
        syntax_analyzer_result = SyntaxAnalyzer(*context, options).analyze(
                query_ptr, source_header.getNamesAndTypesList(), required_result_column_names, storage, NamesAndTypesList());

        /// Save scalar sub queries's results in the query context
        if (context->hasQueryContext())
            for (const auto & it : syntax_analyzer_result->getScalars())
                context->getQueryContext().addScalar(it.first, it.second);

        query_analyzer = std::make_unique<SelectQueryExpressionAnalyzer>(
                query_ptr, syntax_analyzer_result, *context,
                NameSet(required_result_column_names.begin(), required_result_column_names.end()),
                options.subquery_depth, !options.only_analyze);

        if (!options.only_analyze)
        {
            if (query.sample_size() && (input || !storage || !storage->supportsSampling()))
                throw Exception("Illegal SAMPLE: table doesn't support sampling", ErrorCodes::SAMPLING_NOT_SUPPORTED);

            if (query.final() && (input || !storage || !storage->supportsFinal()))
                throw Exception((!input && storage) ? "Storage " + storage->getName() + " doesn't support FINAL" : "Illegal FINAL", ErrorCodes::ILLEGAL_FINAL);

            if (query.prewhere() && (input || !storage || !storage->supportsPrewhere()))
                throw Exception((!input && storage) ? "Storage " + storage->getName() + " doesn't support PREWHERE" : "Illegal PREWHERE", ErrorCodes::ILLEGAL_PREWHERE);

            /// Save the new temporary tables in the query context
            for (const auto & it : query_analyzer->getExternalTables())
                if (!context->tryGetExternalTable(it.first))
                    context->addExternalTable(it.first, it.second);
        }

        if (!options.only_analyze || options.modify_inplace)
        {
            if (syntax_analyzer_result->rewrite_subqueries)
            {
                /// remake interpreter_subquery when PredicateOptimizer rewrites subqueries and main table is subquery
                if (is_subquery)
                    interpreter_subquery = std::make_unique<InterpreterSelectWithUnionQuery>(
                            table_expression,
                            getSubqueryContext(*context),
                            options.subquery(),
                            required_columns);
            }
        }

        if (interpreter_subquery)
        {
            /// If there is an aggregation in the outer query, WITH TOTALS is ignored in the subquery.
            if (query_analyzer->hasAggregation())
                interpreter_subquery->ignoreWithTotals();
        }

        required_columns = syntax_analyzer_result->requiredSourceColumns();

        if (storage)
        {
            source_header = storage->getSampleBlockForColumns(required_columns);

            /// Fix source_header for filter actions.
            auto row_policy_filter = context->getRowPolicy()->getCondition(storage->getDatabaseName(), storage->getTableName(), RowPolicy::SELECT_FILTER);
            if (row_policy_filter)
            {
                filter_info = std::make_shared<FilterInfo>();
                filter_info->column_name = generateFilterActions(filter_info->actions, *context, storage, row_policy_filter, required_columns);
                source_header = storage->getSampleBlockForColumns(filter_info->actions->getRequiredColumns());
            }
        }

        if (!options.only_analyze && storage && filter_info && query.prewhere())
            throw Exception("PREWHERE is not supported if the table is filtered by row-level security expression", ErrorCodes::ILLEGAL_PREWHERE);

        /// Calculate structure of the result.
        result_header = getSampleBlockImpl();
    };

    analyze();

    bool need_analyze_again = false;
    if (analysis_result.prewhere_constant_filter_description.always_false || analysis_result.prewhere_constant_filter_description.always_true)
    {
        if (analysis_result.prewhere_constant_filter_description.always_true)
            query.setExpression(ASTSelectQuery::Expression::PREWHERE, {});
        else
            query.setExpression(ASTSelectQuery::Expression::PREWHERE, std::make_shared<ASTLiteral>(0u));
        need_analyze_again = true;
    }
    if (analysis_result.where_constant_filter_description.always_false || analysis_result.where_constant_filter_description.always_true)
    {
        if (analysis_result.where_constant_filter_description.always_true)
            query.setExpression(ASTSelectQuery::Expression::WHERE, {});
        else
            query.setExpression(ASTSelectQuery::Expression::WHERE, std::make_shared<ASTLiteral>(0u));
        need_analyze_again = true;
    }
    if (query.prewhere() && query.where())
    {
        /// Filter block in WHERE instead to get better performance
        query.setExpression(ASTSelectQuery::Expression::WHERE, makeASTFunction("and", query.prewhere()->clone(), query.where()->clone()));
        need_analyze_again = true;
    }
    if (need_analyze_again)
        analyze();

    /// If there is no WHERE, filter blocks as usual
    if (query.prewhere() && !query.where())
        analysis_result.prewhere_info->need_filter = true;

    /// Blocks used in expression analysis contains size 1 const columns for constant folding and
    ///  null non-const columns to avoid useless memory allocations. However, a valid block sample
    ///  requires all columns to be of size 0, thus we need to sanitize the block here.
    sanitizeBlock(result_header);

    /// Remove limits for some tables in the `system` database.
    if (storage && (storage->getDatabaseName() == "system"))
    {
        String table_name = storage->getTableName();
        if ((table_name == "quotas") || (table_name == "quota_usage") || (table_name == "one"))
        {
            options.ignore_quota = true;
            options.ignore_limits = true;
        }
    }
}


void InterpreterSelectQuery::getDatabaseAndTableNames(const ASTSelectQuery & query, String & database_name, String & table_name, const Context & context)
{
    if (auto db_and_table = getDatabaseAndTable(query, 0))
    {
        table_name = db_and_table->table;
        database_name = db_and_table->database;

        /// If the database is not specified - use the current database.
        if (database_name.empty() && !context.tryGetTable("", table_name))
            database_name = context.getCurrentDatabase();
    }
    else /// If the table is not specified - use the table `system.one`.
    {
        database_name = "system";
        table_name = "one";
    }
}


Block InterpreterSelectQuery::getSampleBlock()
{
    return result_header;
}


BlockIO InterpreterSelectQuery::execute()
{
    Pipeline pipeline;
    BlockIO res;
    executeImpl(pipeline, input, res.pipeline);
    executeUnion(pipeline, getSampleBlock());

    res.in = pipeline.firstStream();
    res.pipeline.addInterpreterContext(context);
    res.pipeline.addStorageHolder(storage);
    return res;
}

BlockInputStreams InterpreterSelectQuery::executeWithMultipleStreams(QueryPipeline & parent_pipeline)
{
    ///FIXME pipeline must be alive until query is finished
    Pipeline pipeline;
    executeImpl(pipeline, input, parent_pipeline);
    unifyStreams(pipeline, getSampleBlock());
    parent_pipeline.addInterpreterContext(context);
    parent_pipeline.addStorageHolder(storage);
    return pipeline.streams;
}

QueryPipeline InterpreterSelectQuery::executeWithProcessors()
{
    QueryPipeline query_pipeline;
    query_pipeline.setMaxThreads(context->getSettingsRef().max_threads);
    executeImpl(query_pipeline, input, query_pipeline);
    query_pipeline.addInterpreterContext(context);
    query_pipeline.addStorageHolder(storage);
    return query_pipeline;
}


Block InterpreterSelectQuery::getSampleBlockImpl()
{
    auto & query = getSelectQuery();
    const Settings & settings = context->getSettingsRef();

    /// Do all AST changes here, because actions from analysis_result will be used later in readImpl.

<<<<<<< HEAD
    if (storage)
=======
    /// PREWHERE optimization.
    /// Turn off, if the table filter (row-level security) is applied.
    if (storage && !context->getRowPolicy()->getCondition(storage->getDatabaseName(), storage->getTableName(), RowPolicy::SELECT_FILTER))
>>>>>>> a33ade77
    {
        query_analyzer->makeSetsForIndex(query.where());
        query_analyzer->makeSetsForIndex(query.prewhere());

        /// PREWHERE optimization.
        /// Turn off, if the table filter (row-level security) is applied.
        if (!context->hasUserProperty(storage->getDatabaseName(), storage->getTableName(), "filter"))
        {
            auto optimize_prewhere = [&](auto & merge_tree)
            {
                SelectQueryInfo current_info;
                current_info.query = query_ptr;
                current_info.syntax_analyzer_result = syntax_analyzer_result;
                current_info.sets = query_analyzer->getPreparedSets();

                /// Try transferring some condition from WHERE to PREWHERE if enabled and viable
                if (settings.optimize_move_to_prewhere && query.where() && !query.prewhere() && !query.final())
                    MergeTreeWhereOptimizer{current_info, *context, merge_tree,
                                            syntax_analyzer_result->requiredSourceColumns(), log};
            };

            if (const auto * merge_tree_data = dynamic_cast<const MergeTreeData *>(storage.get()))
                optimize_prewhere(*merge_tree_data);
        }
    }

    if (storage && !options.only_analyze)
        from_stage = storage->getQueryProcessingStage(*context);

    analysis_result = analyzeExpressions(
            getSelectQuery(),
            *query_analyzer,
            from_stage,
            options.to_stage,
            *context,
            storage,
            options.only_analyze,
            filter_info,
            source_header
        );

    if (options.to_stage == QueryProcessingStage::Enum::FetchColumns)
    {
        auto header = source_header;

        if (analysis_result.prewhere_info)
        {
            analysis_result.prewhere_info->prewhere_actions->execute(header);
            header = materializeBlock(header);
            if (analysis_result.prewhere_info->remove_prewhere_column)
                header.erase(analysis_result.prewhere_info->prewhere_column_name);
        }
        return header;
    }

    if (options.to_stage == QueryProcessingStage::Enum::WithMergeableState)
    {
        if (!analysis_result.need_aggregate)
            return analysis_result.before_order_and_select->getSampleBlock();

        auto header = analysis_result.before_aggregation->getSampleBlock();

        Names key_names;
        AggregateDescriptions aggregates;
        query_analyzer->getAggregateInfo(key_names, aggregates);

        Block res;

        for (auto & key : key_names)
            res.insert({nullptr, header.getByName(key).type, key});

        for (auto & aggregate : aggregates)
        {
            size_t arguments_size = aggregate.argument_names.size();
            DataTypes argument_types(arguments_size);
            for (size_t j = 0; j < arguments_size; ++j)
                argument_types[j] = header.getByName(aggregate.argument_names[j]).type;

            DataTypePtr type = std::make_shared<DataTypeAggregateFunction>(aggregate.function, argument_types, aggregate.parameters);

            res.insert({nullptr, type, aggregate.column_name});
        }

        return res;
    }

    return analysis_result.final_projection->getSampleBlock();
}

/// Check if there is an ignore function. It's used for disabling constant folding in query
///  predicates because some performance tests use ignore function as a non-optimize guard.
static bool hasIgnore(const ExpressionActions & actions)
{
    for (auto & action : actions.getActions())
    {
        if (action.type == action.APPLY_FUNCTION && action.function_base)
        {
            auto name = action.function_base->getName();
            if (name == "ignore")
                return true;
        }
    }
    return false;
}

InterpreterSelectQuery::AnalysisResult
InterpreterSelectQuery::analyzeExpressions(
    const ASTSelectQuery & query,
    SelectQueryExpressionAnalyzer & query_analyzer,
    QueryProcessingStage::Enum from_stage,
    QueryProcessingStage::Enum to_stage,
    const Context & context,
    const StoragePtr & storage,
    bool only_types,
    const FilterInfoPtr & filter_info,
    const Block & source_header)
{
    AnalysisResult res;

    /// Do I need to perform the first part of the pipeline - running on remote servers during distributed processing.
    res.first_stage = from_stage < QueryProcessingStage::WithMergeableState
        && to_stage >= QueryProcessingStage::WithMergeableState;
    /// Do I need to execute the second part of the pipeline - running on the initiating server during distributed processing.
    res.second_stage = from_stage <= QueryProcessingStage::WithMergeableState
        && to_stage > QueryProcessingStage::WithMergeableState;

    /** First we compose a chain of actions and remember the necessary steps from it.
        *  Regardless of from_stage and to_stage, we will compose a complete sequence of actions to perform optimization and
        *  throw out unnecessary columns based on the entire query. In unnecessary parts of the query, we will not execute subqueries.
        */

    bool has_filter = false;
    bool has_prewhere = false;
    bool has_where = false;
    size_t where_step_num;

    auto finalizeChain = [&](ExpressionActionsChain & chain)
    {
        chain.finalize();

        if (has_prewhere)
        {
            const ExpressionActionsChain::Step & step = chain.steps.at(0);
            res.prewhere_info->remove_prewhere_column = step.can_remove_required_output.at(0);

            Names columns_to_remove;
            for (size_t i = 1; i < step.required_output.size(); ++i)
            {
                if (step.can_remove_required_output[i])
                    columns_to_remove.push_back(step.required_output[i]);
            }

            if (!columns_to_remove.empty())
            {
                auto columns = res.prewhere_info->prewhere_actions->getSampleBlock().getNamesAndTypesList();
                ExpressionActionsPtr actions = std::make_shared<ExpressionActions>(columns, context);
                for (const auto & column : columns_to_remove)
                    actions->add(ExpressionAction::removeColumn(column));

                res.prewhere_info->remove_columns_actions = std::move(actions);
            }

            res.columns_to_remove_after_prewhere = std::move(columns_to_remove);
        }
        else if (has_filter)
        {
            /// Can't have prewhere and filter set simultaneously
            res.filter_info->do_remove_column = chain.steps.at(0).can_remove_required_output.at(0);
        }
        if (has_where)
            res.remove_where_filter = chain.steps.at(where_step_num).can_remove_required_output.at(0);

        has_filter = has_prewhere = has_where = false;

        chain.clear();
    };

    {
        ExpressionActionsChain chain(context);
        Names additional_required_columns_after_prewhere;

        if (storage && (query.sample_size() || context.getSettingsRef().parallel_replicas_count > 1))
        {
            Names columns_for_sampling = storage->getColumnsRequiredForSampling();
            additional_required_columns_after_prewhere.insert(additional_required_columns_after_prewhere.end(),
                columns_for_sampling.begin(), columns_for_sampling.end());
        }

        if (storage && query.final())
        {
            Names columns_for_final = storage->getColumnsRequiredForFinal();
            additional_required_columns_after_prewhere.insert(additional_required_columns_after_prewhere.end(),
                columns_for_final.begin(), columns_for_final.end());
        }

        if (storage && filter_info)
        {
            has_filter = true;
            res.filter_info = filter_info;
            query_analyzer.appendPreliminaryFilter(chain, filter_info->actions, filter_info->column_name);
        }

        if (query_analyzer.appendPrewhere(chain, !res.first_stage, additional_required_columns_after_prewhere))
        {
            has_prewhere = true;

            res.prewhere_info = std::make_shared<PrewhereInfo>(
                    chain.steps.front().actions, query.prewhere()->getColumnName());

            if (!hasIgnore(*res.prewhere_info->prewhere_actions))
            {
                Block before_prewhere_sample = source_header;
                sanitizeBlock(before_prewhere_sample);
                res.prewhere_info->prewhere_actions->execute(before_prewhere_sample);
                auto & column_elem = before_prewhere_sample.getByName(query.prewhere()->getColumnName());
                /// If the filter column is a constant, record it.
                if (column_elem.column)
                    res.prewhere_constant_filter_description = ConstantFilterDescription(*column_elem.column);
            }
            chain.addStep();
        }

        res.need_aggregate = query_analyzer.hasAggregation();

        query_analyzer.appendArrayJoin(chain, only_types || !res.first_stage);

        if (query_analyzer.appendJoin(chain, only_types || !res.first_stage))
        {
            res.before_join = chain.getLastActions();
            if (!res.hasJoin())
                throw Exception("No expected JOIN", ErrorCodes::LOGICAL_ERROR);
            chain.addStep();
        }

        if (query_analyzer.appendWhere(chain, only_types || !res.first_stage))
        {
            where_step_num = chain.steps.size() - 1;
            has_where = res.has_where = true;
            res.before_where = chain.getLastActions();
            if (!hasIgnore(*res.before_where))
            {
                Block before_where_sample;
                if (chain.steps.size() > 1)
                    before_where_sample = chain.steps[chain.steps.size() - 2].actions->getSampleBlock();
                else
                    before_where_sample = source_header;
                sanitizeBlock(before_where_sample);
                res.before_where->execute(before_where_sample);
                auto & column_elem = before_where_sample.getByName(query.where()->getColumnName());
                /// If the filter column is a constant, record it.
                if (column_elem.column)
                    res.where_constant_filter_description = ConstantFilterDescription(*column_elem.column);
            }
            chain.addStep();
        }

        if (res.need_aggregate)
        {
            query_analyzer.appendGroupBy(chain, only_types || !res.first_stage);
            query_analyzer.appendAggregateFunctionsArguments(chain, only_types || !res.first_stage);
            res.before_aggregation = chain.getLastActions();

            finalizeChain(chain);

            if (query_analyzer.appendHaving(chain, only_types || !res.second_stage))
            {
                res.has_having = true;
                res.before_having = chain.getLastActions();
                chain.addStep();
            }
        }

        bool has_stream_with_non_joned_rows = (res.before_join && res.before_join->getTableJoinAlgo()->hasStreamWithNonJoinedRows());
        res.optimize_read_in_order =
            context.getSettingsRef().optimize_read_in_order
            && storage && query.orderBy()
            && !query_analyzer.hasAggregation()
            && !query.final()
            && !has_stream_with_non_joned_rows;

        /// If there is aggregation, we execute expressions in SELECT and ORDER BY on the initiating server, otherwise on the source servers.
        query_analyzer.appendSelect(chain, only_types || (res.need_aggregate ? !res.second_stage : !res.first_stage));
        res.selected_columns = chain.getLastStep().required_output;
        res.has_order_by = query_analyzer.appendOrderBy(chain, only_types || (res.need_aggregate ? !res.second_stage : !res.first_stage), res.optimize_read_in_order);
        res.before_order_and_select = chain.getLastActions();
        chain.addStep();

        if (query_analyzer.appendLimitBy(chain, only_types || !res.second_stage))
        {
            res.has_limit_by = true;
            res.before_limit_by = chain.getLastActions();
            chain.addStep();
        }

        query_analyzer.appendProjectResult(chain);
        res.final_projection = chain.getLastActions();

        finalizeChain(chain);
    }

    /// Before executing WHERE and HAVING, remove the extra columns from the block (mostly the aggregation keys).
    if (res.filter_info)
        res.filter_info->actions->prependProjectInput();
    if (res.has_where)
        res.before_where->prependProjectInput();
    if (res.has_having)
        res.before_having->prependProjectInput();

    res.subqueries_for_sets = query_analyzer.getSubqueriesForSets();

    /// Check that PREWHERE doesn't contain unusual actions. Unusual actions are that can change number of rows.
    if (res.prewhere_info)
    {
        auto check_actions = [](const ExpressionActionsPtr & actions)
        {
            if (actions)
                for (const auto & action : actions->getActions())
                    if (action.type == ExpressionAction::Type::JOIN || action.type == ExpressionAction::Type::ARRAY_JOIN)
                        throw Exception("PREWHERE cannot contain ARRAY JOIN or JOIN action", ErrorCodes::ILLEGAL_PREWHERE);
        };

        check_actions(res.prewhere_info->prewhere_actions);
        check_actions(res.prewhere_info->alias_actions);
        check_actions(res.prewhere_info->remove_columns_actions);
    }

    return res;
}

static Field getWithFillFieldValue(const ASTPtr & node, const Context & context)
{
    const auto & [field, type] = evaluateConstantExpression(node, context);

    if (!isColumnedAsNumber(type))
        throw Exception("Illegal type " + type->getName() + " of WITH FILL expression, must be numeric type", ErrorCodes::INVALID_WITH_FILL_EXPRESSION);

    return field;
}

static FillColumnDescription getWithFillDescription(const ASTOrderByElement & order_by_elem, const Context & context)
{
    FillColumnDescription descr;
    if (order_by_elem.fill_from)
        descr.fill_from = getWithFillFieldValue(order_by_elem.fill_from, context);
    if (order_by_elem.fill_to)
        descr.fill_to = getWithFillFieldValue(order_by_elem.fill_to, context);
    if (order_by_elem.fill_step)
        descr.fill_step = getWithFillFieldValue(order_by_elem.fill_step, context);
    else
        descr.fill_step = order_by_elem.direction;

    if (applyVisitor(FieldVisitorAccurateEquals(), descr.fill_step, Field{0}))
        throw Exception("WITH FILL STEP value cannot be zero", ErrorCodes::INVALID_WITH_FILL_EXPRESSION);

    if (order_by_elem.direction == 1)
    {
        if (applyVisitor(FieldVisitorAccurateLess(), descr.fill_step, Field{0}))
            throw Exception("WITH FILL STEP value cannot be negative for sorting in ascending direction",
                ErrorCodes::INVALID_WITH_FILL_EXPRESSION);

        if (!descr.fill_from.isNull() && !descr.fill_to.isNull() &&
            applyVisitor(FieldVisitorAccurateLess(), descr.fill_to, descr.fill_from))
        {
            throw Exception("WITH FILL TO value cannot be less than FROM value for sorting in ascending direction",
                ErrorCodes::INVALID_WITH_FILL_EXPRESSION);
        }
    }
    else
    {
        if (applyVisitor(FieldVisitorAccurateLess(), Field{0}, descr.fill_step))
            throw Exception("WITH FILL STEP value cannot be positive for sorting in descending direction",
                ErrorCodes::INVALID_WITH_FILL_EXPRESSION);

        if (!descr.fill_from.isNull() && !descr.fill_to.isNull() &&
            applyVisitor(FieldVisitorAccurateLess(), descr.fill_from, descr.fill_to))
        {
            throw Exception("WITH FILL FROM value cannot be less than TO value for sorting in descending direction",
                ErrorCodes::INVALID_WITH_FILL_EXPRESSION);
        }
    }

    return descr;
}

static SortDescription getSortDescription(const ASTSelectQuery & query, const Context & context)
{
    SortDescription order_descr;
    order_descr.reserve(query.orderBy()->children.size());
    for (const auto & elem : query.orderBy()->children)
    {
        String name = elem->children.front()->getColumnName();
        const auto & order_by_elem = elem->as<ASTOrderByElement &>();

        std::shared_ptr<Collator> collator;
        if (order_by_elem.collation)
            collator = std::make_shared<Collator>(order_by_elem.collation->as<ASTLiteral &>().value.get<String>());

        if (order_by_elem.with_fill)
        {
            FillColumnDescription fill_desc = getWithFillDescription(order_by_elem, context);
            order_descr.emplace_back(name, order_by_elem.direction,
                order_by_elem.nulls_direction, collator, true, fill_desc);
        }
        else
            order_descr.emplace_back(name, order_by_elem.direction, order_by_elem.nulls_direction, collator);
    }

    return order_descr;
}

static UInt64 getLimitUIntValue(const ASTPtr & node, const Context & context)
{
    const auto & [field, type] = evaluateConstantExpression(node, context);

    if (!isNativeNumber(type))
        throw Exception("Illegal type " + type->getName() + " of LIMIT expression, must be numeric type", ErrorCodes::INVALID_LIMIT_EXPRESSION);

    Field converted = convertFieldToType(field, DataTypeUInt64());
    if (converted.isNull())
        throw Exception("The value " + applyVisitor(FieldVisitorToString(), field) + " of LIMIT expression is not representable as UInt64", ErrorCodes::INVALID_LIMIT_EXPRESSION);

    return converted.safeGet<UInt64>();
}


static std::pair<UInt64, UInt64> getLimitLengthAndOffset(const ASTSelectQuery & query, const Context & context)
{
    UInt64 length = 0;
    UInt64 offset = 0;

    if (query.limitLength())
    {
        length = getLimitUIntValue(query.limitLength(), context);
        if (query.limitOffset() && length)
            offset = getLimitUIntValue(query.limitOffset(), context);
    }

    return {length, offset};
}


static UInt64 getLimitForSorting(const ASTSelectQuery & query, const Context & context)
{
    /// Partial sort can be done if there is LIMIT but no DISTINCT or LIMIT BY.
    if (!query.distinct && !query.limitBy() && !query.limit_with_ties)
    {
        auto [limit_length, limit_offset] = getLimitLengthAndOffset(query, context);
        return limit_length + limit_offset;
    }
    return 0;
}


template <typename TPipeline>
void InterpreterSelectQuery::executeImpl(TPipeline & pipeline, const BlockInputStreamPtr & prepared_input, QueryPipeline & save_context_and_storage)
{
    /** Streams of data. When the query is executed in parallel, we have several data streams.
     *  If there is no GROUP BY, then perform all operations before ORDER BY and LIMIT in parallel, then
     *  if there is an ORDER BY, then glue the streams using UnionBlockInputStream, and then MergeSortingBlockInputStream,
     *  if not, then glue it using UnionBlockInputStream,
     *  then apply LIMIT.
     *  If there is GROUP BY, then we will perform all operations up to GROUP BY, inclusive, in parallel;
     *  a parallel GROUP BY will glue streams into one,
     *  then perform the remaining operations with one resulting stream.
     */

    constexpr bool pipeline_with_processors = std::is_same<TPipeline, QueryPipeline>::value;

    /// Now we will compose block streams that perform the necessary actions.
    auto & query = getSelectQuery();
    const Settings & settings = context->getSettingsRef();
    auto & expressions = analysis_result;

    if (options.only_analyze)
    {
        if constexpr (pipeline_with_processors)
            pipeline.init(Pipe(std::make_shared<NullSource>(source_header)));
        else
            pipeline.streams.emplace_back(std::make_shared<NullBlockInputStream>(source_header));

        if (expressions.prewhere_info)
        {
            if constexpr (pipeline_with_processors)
                pipeline.addSimpleTransform([&](const Block & header)
                {
                    return std::make_shared<FilterTransform>(
                            header,
                            expressions.prewhere_info->prewhere_actions,
                            expressions.prewhere_info->prewhere_column_name,
                            expressions.prewhere_info->remove_prewhere_column);
                });
            else
                pipeline.streams.back() = std::make_shared<FilterBlockInputStream>(
                    pipeline.streams.back(), expressions.prewhere_info->prewhere_actions,
                    expressions.prewhere_info->prewhere_column_name, expressions.prewhere_info->remove_prewhere_column);

            // To remove additional columns in dry run
            // For example, sample column which can be removed in this stage
            if (expressions.prewhere_info->remove_columns_actions)
            {
                if constexpr (pipeline_with_processors)
                {
                    pipeline.addSimpleTransform([&](const Block & header)
                    {
                        return std::make_shared<ExpressionTransform>(header, expressions.prewhere_info->remove_columns_actions);
                    });
                }
                else
                    pipeline.streams.back() = std::make_shared<ExpressionBlockInputStream>(pipeline.streams.back(), expressions.prewhere_info->remove_columns_actions);
            }
        }
    }
    else
    {
        if (prepared_input)
        {
            if constexpr (pipeline_with_processors)
                pipeline.init(Pipe(std::make_shared<SourceFromInputStream>(prepared_input)));
            else
                pipeline.streams.push_back(prepared_input);
        }

        if (from_stage == QueryProcessingStage::WithMergeableState &&
            options.to_stage == QueryProcessingStage::WithMergeableState)
            throw Exception("Distributed on Distributed is not supported", ErrorCodes::NOT_IMPLEMENTED);

        if (storage && expressions.filter_info && expressions.prewhere_info)
            throw Exception("PREWHERE is not supported if the table is filtered by row-level security expression", ErrorCodes::ILLEGAL_PREWHERE);

        /** Read the data from Storage. from_stage - to what stage the request was completed in Storage. */
        executeFetchColumns(from_stage, pipeline, expressions.prewhere_info, expressions.columns_to_remove_after_prewhere, save_context_and_storage);

        LOG_TRACE(log, QueryProcessingStage::toString(from_stage) << " -> " << QueryProcessingStage::toString(options.to_stage));
    }

    if (options.to_stage > QueryProcessingStage::FetchColumns)
    {
        /// Do I need to aggregate in a separate row rows that have not passed max_rows_to_group_by.
        bool aggregate_overflow_row =
            expressions.need_aggregate &&
            query.group_by_with_totals &&
            settings.max_rows_to_group_by &&
            settings.group_by_overflow_mode == OverflowMode::ANY &&
            settings.totals_mode != TotalsMode::AFTER_HAVING_EXCLUSIVE;

        /// Do I need to immediately finalize the aggregate functions after the aggregation?
        bool aggregate_final =
            expressions.need_aggregate &&
            options.to_stage > QueryProcessingStage::WithMergeableState &&
            !query.group_by_with_totals && !query.group_by_with_rollup && !query.group_by_with_cube;

        if (expressions.first_stage)
        {
            if (expressions.filter_info)
            {
                if constexpr (pipeline_with_processors)
                {
                    pipeline.addSimpleTransform([&](const Block & block, QueryPipeline::StreamType stream_type) -> ProcessorPtr
                    {
                        if (stream_type == QueryPipeline::StreamType::Totals)
                            return nullptr;

                        return std::make_shared<FilterTransform>(
                            block,
                            expressions.filter_info->actions,
                            expressions.filter_info->column_name,
                            expressions.filter_info->do_remove_column);
                    });
                }
                else
                {
                    pipeline.transform([&](auto & stream)
                    {
                        stream = std::make_shared<FilterBlockInputStream>(
                            stream,
                            expressions.filter_info->actions,
                            expressions.filter_info->column_name,
                            expressions.filter_info->do_remove_column);
                    });
                }
            }

            if (expressions.hasJoin())
            {
                Block header_before_join;

                if constexpr (pipeline_with_processors)
                {
                    header_before_join = pipeline.getHeader();

                    /// In case joined subquery has totals, and we don't, add default chunk to totals.
                    bool default_totals = false;
                    if (!pipeline.hasTotals())
                    {
                        pipeline.addDefaultTotals();
                        default_totals = true;
                    }

                    pipeline.addSimpleTransform([&](const Block & header, QueryPipeline::StreamType type)
                    {
                        bool on_totals = type == QueryPipeline::StreamType::Totals;
                        return std::make_shared<ExpressionTransform>(header, expressions.before_join, on_totals, default_totals);
                    });
                }
                else
                {
                    header_before_join = pipeline.firstStream()->getHeader();
                    /// Applies to all sources except stream_with_non_joined_data.
                    for (auto & stream : pipeline.streams)
                        stream = std::make_shared<ExpressionBlockInputStream>(stream, expressions.before_join);

                    if (isMergeJoin(expressions.before_join->getTableJoinAlgo()) && settings.partial_merge_join_optimizations)
                    {
                        if (size_t rows_in_block = settings.partial_merge_join_rows_in_left_blocks)
                            for (auto & stream : pipeline.streams)
                                stream = std::make_shared<SquashingBlockInputStream>(stream, rows_in_block, 0, true);
                    }
                }

                if (JoinPtr join = expressions.before_join->getTableJoinAlgo())
                {
                    Block join_result_sample = ExpressionBlockInputStream(
                        std::make_shared<OneBlockInputStream>(header_before_join), expressions.before_join).getHeader();

                    if (auto stream = join->createStreamWithNonJoinedRows(join_result_sample, settings.max_block_size))
                    {
                        if constexpr (pipeline_with_processors)
                        {
                            auto source = std::make_shared<SourceFromInputStream>(std::move(stream));
                            pipeline.addDelayedStream(source);
                        }
                        else
                            pipeline.stream_with_non_joined_data = std::move(stream);
                    }
                }
            }

            if (expressions.has_where)
                executeWhere(pipeline, expressions.before_where, expressions.remove_where_filter);

            if (expressions.need_aggregate)
                executeAggregation(pipeline, expressions.before_aggregation, aggregate_overflow_row, aggregate_final);
            else
            {
                executeExpression(pipeline, expressions.before_order_and_select);
                executeDistinct(pipeline, true, expressions.selected_columns);
            }

            /** For distributed query processing,
              *  if no GROUP, HAVING set,
              *  but there is an ORDER or LIMIT,
              *  then we will perform the preliminary sorting and LIMIT on the remote server.
              */
            if (!expressions.second_stage && !expressions.need_aggregate && !expressions.has_having)
            {
                if (expressions.has_order_by)
                    executeOrder(pipeline, query_info.input_sorting_info);

                if (expressions.has_order_by && query.limitLength())
                    executeDistinct(pipeline, false, expressions.selected_columns);

                if (expressions.has_limit_by)
                {
                    executeExpression(pipeline, expressions.before_limit_by);
                    executeLimitBy(pipeline);
                }

                if (query.limitLength())
                    executePreLimit(pipeline);
            }

            // If there is no global subqueries, we can run subqueries only when receive them on server.
            if (!query_analyzer->hasGlobalSubqueries() && !expressions.subqueries_for_sets.empty())
                executeSubqueriesInSetsAndJoins(pipeline, expressions.subqueries_for_sets);
        }

        if (expressions.second_stage)
        {
            bool need_second_distinct_pass = false;
            bool need_merge_streams = false;

            if (expressions.need_aggregate)
            {
                /// If you need to combine aggregated results from multiple servers
                if (!expressions.first_stage)
                    executeMergeAggregated(pipeline, aggregate_overflow_row, aggregate_final);

                if (!aggregate_final)
                {
                    if (query.group_by_with_totals)
                    {
                        bool final = !query.group_by_with_rollup && !query.group_by_with_cube;
                        executeTotalsAndHaving(pipeline, expressions.has_having, expressions.before_having, aggregate_overflow_row, final);
                    }

                    if (query.group_by_with_rollup)
                        executeRollupOrCube(pipeline, Modificator::ROLLUP);
                    else if (query.group_by_with_cube)
                        executeRollupOrCube(pipeline, Modificator::CUBE);

                    if ((query.group_by_with_rollup || query.group_by_with_cube) && expressions.has_having)
                    {
                        if (query.group_by_with_totals)
                            throw Exception("WITH TOTALS and WITH ROLLUP or CUBE are not supported together in presence of HAVING", ErrorCodes::NOT_IMPLEMENTED);
                        executeHaving(pipeline, expressions.before_having);
                    }
                }
                else if (expressions.has_having)
                    executeHaving(pipeline, expressions.before_having);

                executeExpression(pipeline, expressions.before_order_and_select);
                executeDistinct(pipeline, true, expressions.selected_columns);

            }
            else if (query.group_by_with_totals || query.group_by_with_rollup || query.group_by_with_cube)
                throw Exception("WITH TOTALS, ROLLUP or CUBE are not supported without aggregation", ErrorCodes::LOGICAL_ERROR);

            need_second_distinct_pass = query.distinct && pipeline.hasMixedStreams();

            if (expressions.has_order_by)
            {
                /** If there is an ORDER BY for distributed query processing,
                  *  but there is no aggregation, then on the remote servers ORDER BY was made
                  *  - therefore, we merge the sorted streams from remote servers.
                  */

                if (!expressions.first_stage && !expressions.need_aggregate && !(query.group_by_with_totals && !aggregate_final))
                    executeMergeSorted(pipeline);
                else    /// Otherwise, just sort.
                    executeOrder(pipeline, query_info.input_sorting_info);
            }

            /** Optimization - if there are several sources and there is LIMIT, then first apply the preliminary LIMIT,
              * limiting the number of rows in each up to `offset + limit`.
              */
            if (query.limitLength() && !query.limit_with_ties && pipeline.hasMoreThanOneStream() && !query.distinct && !expressions.has_limit_by && !settings.extremes)
            {
                executePreLimit(pipeline);
            }

            if (need_second_distinct_pass
                || query.limitLength()
                || query.limitBy()
                || pipeline.hasDelayedStream())
            {
                need_merge_streams = true;
            }

            if (need_merge_streams)
            {
                if constexpr (pipeline_with_processors)
                    pipeline.resize(1);
                else
                    executeUnion(pipeline, {});
            }

            /** If there was more than one stream,
              * then DISTINCT needs to be performed once again after merging all streams.
              */
            if (need_second_distinct_pass)
                executeDistinct(pipeline, false, expressions.selected_columns);

            if (expressions.has_limit_by)
            {
                executeExpression(pipeline, expressions.before_limit_by);
                executeLimitBy(pipeline);
            }

            executeWithFill(pipeline);

            /** We must do projection after DISTINCT because projection may remove some columns.
              */
            executeProjection(pipeline, expressions.final_projection);

            /** Extremes are calculated before LIMIT, but after LIMIT BY. This is Ok.
              */
            executeExtremes(pipeline);

            executeLimit(pipeline);
        }
    }

    if (query_analyzer->hasGlobalSubqueries() && !expressions.subqueries_for_sets.empty())
        executeSubqueriesInSetsAndJoins(pipeline, expressions.subqueries_for_sets);
}

template <typename TPipeline>
void InterpreterSelectQuery::executeFetchColumns(
        QueryProcessingStage::Enum processing_stage, TPipeline & pipeline,
        const PrewhereInfoPtr & prewhere_info, const Names & columns_to_remove_after_prewhere,
        QueryPipeline & save_context_and_storage)
{
    constexpr bool pipeline_with_processors = std::is_same<TPipeline, QueryPipeline>::value;

    auto & query = getSelectQuery();
    const Settings & settings = context->getSettingsRef();

    /// Optimization for trivial query like SELECT count() FROM table.
    auto check_trivial_count_query = [&]() -> std::optional<AggregateDescription>
    {
        if (!settings.optimize_trivial_count_query || !syntax_analyzer_result->maybe_optimize_trivial_count || !storage
            || query.sample_size() || query.sample_offset() || query.final() || query.prewhere() || query.where()
            || !query_analyzer->hasAggregation() || processing_stage != QueryProcessingStage::FetchColumns)
            return {};

        Names key_names;
        AggregateDescriptions aggregates;
        query_analyzer->getAggregateInfo(key_names, aggregates);

        if (aggregates.size() != 1)
            return {};

        const AggregateDescription & desc = aggregates[0];
        if (typeid_cast<AggregateFunctionCount *>(desc.function.get()))
            return desc;

        return {};
    };

    if (auto desc = check_trivial_count_query())
    {
        auto func = desc->function;
        std::optional<UInt64> num_rows = storage->totalRows();
        if (num_rows)
        {
            AggregateFunctionCount & agg_count = static_cast<AggregateFunctionCount &>(*func);

            /// We will process it up to "WithMergeableState".
            std::vector<char> state(agg_count.sizeOfData());
            AggregateDataPtr place = state.data();

            agg_count.create(place);
            SCOPE_EXIT(agg_count.destroy(place));

            agg_count.set(place, *num_rows);

            auto column = ColumnAggregateFunction::create(func);
            column->insertFrom(place);

            auto header = analysis_result.before_aggregation->getSampleBlock();
            size_t arguments_size = desc->argument_names.size();
            DataTypes argument_types(arguments_size);
            for (size_t j = 0; j < arguments_size; ++j)
                argument_types[j] = header.getByName(desc->argument_names[j]).type;

            Block block_with_count{
                {std::move(column), std::make_shared<DataTypeAggregateFunction>(func, argument_types, desc->parameters), desc->column_name}};

            auto istream = std::make_shared<OneBlockInputStream>(block_with_count);
            if constexpr (pipeline_with_processors)
                pipeline.init(Pipe(std::make_shared<SourceFromInputStream>(istream)));
            else
                pipeline.streams.emplace_back(istream);
            from_stage = QueryProcessingStage::WithMergeableState;
            analysis_result.first_stage = false;
            return;
        }
    }

    /// Actions to calculate ALIAS if required.
    ExpressionActionsPtr alias_actions;

    if (storage)
    {
        /// Append columns from the table filter to required
        auto row_policy_filter = context->getRowPolicy()->getCondition(storage->getDatabaseName(), storage->getTableName(), RowPolicy::SELECT_FILTER);
        if (row_policy_filter)
        {
            auto initial_required_columns = required_columns;
            ExpressionActionsPtr actions;
            generateFilterActions(actions, *context, storage, row_policy_filter, initial_required_columns);
            auto required_columns_from_filter = actions->getRequiredColumns();

            for (const auto & column : required_columns_from_filter)
            {
                if (required_columns.end() == std::find(required_columns.begin(), required_columns.end(), column))
                    required_columns.push_back(column);
            }
        }

        /// Detect, if ALIAS columns are required for query execution
        auto alias_columns_required = false;
        const ColumnsDescription & storage_columns = storage->getColumns();
        for (const auto & column_name : required_columns)
        {
            auto column_default = storage_columns.getDefault(column_name);
            if (column_default && column_default->kind == ColumnDefaultKind::Alias)
            {
                alias_columns_required = true;
                break;
            }
        }

        /// There are multiple sources of required columns:
        ///  - raw required columns,
        ///  - columns deduced from ALIAS columns,
        ///  - raw required columns from PREWHERE,
        ///  - columns deduced from ALIAS columns from PREWHERE.
        /// PREWHERE is a special case, since we need to resolve it and pass directly to `IStorage::read()`
        /// before any other executions.
        if (alias_columns_required)
        {
            NameSet required_columns_from_prewhere; /// Set of all (including ALIAS) required columns for PREWHERE
            NameSet required_aliases_from_prewhere; /// Set of ALIAS required columns for PREWHERE

            if (prewhere_info)
            {
                /// Get some columns directly from PREWHERE expression actions
                auto prewhere_required_columns = prewhere_info->prewhere_actions->getRequiredColumns();
                required_columns_from_prewhere.insert(prewhere_required_columns.begin(), prewhere_required_columns.end());
            }

            /// Expression, that contains all raw required columns
            ASTPtr required_columns_all_expr = std::make_shared<ASTExpressionList>();

            /// Expression, that contains raw required columns for PREWHERE
            ASTPtr required_columns_from_prewhere_expr = std::make_shared<ASTExpressionList>();

            /// Sort out already known required columns between expressions,
            /// also populate `required_aliases_from_prewhere`.
            for (const auto & column : required_columns)
            {
                ASTPtr column_expr;
                const auto column_default = storage_columns.getDefault(column);
                bool is_alias = column_default && column_default->kind == ColumnDefaultKind::Alias;
                if (is_alias)
                    column_expr = setAlias(column_default->expression->clone(), column);
                else
                    column_expr = std::make_shared<ASTIdentifier>(column);

                if (required_columns_from_prewhere.count(column))
                {
                    required_columns_from_prewhere_expr->children.emplace_back(std::move(column_expr));

                    if (is_alias)
                        required_aliases_from_prewhere.insert(column);
                }
                else
                    required_columns_all_expr->children.emplace_back(std::move(column_expr));
            }

            /// Columns, which we will get after prewhere and filter executions.
            NamesAndTypesList required_columns_after_prewhere;
            NameSet required_columns_after_prewhere_set;

            /// Collect required columns from prewhere expression actions.
            if (prewhere_info)
            {
                NameSet columns_to_remove(columns_to_remove_after_prewhere.begin(), columns_to_remove_after_prewhere.end());
                Block prewhere_actions_result = prewhere_info->prewhere_actions->getSampleBlock();

                /// Populate required columns with the columns, added by PREWHERE actions and not removed afterwards.
                /// XXX: looks hacky that we already know which columns after PREWHERE we won't need for sure.
                for (const auto & column : prewhere_actions_result)
                {
                    if (prewhere_info->remove_prewhere_column && column.name == prewhere_info->prewhere_column_name)
                        continue;

                    if (columns_to_remove.count(column.name))
                        continue;

                    required_columns_all_expr->children.emplace_back(std::make_shared<ASTIdentifier>(column.name));
                    required_columns_after_prewhere.emplace_back(column.name, column.type);
                }

                required_columns_after_prewhere_set
                    = ext::map<NameSet>(required_columns_after_prewhere, [](const auto & it) { return it.name; });
            }

            auto syntax_result = SyntaxAnalyzer(*context).analyze(required_columns_all_expr, required_columns_after_prewhere, {}, storage);
            alias_actions = ExpressionAnalyzer(required_columns_all_expr, syntax_result, *context).getActions(true);

            /// The set of required columns could be added as a result of adding an action to calculate ALIAS.
            required_columns = alias_actions->getRequiredColumns();

            /// Do not remove prewhere filter if it is a column which is used as alias.
            if (prewhere_info && prewhere_info->remove_prewhere_column)
                if (required_columns.end()
                    != std::find(required_columns.begin(), required_columns.end(), prewhere_info->prewhere_column_name))
                    prewhere_info->remove_prewhere_column = false;

            /// Remove columns which will be added by prewhere.
            required_columns.erase(std::remove_if(required_columns.begin(), required_columns.end(), [&](const String & name)
            {
                return !!required_columns_after_prewhere_set.count(name);
            }), required_columns.end());

            if (prewhere_info)
            {
                /// Don't remove columns which are needed to be aliased.
                auto new_actions = std::make_shared<ExpressionActions>(prewhere_info->prewhere_actions->getRequiredColumnsWithTypes(), *context);
                for (const auto & action : prewhere_info->prewhere_actions->getActions())
                {
                    if (action.type != ExpressionAction::REMOVE_COLUMN
                        || required_columns.end() == std::find(required_columns.begin(), required_columns.end(), action.source_name))
                        new_actions->add(action);
                }
                prewhere_info->prewhere_actions = std::move(new_actions);

                auto analyzed_result
                    = SyntaxAnalyzer(*context).analyze(required_columns_from_prewhere_expr, storage->getColumns().getAllPhysical());
                prewhere_info->alias_actions
                    = ExpressionAnalyzer(required_columns_from_prewhere_expr, analyzed_result, *context).getActions(true, false);

                /// Add (physical?) columns required by alias actions.
                auto required_columns_from_alias = prewhere_info->alias_actions->getRequiredColumns();
                Block prewhere_actions_result = prewhere_info->prewhere_actions->getSampleBlock();
                for (auto & column : required_columns_from_alias)
                    if (!prewhere_actions_result.has(column))
                        if (required_columns.end() == std::find(required_columns.begin(), required_columns.end(), column))
                            required_columns.push_back(column);

                /// Add physical columns required by prewhere actions.
                for (const auto & column : required_columns_from_prewhere)
                    if (required_aliases_from_prewhere.count(column) == 0)
                        if (required_columns.end() == std::find(required_columns.begin(), required_columns.end(), column))
                            required_columns.push_back(column);
            }
        }
    }

    /// Limitation on the number of columns to read.
    /// It's not applied in 'only_analyze' mode, because the query could be analyzed without removal of unnecessary columns.
    if (!options.only_analyze && settings.max_columns_to_read && required_columns.size() > settings.max_columns_to_read)
        throw Exception("Limit for number of columns to read exceeded. "
            "Requested: " + toString(required_columns.size())
            + ", maximum: " + settings.max_columns_to_read.toString(),
            ErrorCodes::TOO_MANY_COLUMNS);

    /** With distributed query processing, almost no computations are done in the threads,
     *  but wait and receive data from remote servers.
     *  If we have 20 remote servers, and max_threads = 8, then it would not be very good
     *  connect and ask only 8 servers at a time.
     *  To simultaneously query more remote servers,
     *  instead of max_threads, max_distributed_connections is used.
     */
    bool is_remote = false;
    if (storage && storage->isRemote())
    {
        is_remote = true;
        max_streams = settings.max_distributed_connections;
    }

    UInt64 max_block_size = settings.max_block_size;

    auto [limit_length, limit_offset] = getLimitLengthAndOffset(query, *context);

    /** Optimization - if not specified DISTINCT, WHERE, GROUP, HAVING, ORDER, LIMIT BY, WITH TIES but LIMIT is specified, and limit + offset < max_block_size,
     *  then as the block size we will use limit + offset (not to read more from the table than requested),
     *  and also set the number of threads to 1.
     */
    if (!query.distinct
        && !query.limit_with_ties
        && !query.prewhere()
        && !query.where()
        && !query.groupBy()
        && !query.having()
        && !query.orderBy()
        && !query.limitBy()
        && query.limitLength()
        && !query_analyzer->hasAggregation()
        && limit_length + limit_offset < max_block_size)
    {
        max_block_size = std::max(UInt64(1), limit_length + limit_offset);
        max_streams = 1;
    }

    if (!max_block_size)
        throw Exception("Setting 'max_block_size' cannot be zero", ErrorCodes::PARAMETER_OUT_OF_BOUND);

    /// Initialize the initial data streams to which the query transforms are superimposed. Table or subquery or prepared input?
    if (pipeline.initialized())
    {
        /// Prepared input.
    }
    else if (interpreter_subquery)
    {
        /// Subquery.
        /// If we need less number of columns that subquery have - update the interpreter.
        if (required_columns.size() < source_header.columns())
        {
            ASTPtr subquery = extractTableExpression(query, 0);
            if (!subquery)
                throw Exception("Subquery expected", ErrorCodes::LOGICAL_ERROR);

            interpreter_subquery = std::make_unique<InterpreterSelectWithUnionQuery>(
                subquery, getSubqueryContext(*context),
                options.copy().subquery().noModify(), required_columns);

            if (query_analyzer->hasAggregation())
                interpreter_subquery->ignoreWithTotals();
        }

        if constexpr (pipeline_with_processors)
            /// Just use pipeline from subquery.
            pipeline = interpreter_subquery->executeWithProcessors();
        else
            pipeline.streams = interpreter_subquery->executeWithMultipleStreams(save_context_and_storage);
    }
    else if (storage)
    {
        /// Table.

        if (max_streams == 0)
            throw Exception("Logical error: zero number of streams requested", ErrorCodes::LOGICAL_ERROR);

        /// If necessary, we request more sources than the number of threads - to distribute the work evenly over the threads.
        if (max_streams > 1 && !is_remote)
            max_streams *= settings.max_streams_to_max_threads_ratio;

        query_info.query = query_ptr;
        query_info.syntax_analyzer_result = syntax_analyzer_result;
        query_info.sets = query_analyzer->getPreparedSets();
        query_info.prewhere_info = prewhere_info;

        /// Create optimizer with prepared actions.
        /// Maybe we will need to calc input_sorting_info later, e.g. while reading from StorageMerge.
        if (analysis_result.optimize_read_in_order)
        {
            query_info.order_by_optimizer = std::make_shared<ReadInOrderOptimizer>(
                query_analyzer->getOrderByActions(),
                getSortDescription(query, *context),
                query_info.syntax_analyzer_result);

            query_info.input_sorting_info = query_info.order_by_optimizer->getInputOrder(storage);
        }


        BlockInputStreams streams;
        Pipes pipes;

        /// Will work with pipes directly if storage support processors.
        /// Code is temporarily copy-pasted while moving to new pipeline.
        bool use_pipes = pipeline_with_processors && storage->supportProcessorsPipeline();

        if (use_pipes)
            pipes = storage->readWithProcessors(required_columns, query_info, *context, processing_stage, max_block_size, max_streams);
        else
            streams = storage->read(required_columns, query_info, *context, processing_stage, max_block_size, max_streams);

        if (streams.empty() && !use_pipes)
        {
            streams = {std::make_shared<NullBlockInputStream>(storage->getSampleBlockForColumns(required_columns))};

            if (query_info.prewhere_info)
            {
                if (query_info.prewhere_info->alias_actions)
                {
                    streams.back() = std::make_shared<ExpressionBlockInputStream>(
                        streams.back(),
                        query_info.prewhere_info->alias_actions);
                }

                streams.back() = std::make_shared<FilterBlockInputStream>(
                    streams.back(),
                    prewhere_info->prewhere_actions,
                    prewhere_info->prewhere_column_name,
                    prewhere_info->remove_prewhere_column);

                // To remove additional columns
                // In some cases, we did not read any marks so that the pipeline.streams is empty
                // Thus, some columns in prewhere are not removed as expected
                // This leads to mismatched header in distributed table
                if (query_info.prewhere_info->remove_columns_actions)
                {
                    streams.back() = std::make_shared<ExpressionBlockInputStream>(streams.back(), query_info.prewhere_info->remove_columns_actions);
                }
            }
        }

        /// Copy-paste from prev if.
        if (pipes.empty() && use_pipes)
        {
            Pipe pipe(std::make_shared<NullSource>(storage->getSampleBlockForColumns(required_columns)));

            if (query_info.prewhere_info)
            {
                if (query_info.prewhere_info->alias_actions)
                    pipe.addSimpleTransform(std::make_shared<ExpressionTransform>(
                        pipe.getHeader(), query_info.prewhere_info->alias_actions));

                pipe.addSimpleTransform(std::make_shared<FilterTransform>(
                        pipe.getHeader(),
                        prewhere_info->prewhere_actions,
                        prewhere_info->prewhere_column_name,
                        prewhere_info->remove_prewhere_column));

                if (query_info.prewhere_info->remove_columns_actions)
                    pipe.addSimpleTransform(std::make_shared<ExpressionTransform>(pipe.getHeader(), query_info.prewhere_info->remove_columns_actions));
            }

            pipes.emplace_back(std::move(pipe));
        }

        for (auto & stream : streams)
            stream->addTableLock(table_lock);

        if constexpr (pipeline_with_processors)
        {
            /// Table lock is stored inside pipeline here.
            if (use_pipes)
                pipeline.addTableLock(table_lock);
        }

        /// Set the limits and quota for reading data, the speed and time of the query.
        {
            IBlockInputStream::LocalLimits limits;
            limits.mode = IBlockInputStream::LIMITS_TOTAL;
            limits.size_limits = SizeLimits(settings.max_rows_to_read, settings.max_bytes_to_read, settings.read_overflow_mode);
            limits.speed_limits.max_execution_time = settings.max_execution_time;
            limits.timeout_overflow_mode = settings.timeout_overflow_mode;

            /** Quota and minimal speed restrictions are checked on the initiating server of the request, and not on remote servers,
              *  because the initiating server has a summary of the execution of the request on all servers.
              *
              * But limits on data size to read and maximum execution time are reasonable to check both on initiator and
              *  additionally on each remote server, because these limits are checked per block of data processed,
              *  and remote servers may process way more blocks of data than are received by initiator.
              */
            if (options.to_stage == QueryProcessingStage::Complete)
            {
                limits.speed_limits.min_execution_rps = settings.min_execution_speed;
                limits.speed_limits.max_execution_rps = settings.max_execution_speed;
                limits.speed_limits.min_execution_bps = settings.min_execution_speed_bytes;
                limits.speed_limits.max_execution_bps = settings.max_execution_speed_bytes;
                limits.speed_limits.timeout_before_checking_execution_speed = settings.timeout_before_checking_execution_speed;
            }

            auto quota = context->getQuota();

            for (auto & stream : streams)
            {
                if (!options.ignore_limits)
                    stream->setLimits(limits);

                if (!options.ignore_quota && (options.to_stage == QueryProcessingStage::Complete))
                    stream->setQuota(quota);
            }

            /// Copy-paste
            for (auto & pipe : pipes)
            {
                if (!options.ignore_limits)
                    pipe.setLimits(limits);

                if (!options.ignore_quota && (options.to_stage == QueryProcessingStage::Complete))
                    pipe.setQuota(quota);
            }
        }

        if constexpr (pipeline_with_processors)
        {
            if (streams.size() == 1 || pipes.size() == 1)
                pipeline.setMaxThreads(streams.size());

            /// Unify streams. They must have same headers.
            if (streams.size() > 1)
            {
                /// Unify streams in case they have different headers.
                auto first_header = streams.at(0)->getHeader();

                if (first_header.columns() > 1 && first_header.has("_dummy"))
                    first_header.erase("_dummy");

                for (auto & stream : streams)
                {
                    auto header = stream->getHeader();
                    auto mode = ConvertingBlockInputStream::MatchColumnsMode::Name;
                    if (!blocksHaveEqualStructure(first_header, header))
                        stream = std::make_shared<ConvertingBlockInputStream>(*context, stream, first_header, mode);
                }
            }

            for (auto & stream : streams)
            {
                bool force_add_agg_info = processing_stage == QueryProcessingStage::WithMergeableState;
                auto source = std::make_shared<SourceFromInputStream>(stream, force_add_agg_info);

                if (processing_stage == QueryProcessingStage::Complete)
                    source->addTotalsPort();

                pipes.emplace_back(std::move(source));
            }

            /// Pin sources for merge tree tables.
//            bool pin_sources = dynamic_cast<const MergeTreeData *>(storage.get()) != nullptr;
//            if (pin_sources)
//            {
//                for (size_t i = 0; i < pipes.size(); ++i)
//                    pipes[i].pinSources(i);
//            }

            pipeline.init(std::move(pipes));
        }
        else
            pipeline.streams = std::move(streams);
    }
    else
        throw Exception("Logical error in InterpreterSelectQuery: nowhere to read", ErrorCodes::LOGICAL_ERROR);

    /// Aliases in table declaration.
    if (processing_stage == QueryProcessingStage::FetchColumns && alias_actions)
    {
        if constexpr (pipeline_with_processors)
        {
            pipeline.addSimpleTransform([&](const Block & header)
            {
                return std::make_shared<ExpressionTransform>(header, alias_actions);
            });
        }
        else
        {
            pipeline.transform([&](auto & stream)
            {
                stream = std::make_shared<ExpressionBlockInputStream>(stream, alias_actions);
            });
        }
    }
}


void InterpreterSelectQuery::executeWhere(Pipeline & pipeline, const ExpressionActionsPtr & expression, bool remove_fiter)
{
    pipeline.transform([&](auto & stream)
    {
        stream = std::make_shared<FilterBlockInputStream>(stream, expression, getSelectQuery().where()->getColumnName(), remove_fiter);
    });
}

void InterpreterSelectQuery::executeWhere(QueryPipeline & pipeline, const ExpressionActionsPtr & expression, bool remove_fiter)
{
    pipeline.addSimpleTransform([&](const Block & block)
    {
        return std::make_shared<FilterTransform>(block, expression, getSelectQuery().where()->getColumnName(), remove_fiter);
    });
}

void InterpreterSelectQuery::executeAggregation(Pipeline & pipeline, const ExpressionActionsPtr & expression, bool overflow_row, bool final)
{
    pipeline.transform([&](auto & stream)
    {
        stream = std::make_shared<ExpressionBlockInputStream>(stream, expression);
    });

    Names key_names;
    AggregateDescriptions aggregates;
    query_analyzer->getAggregateInfo(key_names, aggregates);

    Block header = pipeline.firstStream()->getHeader();
    ColumnNumbers keys;
    for (const auto & name : key_names)
        keys.push_back(header.getPositionByName(name));
    for (auto & descr : aggregates)
        if (descr.arguments.empty())
            for (const auto & name : descr.argument_names)
                descr.arguments.push_back(header.getPositionByName(name));

    const Settings & settings = context->getSettingsRef();

    /** Two-level aggregation is useful in two cases:
      * 1. Parallel aggregation is done, and the results should be merged in parallel.
      * 2. An aggregation is done with store of temporary data on the disk, and they need to be merged in a memory efficient way.
      */
    bool allow_to_use_two_level_group_by = pipeline.streams.size() > 1 || settings.max_bytes_before_external_group_by != 0;

    Aggregator::Params params(header, keys, aggregates,
        overflow_row, settings.max_rows_to_group_by, settings.group_by_overflow_mode,
        allow_to_use_two_level_group_by ? settings.group_by_two_level_threshold : SettingUInt64(0),
        allow_to_use_two_level_group_by ? settings.group_by_two_level_threshold_bytes : SettingUInt64(0),
        settings.max_bytes_before_external_group_by, settings.empty_result_for_aggregation_by_empty_set,
        context->getTemporaryPath(), settings.max_threads, settings.min_free_disk_space_for_temporary_data);

    /// If there are several sources, then we perform parallel aggregation
    if (pipeline.streams.size() > 1)
    {
        pipeline.firstStream() = std::make_shared<ParallelAggregatingBlockInputStream>(
            pipeline.streams, pipeline.stream_with_non_joined_data, params, final,
            max_streams,
            settings.aggregation_memory_efficient_merge_threads
                ? static_cast<size_t>(settings.aggregation_memory_efficient_merge_threads)
                : static_cast<size_t>(settings.max_threads));

        pipeline.stream_with_non_joined_data = nullptr;
        pipeline.streams.resize(1);
    }
    else
    {
        BlockInputStreams inputs;
        if (!pipeline.streams.empty())
            inputs.push_back(pipeline.firstStream());
        else
            pipeline.streams.resize(1);

        if (pipeline.stream_with_non_joined_data)
            inputs.push_back(pipeline.stream_with_non_joined_data);

        pipeline.firstStream() = std::make_shared<AggregatingBlockInputStream>(std::make_shared<ConcatBlockInputStream>(inputs), params, final);

        pipeline.stream_with_non_joined_data = nullptr;
    }
}


void InterpreterSelectQuery::executeAggregation(QueryPipeline & pipeline, const ExpressionActionsPtr & expression, bool overflow_row, bool final)
{
    pipeline.addSimpleTransform([&](const Block & header)
    {
        return std::make_shared<ExpressionTransform>(header, expression);
    });

    Names key_names;
    AggregateDescriptions aggregates;
    query_analyzer->getAggregateInfo(key_names, aggregates);

    Block header_before_aggregation = pipeline.getHeader();
    ColumnNumbers keys;
    for (const auto & name : key_names)
        keys.push_back(header_before_aggregation.getPositionByName(name));
    for (auto & descr : aggregates)
        if (descr.arguments.empty())
            for (const auto & name : descr.argument_names)
                descr.arguments.push_back(header_before_aggregation.getPositionByName(name));

    const Settings & settings = context->getSettingsRef();

    /** Two-level aggregation is useful in two cases:
      * 1. Parallel aggregation is done, and the results should be merged in parallel.
      * 2. An aggregation is done with store of temporary data on the disk, and they need to be merged in a memory efficient way.
      */
    bool allow_to_use_two_level_group_by = pipeline.getNumMainStreams() > 1 || settings.max_bytes_before_external_group_by != 0;

    Aggregator::Params params(header_before_aggregation, keys, aggregates,
                              overflow_row, settings.max_rows_to_group_by, settings.group_by_overflow_mode,
                              allow_to_use_two_level_group_by ? settings.group_by_two_level_threshold : SettingUInt64(0),
                              allow_to_use_two_level_group_by ? settings.group_by_two_level_threshold_bytes : SettingUInt64(0),
                              settings.max_bytes_before_external_group_by, settings.empty_result_for_aggregation_by_empty_set,
                              context->getTemporaryPath(), settings.max_threads, settings.min_free_disk_space_for_temporary_data);

    auto transform_params = std::make_shared<AggregatingTransformParams>(params, final);

    pipeline.dropTotalsIfHas();

    /// If there are several sources, then we perform parallel aggregation
    if (pipeline.getNumMainStreams() > 1)
    {
        /// Add resize transform to uniformly distribute data between aggregating streams.
        pipeline.resize(pipeline.getNumMainStreams(), true);

        auto many_data = std::make_shared<ManyAggregatedData>(pipeline.getNumMainStreams());
        auto merge_threads = settings.aggregation_memory_efficient_merge_threads
                ? static_cast<size_t>(settings.aggregation_memory_efficient_merge_threads)
                : static_cast<size_t>(settings.max_threads);

        size_t counter = 0;
        pipeline.addSimpleTransform([&](const Block & header)
        {
            return std::make_shared<AggregatingTransform>(header, transform_params, many_data, counter++, max_streams, merge_threads);
        });

        pipeline.resize(1);
    }
    else
    {
        pipeline.resize(1);

        pipeline.addSimpleTransform([&](const Block & header)
        {
            return std::make_shared<AggregatingTransform>(header, transform_params);
        });
    }
}


void InterpreterSelectQuery::executeMergeAggregated(Pipeline & pipeline, bool overflow_row, bool final)
{
    Names key_names;
    AggregateDescriptions aggregates;
    query_analyzer->getAggregateInfo(key_names, aggregates);

    Block header = pipeline.firstStream()->getHeader();

    ColumnNumbers keys;
    for (const auto & name : key_names)
        keys.push_back(header.getPositionByName(name));

    /** There are two modes of distributed aggregation.
      *
      * 1. In different threads read from the remote servers blocks.
      * Save all the blocks in the RAM. Merge blocks.
      * If the aggregation is two-level - parallelize to the number of buckets.
      *
      * 2. In one thread, read blocks from different servers in order.
      * RAM stores only one block from each server.
      * If the aggregation is a two-level aggregation, we consistently merge the blocks of each next level.
      *
      * The second option consumes less memory (up to 256 times less)
      *  in the case of two-level aggregation, which is used for large results after GROUP BY,
      *  but it can work more slowly.
      */

    const Settings & settings = context->getSettingsRef();

    Aggregator::Params params(header, keys, aggregates, overflow_row, settings.max_threads);

    if (!settings.distributed_aggregation_memory_efficient)
    {
        /// We union several sources into one, parallelizing the work.
        executeUnion(pipeline, {});

        /// Now merge the aggregated blocks
        pipeline.firstStream() = std::make_shared<MergingAggregatedBlockInputStream>(pipeline.firstStream(), params, final, settings.max_threads);
    }
    else
    {
        pipeline.firstStream() = std::make_shared<MergingAggregatedMemoryEfficientBlockInputStream>(pipeline.streams, params, final,
            max_streams,
            settings.aggregation_memory_efficient_merge_threads
                ? static_cast<size_t>(settings.aggregation_memory_efficient_merge_threads)
                : static_cast<size_t>(settings.max_threads));

        pipeline.streams.resize(1);
    }
}

void InterpreterSelectQuery::executeMergeAggregated(QueryPipeline & pipeline, bool overflow_row, bool final)
{
    Names key_names;
    AggregateDescriptions aggregates;
    query_analyzer->getAggregateInfo(key_names, aggregates);

    Block header_before_merge = pipeline.getHeader();

    ColumnNumbers keys;
    for (const auto & name : key_names)
        keys.push_back(header_before_merge.getPositionByName(name));

    /** There are two modes of distributed aggregation.
      *
      * 1. In different threads read from the remote servers blocks.
      * Save all the blocks in the RAM. Merge blocks.
      * If the aggregation is two-level - parallelize to the number of buckets.
      *
      * 2. In one thread, read blocks from different servers in order.
      * RAM stores only one block from each server.
      * If the aggregation is a two-level aggregation, we consistently merge the blocks of each next level.
      *
      * The second option consumes less memory (up to 256 times less)
      *  in the case of two-level aggregation, which is used for large results after GROUP BY,
      *  but it can work more slowly.
      */

    const Settings & settings = context->getSettingsRef();

    Aggregator::Params params(header_before_merge, keys, aggregates, overflow_row, settings.max_threads);

    auto transform_params = std::make_shared<AggregatingTransformParams>(params, final);

    if (!settings.distributed_aggregation_memory_efficient)
    {
        /// We union several sources into one, parallelizing the work.
        pipeline.resize(1);

        /// Now merge the aggregated blocks
        pipeline.addSimpleTransform([&](const Block & header)
        {
            return std::make_shared<MergingAggregatedTransform>(header, transform_params, settings.max_threads);
        });
    }
    else
    {
        /// pipeline.resize(max_streams); - Seem we don't need it.
        auto num_merge_threads = settings.aggregation_memory_efficient_merge_threads
                                 ? static_cast<size_t>(settings.aggregation_memory_efficient_merge_threads)
                                 : static_cast<size_t>(settings.max_threads);

        auto pipe = createMergingAggregatedMemoryEfficientPipe(
            pipeline.getHeader(),
            transform_params,
            pipeline.getNumStreams(),
            num_merge_threads);

        pipeline.addPipe(std::move(pipe));
    }
}


void InterpreterSelectQuery::executeHaving(Pipeline & pipeline, const ExpressionActionsPtr & expression)
{
    pipeline.transform([&](auto & stream)
    {
        stream = std::make_shared<FilterBlockInputStream>(stream, expression, getSelectQuery().having()->getColumnName());
    });
}

void InterpreterSelectQuery::executeHaving(QueryPipeline & pipeline, const ExpressionActionsPtr & expression)
{
    pipeline.addSimpleTransform([&](const Block & header, QueryPipeline::StreamType stream_type) -> ProcessorPtr
    {
        if (stream_type == QueryPipeline::StreamType::Totals)
            return nullptr;

        /// TODO: do we need to save filter there?
        return std::make_shared<FilterTransform>(header, expression, getSelectQuery().having()->getColumnName(), false);
    });
}


void InterpreterSelectQuery::executeTotalsAndHaving(Pipeline & pipeline, bool has_having, const ExpressionActionsPtr & expression, bool overflow_row, bool final)
{
    executeUnion(pipeline, {});

    const Settings & settings = context->getSettingsRef();

    pipeline.firstStream() = std::make_shared<TotalsHavingBlockInputStream>(
        pipeline.firstStream(),
        overflow_row,
        expression,
        has_having ? getSelectQuery().having()->getColumnName() : "",
        settings.totals_mode,
        settings.totals_auto_threshold,
        final);
}

void InterpreterSelectQuery::executeTotalsAndHaving(QueryPipeline & pipeline, bool has_having, const ExpressionActionsPtr & expression, bool overflow_row, bool final)
{
    const Settings & settings = context->getSettingsRef();

    auto totals_having = std::make_shared<TotalsHavingTransform>(
            pipeline.getHeader(), overflow_row, expression,
            has_having ? getSelectQuery().having()->getColumnName() : "",
            settings.totals_mode, settings.totals_auto_threshold, final);

    pipeline.addTotalsHavingTransform(std::move(totals_having));
}


void InterpreterSelectQuery::executeRollupOrCube(Pipeline & pipeline, Modificator modificator)
{
    executeUnion(pipeline, {});

    Names key_names;
    AggregateDescriptions aggregates;
    query_analyzer->getAggregateInfo(key_names, aggregates);

    Block header = pipeline.firstStream()->getHeader();

    ColumnNumbers keys;

    for (const auto & name : key_names)
        keys.push_back(header.getPositionByName(name));

    const Settings & settings = context->getSettingsRef();

    Aggregator::Params params(header, keys, aggregates,
        false, settings.max_rows_to_group_by, settings.group_by_overflow_mode,
        SettingUInt64(0), SettingUInt64(0),
        settings.max_bytes_before_external_group_by, settings.empty_result_for_aggregation_by_empty_set,
        context->getTemporaryPath(), settings.max_threads, settings.min_free_disk_space_for_temporary_data);

    if (modificator == Modificator::ROLLUP)
        pipeline.firstStream() = std::make_shared<RollupBlockInputStream>(pipeline.firstStream(), params);
    else
        pipeline.firstStream() = std::make_shared<CubeBlockInputStream>(pipeline.firstStream(), params);
}

void InterpreterSelectQuery::executeRollupOrCube(QueryPipeline & pipeline, Modificator modificator)
{
    pipeline.resize(1);

    Names key_names;
    AggregateDescriptions aggregates;
    query_analyzer->getAggregateInfo(key_names, aggregates);

    Block header_before_transform = pipeline.getHeader();

    ColumnNumbers keys;

    for (const auto & name : key_names)
        keys.push_back(header_before_transform.getPositionByName(name));

    const Settings & settings = context->getSettingsRef();

    Aggregator::Params params(header_before_transform, keys, aggregates,
                              false, settings.max_rows_to_group_by, settings.group_by_overflow_mode,
                              SettingUInt64(0), SettingUInt64(0),
                              settings.max_bytes_before_external_group_by, settings.empty_result_for_aggregation_by_empty_set,
                              context->getTemporaryPath(), settings.max_threads, settings.min_free_disk_space_for_temporary_data);

    auto transform_params = std::make_shared<AggregatingTransformParams>(params, true);

    pipeline.addSimpleTransform([&](const Block & header, QueryPipeline::StreamType stream_type) -> ProcessorPtr
    {
        if (stream_type == QueryPipeline::StreamType::Totals)
            return nullptr;

        if (modificator == Modificator::ROLLUP)
            return std::make_shared<RollupTransform>(header, std::move(transform_params));
        else
            return std::make_shared<CubeTransform>(header, std::move(transform_params));
    });
}


void InterpreterSelectQuery::executeExpression(Pipeline & pipeline, const ExpressionActionsPtr & expression)
{
    pipeline.transform([&](auto & stream)
    {
        stream = std::make_shared<ExpressionBlockInputStream>(stream, expression);
    });
}

void InterpreterSelectQuery::executeExpression(QueryPipeline & pipeline, const ExpressionActionsPtr & expression)
{
    pipeline.addSimpleTransform([&](const Block & header) -> ProcessorPtr
    {
        return std::make_shared<ExpressionTransform>(header, expression);
    });
}

void InterpreterSelectQuery::executeOrder(Pipeline & pipeline, InputSortingInfoPtr input_sorting_info)
{
    auto & query = getSelectQuery();
    SortDescription output_order_descr = getSortDescription(query, *context);
    const Settings & settings = context->getSettingsRef();
    UInt64 limit = getLimitForSorting(query, *context);

    if (input_sorting_info)
    {
        /* Case of sorting with optimization using sorting key.
         * We have several threads, each of them reads batch of parts in direct
         *  or reverse order of sorting key using one input stream per part
         *  and then merge them into one sorted stream.
         * At this stage we merge per-thread streams into one.
         * If the input is sorted by some prefix of the sorting key required for output,
         * we have to finish sorting after the merge.
         */

        bool need_finish_sorting = (input_sorting_info->order_key_prefix_descr.size() < output_order_descr.size());

        UInt64 limit_for_merging = (need_finish_sorting ? 0 : limit);
        executeMergeSorted(pipeline, input_sorting_info->order_key_prefix_descr, limit_for_merging);

        if (need_finish_sorting)
        {
            pipeline.transform([&](auto & stream)
            {
                stream = std::make_shared<PartialSortingBlockInputStream>(stream, output_order_descr, limit);
            });

            pipeline.firstStream() = std::make_shared<FinishSortingBlockInputStream>(
                pipeline.firstStream(), input_sorting_info->order_key_prefix_descr,
                output_order_descr, settings.max_block_size, limit);
        }
    }
    else
    {
        pipeline.transform([&](auto & stream)
        {
            auto sorting_stream = std::make_shared<PartialSortingBlockInputStream>(stream, output_order_descr, limit);

            /// Limits on sorting
            IBlockInputStream::LocalLimits limits;
            limits.mode = IBlockInputStream::LIMITS_TOTAL;
            limits.size_limits = SizeLimits(settings.max_rows_to_sort, settings.max_bytes_to_sort, settings.sort_overflow_mode);
            sorting_stream->setLimits(limits);

            stream = sorting_stream;
        });

        /// If there are several streams, we merge them into one
        executeUnion(pipeline, {});

        /// Merge the sorted blocks.
        pipeline.firstStream() = std::make_shared<MergeSortingBlockInputStream>(
            pipeline.firstStream(), output_order_descr, settings.max_block_size, limit,
            settings.max_bytes_before_remerge_sort,
            settings.max_bytes_before_external_sort, context->getTemporaryPath(), settings.min_free_disk_space_for_temporary_data);
    }
}

void InterpreterSelectQuery::executeOrder(QueryPipeline & pipeline, InputSortingInfoPtr input_sorting_info)
{
    auto & query = getSelectQuery();
    SortDescription output_order_descr = getSortDescription(query, *context);
    UInt64 limit = getLimitForSorting(query, *context);

    const Settings & settings = context->getSettingsRef();

    /// TODO: Limits on sorting
//    IBlockInputStream::LocalLimits limits;
//    limits.mode = IBlockInputStream::LIMITS_TOTAL;
//    limits.size_limits = SizeLimits(settings.max_rows_to_sort, settings.max_bytes_to_sort, settings.sort_overflow_mode);

    if (input_sorting_info)
    {
        /* Case of sorting with optimization using sorting key.
         * We have several threads, each of them reads batch of parts in direct
         *  or reverse order of sorting key using one input stream per part
         *  and then merge them into one sorted stream.
         * At this stage we merge per-thread streams into one.
         */

        bool need_finish_sorting = (input_sorting_info->order_key_prefix_descr.size() < output_order_descr.size());

        if (pipeline.getNumStreams() > 1)
        {
            UInt64 limit_for_merging = (need_finish_sorting ? 0 : limit);
            auto transform = std::make_shared<MergingSortedTransform>(
                pipeline.getHeader(),
                pipeline.getNumStreams(),
                input_sorting_info->order_key_prefix_descr,
                settings.max_block_size, limit_for_merging);

            pipeline.addPipe({ std::move(transform) });
        }

        if (need_finish_sorting)
        {
            pipeline.addSimpleTransform([&](const Block & header, QueryPipeline::StreamType stream_type)
            {
                bool do_count_rows = stream_type == QueryPipeline::StreamType::Main;
                return std::make_shared<PartialSortingTransform>(header, output_order_descr, limit, do_count_rows);
            });

            pipeline.addSimpleTransform([&](const Block & header) -> ProcessorPtr
            {
                return std::make_shared<FinishSortingTransform>(
                    header, input_sorting_info->order_key_prefix_descr,
                    output_order_descr, settings.max_block_size, limit);
            });
        }

        return;
    }

    pipeline.addSimpleTransform([&](const Block & header, QueryPipeline::StreamType stream_type)
    {
        bool do_count_rows = stream_type == QueryPipeline::StreamType::Main;
        return std::make_shared<PartialSortingTransform>(header, output_order_descr, limit, do_count_rows);
    });

    /// If there are several streams, we merge them into one
    pipeline.resize(1);

    /// Merge the sorted blocks.
    pipeline.addSimpleTransform([&](const Block & header, QueryPipeline::StreamType stream_type) -> ProcessorPtr
    {
        if (stream_type == QueryPipeline::StreamType::Totals)
            return nullptr;

        return std::make_shared<MergeSortingTransform>(
                header, output_order_descr, settings.max_block_size, limit,
                settings.max_bytes_before_remerge_sort,
                settings.max_bytes_before_external_sort, context->getTemporaryPath(), settings.min_free_disk_space_for_temporary_data);
    });
}


void InterpreterSelectQuery::executeMergeSorted(Pipeline & pipeline)
{
    auto & query = getSelectQuery();
    SortDescription order_descr = getSortDescription(query, *context);
    UInt64 limit = getLimitForSorting(query, *context);

    /// If there are several streams, then we merge them into one
    if (pipeline.hasMoreThanOneStream())
    {
        unifyStreams(pipeline, pipeline.firstStream()->getHeader());
        executeMergeSorted(pipeline, order_descr, limit);
    }
}


void InterpreterSelectQuery::executeMergeSorted(Pipeline & pipeline, const SortDescription & sort_description, UInt64 limit)
{
    if (pipeline.hasMoreThanOneStream())
    {
        const Settings & settings = context->getSettingsRef();

        /** MergingSortedBlockInputStream reads the sources sequentially.
          * To make the data on the remote servers prepared in parallel, we wrap it in AsynchronousBlockInputStream.
          */
        pipeline.transform([&](auto & stream)
        {
            stream = std::make_shared<AsynchronousBlockInputStream>(stream);
        });

        pipeline.firstStream() = std::make_shared<MergingSortedBlockInputStream>(
            pipeline.streams, sort_description, settings.max_block_size, limit);
        pipeline.streams.resize(1);
    }
}

void InterpreterSelectQuery::executeMergeSorted(QueryPipeline & pipeline)
{
    auto & query = getSelectQuery();
    SortDescription order_descr = getSortDescription(query, *context);
    UInt64 limit = getLimitForSorting(query, *context);

    executeMergeSorted(pipeline, order_descr, limit);
}

void InterpreterSelectQuery::executeMergeSorted(QueryPipeline & pipeline, const SortDescription & sort_description, UInt64 limit)
{
    /// If there are several streams, then we merge them into one
    if (pipeline.getNumStreams() > 1)
    {
        const Settings & settings = context->getSettingsRef();

        auto transform = std::make_shared<MergingSortedTransform>(
            pipeline.getHeader(),
            pipeline.getNumStreams(),
            sort_description,
            settings.max_block_size, limit);

        pipeline.addPipe({ std::move(transform) });
    }
}


void InterpreterSelectQuery::executeProjection(Pipeline & pipeline, const ExpressionActionsPtr & expression)
{
    pipeline.transform([&](auto & stream)
    {
        stream = std::make_shared<ExpressionBlockInputStream>(stream, expression);
    });
}

void InterpreterSelectQuery::executeProjection(QueryPipeline & pipeline, const ExpressionActionsPtr & expression)
{
    pipeline.addSimpleTransform([&](const Block & header) -> ProcessorPtr
    {
       return std::make_shared<ExpressionTransform>(header, expression);
    });
}


void InterpreterSelectQuery::executeDistinct(Pipeline & pipeline, bool before_order, Names columns)
{
    auto & query = getSelectQuery();
    if (query.distinct)
    {
        const Settings & settings = context->getSettingsRef();

        auto [limit_length, limit_offset] = getLimitLengthAndOffset(query, *context);
        UInt64 limit_for_distinct = 0;

        /// If after this stage of DISTINCT ORDER BY is not executed, then you can get no more than limit_length + limit_offset of different rows.
        if ((!query.orderBy() || !before_order) && !query.limit_with_ties)
            limit_for_distinct = limit_length + limit_offset;

        pipeline.transform([&](auto & stream)
        {
            SizeLimits limits(settings.max_rows_in_distinct, settings.max_bytes_in_distinct, settings.distinct_overflow_mode);
            stream = std::make_shared<DistinctBlockInputStream>(stream, limits, limit_for_distinct, columns);
        });
    }
}

void InterpreterSelectQuery::executeDistinct(QueryPipeline & pipeline, bool before_order, Names columns)
{
    auto & query = getSelectQuery();
    if (query.distinct)
    {
        const Settings & settings = context->getSettingsRef();

        auto [limit_length, limit_offset] = getLimitLengthAndOffset(query, *context);
        UInt64 limit_for_distinct = 0;

        /// If after this stage of DISTINCT ORDER BY is not executed, then you can get no more than limit_length + limit_offset of different rows.
        if (!query.orderBy() || !before_order)
            limit_for_distinct = limit_length + limit_offset;

        SizeLimits limits(settings.max_rows_in_distinct, settings.max_bytes_in_distinct, settings.distinct_overflow_mode);

        pipeline.addSimpleTransform([&](const Block & header, QueryPipeline::StreamType stream_type) -> ProcessorPtr
        {
            if (stream_type == QueryPipeline::StreamType::Totals)
                return nullptr;

            return std::make_shared<DistinctTransform>(header, limits, limit_for_distinct, columns);
        });
    }
}


void InterpreterSelectQuery::executeUnion(Pipeline & pipeline, Block header)
{
    /// If there are still several streams, then we combine them into one
    if (pipeline.hasMoreThanOneStream())
    {
        if (!header)
            header = pipeline.firstStream()->getHeader();

        unifyStreams(pipeline, std::move(header));

        pipeline.firstStream() = std::make_shared<UnionBlockInputStream>(pipeline.streams, pipeline.stream_with_non_joined_data, max_streams);
        pipeline.stream_with_non_joined_data = nullptr;
        pipeline.streams.resize(1);
        pipeline.union_stream = true;
    }
    else if (pipeline.stream_with_non_joined_data)
    {
        pipeline.streams.push_back(pipeline.stream_with_non_joined_data);
        pipeline.stream_with_non_joined_data = nullptr;
    }
}


/// Preliminary LIMIT - is used in every source, if there are several sources, before they are combined.
void InterpreterSelectQuery::executePreLimit(Pipeline & pipeline)
{
    auto & query = getSelectQuery();
    /// If there is LIMIT
    if (query.limitLength())
    {
        auto [limit_length, limit_offset] = getLimitLengthAndOffset(query, *context);
        SortDescription sort_descr;
        if (query.limit_with_ties)
        {
            if (!query.orderBy())
                throw Exception("LIMIT WITH TIES without ORDER BY", ErrorCodes::LOGICAL_ERROR);
            sort_descr = getSortDescription(query, *context);
        }
        pipeline.transform([&, limit = limit_length + limit_offset](auto & stream)
        {
            stream = std::make_shared<LimitBlockInputStream>(stream, limit, 0, false, false, query.limit_with_ties, sort_descr);
        });
    }
}

/// Preliminary LIMIT - is used in every source, if there are several sources, before they are combined.
void InterpreterSelectQuery::executePreLimit(QueryPipeline & pipeline)
{
    auto & query = getSelectQuery();
    /// If there is LIMIT
    if (query.limitLength())
    {
        auto [limit_length, limit_offset] = getLimitLengthAndOffset(query, *context);
        pipeline.addSimpleTransform([&, limit = limit_length + limit_offset](const Block & header, QueryPipeline::StreamType stream_type) -> ProcessorPtr
        {
            if (stream_type == QueryPipeline::StreamType::Totals)
                return nullptr;

            return std::make_shared<LimitTransform>(header, limit, 0);
        });
    }
}


void InterpreterSelectQuery::executeLimitBy(Pipeline & pipeline)
{
    auto & query = getSelectQuery();
    if (!query.limitByLength() || !query.limitBy())
        return;

    Names columns;
    for (const auto & elem : query.limitBy()->children)
        columns.emplace_back(elem->getColumnName());
    UInt64 length = getLimitUIntValue(query.limitByLength(), *context);
    UInt64 offset = (query.limitByOffset() ? getLimitUIntValue(query.limitByOffset(), *context) : 0);

    pipeline.transform([&](auto & stream)
    {
        stream = std::make_shared<LimitByBlockInputStream>(stream, length, offset, columns);
    });
}

void InterpreterSelectQuery::executeLimitBy(QueryPipeline & pipeline)
{
    auto & query = getSelectQuery();
    if (!query.limitByLength() || !query.limitBy())
        return;

    Names columns;
    for (const auto & elem : query.limitBy()->children)
        columns.emplace_back(elem->getColumnName());

    UInt64 length = getLimitUIntValue(query.limitByLength(), *context);
    UInt64 offset = (query.limitByOffset() ? getLimitUIntValue(query.limitByOffset(), *context) : 0);

    pipeline.addSimpleTransform([&](const Block & header, QueryPipeline::StreamType stream_type) -> ProcessorPtr
    {
        if (stream_type == QueryPipeline::StreamType::Totals)
            return nullptr;

        return std::make_shared<LimitByTransform>(header, length, offset, columns);
    });
}


namespace
{
    bool hasWithTotalsInAnySubqueryInFromClause(const ASTSelectQuery & query)
    {
        if (query.group_by_with_totals)
            return true;

        /** NOTE You can also check that the table in the subquery is distributed, and that it only looks at one shard.
      * In other cases, totals will be computed on the initiating server of the query, and it is not necessary to read the data to the end.
      */

        if (auto query_table = extractTableExpression(query, 0))
        {
            if (const auto * ast_union = query_table->as<ASTSelectWithUnionQuery>())
            {
                for (const auto & elem : ast_union->list_of_selects->children)
                    if (hasWithTotalsInAnySubqueryInFromClause(elem->as<ASTSelectQuery &>()))
                        return true;
            }
        }

        return false;
    }
}

void InterpreterSelectQuery::executeLimit(Pipeline & pipeline)
{
    auto & query = getSelectQuery();
    /// If there is LIMIT
    if (query.limitLength())
    {
        /** Rare case:
          *  if there is no WITH TOTALS and there is a subquery in FROM, and there is WITH TOTALS on one of the levels,
          *  then when using LIMIT, you should read the data to the end, rather than cancel the query earlier,
          *  because if you cancel the query, we will not get `totals` data from the remote server.
          *
          * Another case:
          *  if there is WITH TOTALS and there is no ORDER BY, then read the data to the end,
          *  otherwise TOTALS is counted according to incomplete data.
          */
        bool always_read_till_end = false;

        if (query.group_by_with_totals && !query.orderBy())
            always_read_till_end = true;

        if (!query.group_by_with_totals && hasWithTotalsInAnySubqueryInFromClause(query))
            always_read_till_end = true;

        SortDescription order_descr;
        if (query.limit_with_ties)
        {
            if (!query.orderBy())
                throw Exception("LIMIT WITH TIES without ORDER BY", ErrorCodes::LOGICAL_ERROR);
            order_descr = getSortDescription(query, *context);
        }

        UInt64 limit_length;
        UInt64 limit_offset;
        std::tie(limit_length, limit_offset) = getLimitLengthAndOffset(query, *context);

        pipeline.transform([&](auto & stream)
        {
            stream = std::make_shared<LimitBlockInputStream>(stream, limit_length, limit_offset, always_read_till_end, false, query.limit_with_ties, order_descr);
        });
    }
}


void InterpreterSelectQuery::executeWithFill(Pipeline & pipeline)
{
    auto & query = getSelectQuery();
    if (query.orderBy())
    {
        SortDescription order_descr = getSortDescription(query, *context);
        SortDescription fill_descr;
        for (auto & desc : order_descr)
        {
            if (desc.with_fill)
                fill_descr.push_back(desc);
        }

        if (fill_descr.empty())
            return;

        pipeline.transform([&](auto & stream)
        {
            stream = std::make_shared<FillingBlockInputStream>(stream, fill_descr);
        });
    }
}

void InterpreterSelectQuery::executeWithFill(QueryPipeline & pipeline)
{
    auto & query = getSelectQuery();
    if (query.orderBy())
    {
        SortDescription order_descr = getSortDescription(query, *context);
        SortDescription fill_descr;
        for (auto & desc : order_descr)
        {
            if (desc.with_fill)
                fill_descr.push_back(desc);
        }

        if (fill_descr.empty())
            return;

        pipeline.addSimpleTransform([&](const Block & header)
        {
            return std::make_shared<FillingTransform>(header, fill_descr);
        });
    }
}


void InterpreterSelectQuery::executeLimit(QueryPipeline & pipeline)
{
    auto & query = getSelectQuery();
    /// If there is LIMIT
    if (query.limitLength())
    {
        /** Rare case:
          *  if there is no WITH TOTALS and there is a subquery in FROM, and there is WITH TOTALS on one of the levels,
          *  then when using LIMIT, you should read the data to the end, rather than cancel the query earlier,
          *  because if you cancel the query, we will not get `totals` data from the remote server.
          *
          * Another case:
          *  if there is WITH TOTALS and there is no ORDER BY, then read the data to the end,
          *  otherwise TOTALS is counted according to incomplete data.
          */
        bool always_read_till_end = false;

        if (query.group_by_with_totals && !query.orderBy())
            always_read_till_end = true;

        if (!query.group_by_with_totals && hasWithTotalsInAnySubqueryInFromClause(query))
            always_read_till_end = true;

        UInt64 limit_length;
        UInt64 limit_offset;
        std::tie(limit_length, limit_offset) = getLimitLengthAndOffset(query, *context);

        SortDescription order_descr;
        if (query.limit_with_ties)
        {
            if (!query.orderBy())
                throw Exception("LIMIT WITH TIES without ORDER BY", ErrorCodes::LOGICAL_ERROR);
            order_descr = getSortDescription(query, *context);
        }

        pipeline.addSimpleTransform([&](const Block & header, QueryPipeline::StreamType stream_type) -> ProcessorPtr
        {
            if (stream_type != QueryPipeline::StreamType::Main)
                return nullptr;

            return std::make_shared<LimitTransform>(
                    header, limit_length, limit_offset, always_read_till_end, query.limit_with_ties, order_descr);
        });
    }
}


void InterpreterSelectQuery::executeExtremes(Pipeline & pipeline)
{
    if (!context->getSettingsRef().extremes)
        return;

    pipeline.transform([&](auto & stream)
    {
        stream->enableExtremes();
    });
}

void InterpreterSelectQuery::executeExtremes(QueryPipeline & pipeline)
{
    if (!context->getSettingsRef().extremes)
        return;

    auto transform = std::make_shared<ExtremesTransform>(pipeline.getHeader());
    pipeline.addExtremesTransform(std::move(transform));
}


void InterpreterSelectQuery::executeSubqueriesInSetsAndJoins(Pipeline & pipeline, SubqueriesForSets & subqueries_for_sets)
{
    /// Merge streams to one. Use MergeSorting if data was read in sorted order, Union otherwise.
    if (query_info.input_sorting_info)
    {
        if (pipeline.stream_with_non_joined_data)
            throw Exception("Using read in order optimization, but has stream with non-joined data in pipeline", ErrorCodes::LOGICAL_ERROR);
        executeMergeSorted(pipeline, query_info.input_sorting_info->order_key_prefix_descr, 0);
    }
    else
        executeUnion(pipeline, {});

    pipeline.firstStream() = std::make_shared<CreatingSetsBlockInputStream>(
        pipeline.firstStream(), subqueries_for_sets, *context);
}

void InterpreterSelectQuery::executeSubqueriesInSetsAndJoins(QueryPipeline & pipeline, SubqueriesForSets & subqueries_for_sets)
{
    if (query_info.input_sorting_info)
    {
        if (pipeline.hasDelayedStream())
            throw Exception("Using read in order optimization, but has delayed stream in pipeline", ErrorCodes::LOGICAL_ERROR);
        executeMergeSorted(pipeline, query_info.input_sorting_info->order_key_prefix_descr, 0);
    }

    const Settings & settings = context->getSettingsRef();

    auto creating_sets = std::make_shared<CreatingSetsTransform>(
            pipeline.getHeader(), subqueries_for_sets,
            SizeLimits(settings.max_rows_to_transfer, settings.max_bytes_to_transfer, settings.transfer_overflow_mode),
            *context);

    pipeline.addCreatingSetsTransform(std::move(creating_sets));
}


void InterpreterSelectQuery::unifyStreams(Pipeline & pipeline, Block header)
{
    /// Unify streams in case they have different headers.

    /// TODO: remove previos addition of _dummy column.
    if (header.columns() > 1 && header.has("_dummy"))
        header.erase("_dummy");

    for (size_t i = 0; i < pipeline.streams.size(); ++i)
    {
        auto & stream = pipeline.streams[i];
        auto stream_header = stream->getHeader();
        auto mode = ConvertingBlockInputStream::MatchColumnsMode::Name;

        if (!blocksHaveEqualStructure(header, stream_header))
            stream = std::make_shared<ConvertingBlockInputStream>(*context, stream, header, mode);
    }
}


void InterpreterSelectQuery::ignoreWithTotals()
{
    getSelectQuery().group_by_with_totals = false;
}


void InterpreterSelectQuery::initSettings()
{
    auto & query = getSelectQuery();
    if (query.settings())
        InterpreterSetQuery(query.settings(), *context).executeForCurrentContext();
}

}<|MERGE_RESOLUTION|>--- conflicted
+++ resolved
@@ -503,20 +503,14 @@
 
     /// Do all AST changes here, because actions from analysis_result will be used later in readImpl.
 
-<<<<<<< HEAD
     if (storage)
-=======
-    /// PREWHERE optimization.
-    /// Turn off, if the table filter (row-level security) is applied.
-    if (storage && !context->getRowPolicy()->getCondition(storage->getDatabaseName(), storage->getTableName(), RowPolicy::SELECT_FILTER))
->>>>>>> a33ade77
     {
         query_analyzer->makeSetsForIndex(query.where());
         query_analyzer->makeSetsForIndex(query.prewhere());
 
         /// PREWHERE optimization.
         /// Turn off, if the table filter (row-level security) is applied.
-        if (!context->hasUserProperty(storage->getDatabaseName(), storage->getTableName(), "filter"))
+        if (!context->getRowPolicy()->getCondition(storage->getDatabaseName(), storage->getTableName(), RowPolicy::SELECT_FILTER))
         {
             auto optimize_prewhere = [&](auto & merge_tree)
             {
