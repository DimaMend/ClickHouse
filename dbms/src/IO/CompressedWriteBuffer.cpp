--- conflicted
+++ resolved
@@ -57,38 +57,7 @@
                 compressed_buffer.resize(header_size + LZ4_COMPRESSBOUND(uncompressed_size));
 #pragma GCC diagnostic pop
 
-<<<<<<< HEAD
-                compressed_buffer[0] = static_cast<UInt8>(CompressionMethodByte::LZ4);
-=======
             compressed_buffer[0] = static_cast<char>(CompressionMethodByte::LZ4);
-
-            if (compression_settings.method == CompressionMethod::LZ4)
-                compressed_size = header_size + LZ4_compress_default(
-                    working_buffer.begin(),
-                    &compressed_buffer[header_size],
-                    uncompressed_size,
-                    LZ4_COMPRESSBOUND(uncompressed_size));
-            else
-                compressed_size = header_size + LZ4_compress_HC(
-                    working_buffer.begin(),
-                    &compressed_buffer[header_size],
-                    uncompressed_size,
-                    LZ4_COMPRESSBOUND(uncompressed_size),
-                    compression_settings.level);
-
-            UInt32 compressed_size_32 = compressed_size;
-            UInt32 uncompressed_size_32 = uncompressed_size;
-
-            unalignedStore(&compressed_buffer[1], compressed_size_32);
-            unalignedStore(&compressed_buffer[5], uncompressed_size_32);
-
-            compressed_buffer_ptr = &compressed_buffer[0];
-            break;
-        }
-        case CompressionMethod::ZSTD:
-        {
-            static constexpr size_t header_size = 1 + sizeof(UInt32) + sizeof(UInt32);
->>>>>>> a6e19823
 
                 if (compression_settings.method == CompressionMethod::LZ4)
                     compressed_size = header_size + LZ4_compress_default(
@@ -104,12 +73,8 @@
                             LZ4_COMPRESSBOUND(uncompressed_size),
                             compression_settings.level);
 
-<<<<<<< HEAD
                 UInt32 compressed_size_32 = compressed_size;
                 UInt32 uncompressed_size_32 = uncompressed_size;
-=======
-            compressed_buffer[0] = static_cast<char>(CompressionMethodByte::ZSTD);
->>>>>>> a6e19823
 
                 unalignedStore(&compressed_buffer[1], compressed_size_32);
                 unalignedStore(&compressed_buffer[5], uncompressed_size_32);
@@ -122,7 +87,7 @@
 
                 compressed_buffer.resize(header_size + ZSTD_compressBound(uncompressed_size));
 
-                compressed_buffer[0] = static_cast<UInt8>(CompressionMethodByte::ZSTD);
+            compressed_buffer[0] = static_cast<char>(CompressionMethodByte::ZSTD);
 
                 size_t res = ZSTD_compress(
                         &compressed_buffer[header_size],
@@ -155,11 +120,7 @@
 
                 compressed_buffer.resize(compressed_size);
 
-<<<<<<< HEAD
-                compressed_buffer[0] = static_cast<UInt8>(CompressionMethodByte::NONE);
-=======
             compressed_buffer[0] = static_cast<char>(CompressionMethodByte::NONE);
->>>>>>> a6e19823
 
                 unalignedStore(&compressed_buffer[1], compressed_size_32);
                 unalignedStore(&compressed_buffer[5], uncompressed_size_32);
