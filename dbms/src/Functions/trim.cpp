--- conflicted
+++ resolved
@@ -107,14 +107,10 @@
 
         if constexpr (mode::trim_right)
         {
-<<<<<<< HEAD
-            enum { right_sse_mode = base_sse_mode | _SIDD_MOST_SIGNIFICANT };
-=======
->>>>>>> 08d573d4
             const auto trim_right_size = size - chars_to_trim_left;
 #if __SSE4_2__
             /// try to skip whitespace from right in blocks of up to 16 characters
-            constexpr auto right_sse_mode = base_sse_mode | _SIDD_MOST_SIGNIFICANT;
+            enum { right_sse_mode = base_sse_mode | _SIDD_MOST_SIGNIFICANT };
             const auto trim_right_size_sse = trim_right_size - (trim_right_size % bytes_sse);
             while (mask == bytes_sse && chars_to_trim_right < trim_right_size_sse)
             {
