--- conflicted
+++ resolved
@@ -1052,18 +1052,6 @@
     if (arguments.size() == 1)
     {
         if (!( executeNumber<UInt8>(first_array, first_null_map, res_values)
-<<<<<<< HEAD
-               || executeNumber<UInt16>(first_array, first_null_map, res_values)
-               || executeNumber<UInt32>(first_array, first_null_map, res_values)
-               || executeNumber<UInt64>(first_array, first_null_map, res_values)
-               || executeNumber<Int8>(first_array, first_null_map, res_values)
-               || executeNumber<Int16>(first_array, first_null_map, res_values)
-               || executeNumber<Int32>(first_array, first_null_map, res_values)
-               || executeNumber<Int64>(first_array, first_null_map, res_values)
-               || executeNumber<Float32>(first_array, first_null_map, res_values)
-               || executeNumber<Float64>(first_array, first_null_map, res_values)
-               || executeString(first_array, first_null_map, res_values)))
-=======
             || executeNumber<UInt16>(first_array, first_null_map, res_values)
             || executeNumber<UInt32>(first_array, first_null_map, res_values)
             || executeNumber<UInt64>(first_array, first_null_map, res_values)
@@ -1074,7 +1062,6 @@
             || executeNumber<Float32>(first_array, first_null_map, res_values)
             || executeNumber<Float64>(first_array, first_null_map, res_values)
             || executeString(first_array, first_null_map, res_values)))
->>>>>>> 94f86eda
             executeHashed(*offsets, original_data_columns, res_values);
     }
     else
@@ -1300,13 +1287,8 @@
     const DataTypeArray * array_type = checkAndGetDataType<DataTypeArray>(arguments[0].get());
     if (!array_type)
         throw Exception("Argument for function " + getName() + " must be array but it "
-<<<<<<< HEAD
-                                                               " has type " + arguments[0]->getName() + ".",
-                        ErrorCodes::ILLEGAL_TYPE_OF_ARGUMENT);
-=======
             " has type " + arguments[0]->getName() + ".",
             ErrorCodes::ILLEGAL_TYPE_OF_ARGUMENT);
->>>>>>> 94f86eda
 
     auto nested_type = removeNullable(array_type->getNestedType());
 
@@ -1347,19 +1329,6 @@
     }
 
     if (!(executeNumber<UInt8>(*inner_col, offsets, res_data, res_offsets, nullable_col)
-<<<<<<< HEAD
-          || executeNumber<UInt16>(*inner_col, offsets, res_data, res_offsets, nullable_col)
-          || executeNumber<UInt32>(*inner_col, offsets, res_data, res_offsets, nullable_col)
-          || executeNumber<UInt64>(*inner_col, offsets, res_data, res_offsets, nullable_col)
-          || executeNumber<Int8>(*inner_col, offsets, res_data, res_offsets, nullable_col)
-          || executeNumber<Int16>(*inner_col, offsets, res_data, res_offsets, nullable_col)
-          || executeNumber<Int32>(*inner_col, offsets, res_data, res_offsets, nullable_col)
-          || executeNumber<Int64>(*inner_col, offsets, res_data, res_offsets, nullable_col)
-          || executeNumber<Float32>(*inner_col, offsets, res_data, res_offsets, nullable_col)
-          || executeNumber<Float64>(*inner_col, offsets, res_data, res_offsets, nullable_col)
-          || executeString(*inner_col, offsets, res_data, res_offsets, nullable_col)))
-        executeHashed(offsets, original_data_columns, res_data, res_offsets, nullable_col);
-=======
         || executeNumber<UInt16>(*inner_col, offsets, res_data, res_offsets, nullable_col)
         || executeNumber<UInt32>(*inner_col, offsets, res_data, res_offsets, nullable_col)
         || executeNumber<UInt64>(*inner_col, offsets, res_data, res_offsets, nullable_col)
@@ -1370,25 +1339,17 @@
         || executeNumber<Float32>(*inner_col, offsets, res_data, res_offsets, nullable_col)
         || executeNumber<Float64>(*inner_col, offsets, res_data, res_offsets, nullable_col)
         || executeString(*inner_col, offsets, res_data, res_offsets, nullable_col)))
-        executeHashed(offsets, original_data_columns, res_data, res_offsets);
->>>>>>> 94f86eda
+        executeHashed(offsets, original_data_columns, res_data, res_offsets, nullable_col);
 
     block.getByPosition(result).column = std::move(res_ptr);
 }
 
 template <typename T>
 bool FunctionArrayDistinct::executeNumber(const IColumn & src_data,
-<<<<<<< HEAD
-                                          const ColumnArray::Offsets & src_offsets,
-                                          IColumn & res_data_col,
-                                          ColumnArray::Offsets & res_offsets,
-                                          const ColumnNullable * nullable_col)
-=======
     const ColumnArray::Offsets & src_offsets,
     IColumn & res_data_col,
     ColumnArray::Offsets & res_offsets,
     const ColumnNullable * nullable_col)
->>>>>>> 94f86eda
 {
     const ColumnVector<T> * src_data_concrete = checkAndGetColumn<ColumnVector<T>>(&src_data);
 
@@ -1408,15 +1369,9 @@
     }
 
     using Set = ClearableHashSet<T,
-<<<<<<< HEAD
-    DefaultHash<T>,
-    HashTableGrower<INITIAL_SIZE_DEGREE>,
-    HashTableAllocatorWithStackMemory<(1ULL << INITIAL_SIZE_DEGREE) * sizeof(T)>>;
-=======
         DefaultHash<T>,
         HashTableGrower<INITIAL_SIZE_DEGREE>,
         HashTableAllocatorWithStackMemory<(1ULL << INITIAL_SIZE_DEGREE) * sizeof(T)>>;
->>>>>>> 94f86eda
 
     Set set;
     size_t prev_off = 0;
@@ -1440,19 +1395,11 @@
 }
 
 bool FunctionArrayDistinct::executeString(
-<<<<<<< HEAD
-        const IColumn & src_data,
-        const ColumnArray::Offsets & src_offsets,
-        IColumn & res_data_col,
-        ColumnArray::Offsets & res_offsets,
-        const ColumnNullable * nullable_col)
-=======
     const IColumn & src_data,
     const ColumnArray::Offsets & src_offsets,
     IColumn & res_data_col,
     ColumnArray::Offsets & res_offsets,
     const ColumnNullable * nullable_col)
->>>>>>> 94f86eda
 {
     const ColumnString * src_data_concrete = checkAndGetColumn<ColumnString>(&src_data);
 
@@ -1464,15 +1411,9 @@
     ColumnString & res_data_column_string = typeid_cast<ColumnString &>(res_data_col);
 
     using Set = ClearableHashSet<StringRef,
-<<<<<<< HEAD
     StringRefHash,
     HashTableGrower<INITIAL_SIZE_DEGREE>,
     HashTableAllocatorWithStackMemory<(1ULL << INITIAL_SIZE_DEGREE) * sizeof(StringRef)>>;
-=======
-        StringRefHash,
-        HashTableGrower<INITIAL_SIZE_DEGREE>,
-        HashTableAllocatorWithStackMemory<(1ULL << INITIAL_SIZE_DEGREE) * sizeof(StringRef)>>;
->>>>>>> 94f86eda
 
     const PaddedPODArray<UInt8> * src_null_map = nullptr;
 
@@ -1505,22 +1446,15 @@
 }
 
 void FunctionArrayDistinct::executeHashed(
-<<<<<<< HEAD
-        const ColumnArray::Offsets & offsets,
-        const ColumnRawPtrs & columns,
-        IColumn & res_data_col,
-        ColumnArray::Offsets & res_offsets)
-=======
     const ColumnArray::Offsets & offsets,
     const ColumnRawPtrs & columns,
     IColumn & res_data_col,
-    ColumnArray::Offsets & res_offsets)
->>>>>>> 94f86eda
+    ColumnArray::Offsets & res_offsets,
+    const ColumnNullable * nullable_col)
 {
     size_t count = columns.size();
 
     using Set = ClearableHashSet<UInt128, UInt128TrivialHash, HashTableGrower<INITIAL_SIZE_DEGREE>,
-<<<<<<< HEAD
     HashTableAllocatorWithStackMemory<(1ULL << INITIAL_SIZE_DEGREE) * sizeof(UInt128)>>;
 
     const PaddedPODArray<UInt8> * src_null_map = nullptr;
@@ -1529,9 +1463,6 @@
     {
         src_null_map = &static_cast<const ColumnUInt8 *>(&nullable_col->getNullMapColumn())->getData();
     }
-=======
-        HashTableAllocatorWithStackMemory<(1ULL << INITIAL_SIZE_DEGREE) * sizeof(UInt128)>>;
->>>>>>> 94f86eda
 
     Set set;
     size_t prev_off = 0;
@@ -1542,11 +1473,7 @@
         for (size_t j = prev_off; j < off; ++j)
         {
             auto hash = hash128(j, count, columns);
-<<<<<<< HEAD
             if (set.find(hash) == set.end() && (!nullable_col || (*src_null_map)[j] == 0))
-=======
-            if (set.find(hash) == set.end())
->>>>>>> 94f86eda
             {
                 set.insert(hash);
                 res_data_col.insertFrom(*columns[0], j);
@@ -1653,18 +1580,6 @@
     if (num_columns == 1)
     {
         if (!( executeNumber<UInt8>(first_array, first_null_map, res_values)
-<<<<<<< HEAD
-               || executeNumber<UInt16>(first_array, first_null_map, res_values)
-               || executeNumber<UInt32>(first_array, first_null_map, res_values)
-               || executeNumber<UInt64>(first_array, first_null_map, res_values)
-               || executeNumber<Int8>(first_array, first_null_map, res_values)
-               || executeNumber<Int16>(first_array, first_null_map, res_values)
-               || executeNumber<Int32>(first_array, first_null_map, res_values)
-               || executeNumber<Int64>(first_array, first_null_map, res_values)
-               || executeNumber<Float32>(first_array, first_null_map, res_values)
-               || executeNumber<Float64>(first_array, first_null_map, res_values)
-               || executeString (first_array, first_null_map, res_values)))
-=======
             || executeNumber<UInt16>(first_array, first_null_map, res_values)
             || executeNumber<UInt32>(first_array, first_null_map, res_values)
             || executeNumber<UInt64>(first_array, first_null_map, res_values)
@@ -1675,7 +1590,6 @@
             || executeNumber<Float32>(first_array, first_null_map, res_values)
             || executeNumber<Float64>(first_array, first_null_map, res_values)
             || executeString (first_array, first_null_map, res_values)))
->>>>>>> 94f86eda
             executeHashed(*offsets, original_data_columns, res_values);
     }
     else
