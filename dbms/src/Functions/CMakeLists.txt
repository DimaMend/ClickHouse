--- conflicted
+++ resolved
@@ -45,12 +45,18 @@
 
 add_library(clickhouse_functions ${LINK_MODE} ${clickhouse_functions_sources})
 
-<<<<<<< HEAD
-target_link_libraries(clickhouse_functions PUBLIC dbms PRIVATE ${CONSISTENT_HASHING_LIBRARY} consistent-hashing-sumbur ${FARMHASH_LIBRARIES} ${METROHASH_LIBRARIES} murmurhash ${BASE64_LIBRARY})
-target_link_libraries(clickhouse_functions PRIVATE clickhouse_dictionaries)
-=======
-target_link_libraries(clickhouse_functions PUBLIC dbms PRIVATE ${CONSISTENT_HASHING_LIBRARY} consistent-hashing-sumbur ${FARMHASH_LIBRARIES} ${METROHASH_LIBRARIES} murmurhash ${BASE64_LIBRARY} ${OPENSSL_CRYPTO_LIBRARY})
->>>>>>> 757d808a
+target_link_libraries(clickhouse_functions
+    PUBLIC
+        dbms 
+    PRIVATE
+        clickhouse_dictionaries
+        ${CONSISTENT_HASHING_LIBRARY}
+        consistent-hashing-sumbur
+        ${FARMHASH_LIBRARIES}
+        ${METROHASH_LIBRARIES}
+        murmurhash
+        ${BASE64_LIBRARY}
+        ${OPENSSL_CRYPTO_LIBRARY})
 
 target_include_directories (clickhouse_functions SYSTEM BEFORE PUBLIC ${DIVIDE_INCLUDE_DIR})
 
