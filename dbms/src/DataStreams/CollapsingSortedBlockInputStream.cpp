--- conflicted
+++ resolved
@@ -55,8 +55,6 @@
 				++merged_rows;
 				for (size_t i = 0; i < num_columns; ++i)
 					merged_columns[i]->insertFrom(*last_negative.columns[i], last_negative.row_num);
-<<<<<<< HEAD
-=======
 
 				if (out_row_sources)
 				{
@@ -64,7 +62,6 @@
 					out_row_sources->data()[last_positive_pos].setSkipFlag(false);
 					out_row_sources->data()[last_negative_pos].setSkipFlag(false);
 				}
->>>>>>> 676d4ad9
 			}
 			return;
 		}
@@ -74,12 +71,9 @@
 			++merged_rows;
 			for (size_t i = 0; i < num_columns; ++i)
 				merged_columns[i]->insertFrom(*first_negative.columns[i], first_negative.row_num);
-<<<<<<< HEAD
-=======
 
 			if (out_row_sources)
 				out_row_sources->data()[first_negative_pos].setSkipFlag(false);
->>>>>>> 676d4ad9
 		}
 
 		if (count_positive >= count_negative)
@@ -87,12 +81,9 @@
 			++merged_rows;
 			for (size_t i = 0; i < num_columns; ++i)
 				merged_columns[i]->insertFrom(*last_positive.columns[i], last_positive.row_num);
-<<<<<<< HEAD
-=======
 
 			if (out_row_sources)
 				out_row_sources->data()[last_positive_pos].setSkipFlag(false);
->>>>>>> 676d4ad9
 		}
 
 		if (!(count_positive == count_negative || count_positive + 1 == count_negative || count_positive == count_negative + 1))
