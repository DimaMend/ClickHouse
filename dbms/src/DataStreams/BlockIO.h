#pragma once

#include <DataStreams/IBlockInputStream.h>
#include <DataStreams/IBlockOutputStream.h>

#include <Processors/QueryPipeline.h>


namespace DB
{

class ProcessListEntry;

struct BlockIO
{
    BlockIO() = default;
    BlockIO(const BlockIO &) = default;
    ~BlockIO() = default;

    BlockOutputStreamPtr out;
    BlockInputStreamPtr in;

    /** process_list_entry should be destroyed after in and after out,
      *  since in and out contain pointer to objects inside process_list_entry (query-level MemoryTracker for example),
      *  which could be used before destroying of in and out.
      */
    std::shared_ptr<ProcessListEntry> process_list_entry;

<<<<<<< HEAD
    BlockInputStreamPtr in;
    BlockOutputStreamPtr out;

    QueryPipeline pipeline;

=======
>>>>>>> bb2e5e94
    /// Callbacks for query logging could be set here.
    std::function<void(IBlockInputStream *, IBlockOutputStream *)>    finish_callback;
    std::function<void()>                                             exception_callback;

    /// Call these functions if you want to log the request.
    void onFinish()
    {
        if (finish_callback)
            finish_callback(in.get(), out.get());
    }

    void onException()
    {
        if (exception_callback)
            exception_callback();
    }

    BlockIO & operator= (const BlockIO & rhs)
    {
        out.reset();
        in.reset();
        process_list_entry.reset();

        process_list_entry      = rhs.process_list_entry;
        in                      = rhs.in;
        out                     = rhs.out;

        finish_callback         = rhs.finish_callback;
        exception_callback      = rhs.exception_callback;

        return *this;
    }
};

}<|MERGE_RESOLUTION|>--- conflicted
+++ resolved
@@ -20,20 +20,14 @@
     BlockOutputStreamPtr out;
     BlockInputStreamPtr in;
 
+    QueryPipeline pipeline;
+
     /** process_list_entry should be destroyed after in and after out,
       *  since in and out contain pointer to objects inside process_list_entry (query-level MemoryTracker for example),
       *  which could be used before destroying of in and out.
       */
     std::shared_ptr<ProcessListEntry> process_list_entry;
 
-<<<<<<< HEAD
-    BlockInputStreamPtr in;
-    BlockOutputStreamPtr out;
-
-    QueryPipeline pipeline;
-
-=======
->>>>>>> bb2e5e94
     /// Callbacks for query logging could be set here.
     std::function<void(IBlockInputStream *, IBlockOutputStream *)>    finish_callback;
     std::function<void()>                                             exception_callback;
