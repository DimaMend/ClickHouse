--- conflicted
+++ resolved
@@ -29,22 +29,13 @@
     auto * create = query_clone->as<ASTCreateQuery>();
 
     /// We remove everything that is not needed for ATTACH from the query.
-<<<<<<< HEAD
     create->attach = true;
     create->database.clear();
     create->as_database.clear();
     create->as_table.clear();
     create->if_not_exists = false;
     create->is_populate = false;
-=======
-    create.attach = true;
-    create.database.clear();
-    create.as_database.clear();
-    create.as_table.clear();
-    create.if_not_exists = false;
-    create.is_populate = false;
-    create.replace_view = false;
->>>>>>> 47bfee33
+    create->replace_view = false;
 
     /// For views it is necessary to save the SELECT query itself, for the rest - on the contrary
     if (!create->is_view && !create->is_materialized_view)
