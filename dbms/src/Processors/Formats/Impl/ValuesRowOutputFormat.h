#pragma once

#include <Formats/FormatSettings.h>
#include <Processors/Formats/IRowOutputFormat.h>


namespace DB
{

class WriteBuffer;


/** A stream for outputting data in the VALUES format (as in the INSERT request).
  */
class ValuesRowOutputFormat : public IRowOutputFormat
{
public:
<<<<<<< HEAD
    ValuesRowOutputFormat(WriteBuffer & out_, const Block & header, FormatFactory::WriteCallback callback, const FormatSettings & format_settings);
=======
    ValuesRowOutputFormat(WriteBuffer & out_, const Block & header_, const FormatSettings & format_settings_);
>>>>>>> cce3ab08

    String getName() const override { return "ValuesRowOutputFormat"; }

    void writeField(const IColumn & column, const IDataType & type, size_t row_num) override;
    void writeFieldDelimiter() override;
    void writeRowStartDelimiter() override;
    void writeRowEndDelimiter() override;
    void writeRowBetweenDelimiter() override;

private:
    const FormatSettings format_settings;
};

}<|MERGE_RESOLUTION|>--- conflicted
+++ resolved
@@ -15,11 +15,7 @@
 class ValuesRowOutputFormat : public IRowOutputFormat
 {
 public:
-<<<<<<< HEAD
-    ValuesRowOutputFormat(WriteBuffer & out_, const Block & header, FormatFactory::WriteCallback callback, const FormatSettings & format_settings);
-=======
-    ValuesRowOutputFormat(WriteBuffer & out_, const Block & header_, const FormatSettings & format_settings_);
->>>>>>> cce3ab08
+    ValuesRowOutputFormat(WriteBuffer & out_, const Block & header_, FormatFactory::WriteCallback callback, const FormatSettings & format_settings_);
 
     String getName() const override { return "ValuesRowOutputFormat"; }
 
