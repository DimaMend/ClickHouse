--- conflicted
+++ resolved
@@ -7,18 +7,13 @@
 namespace DB
 {
 TabSeparatedRowOutputFormat::TabSeparatedRowOutputFormat(
-<<<<<<< HEAD
     WriteBuffer & out_,
-    const Block & header,
-    bool with_names,
-    bool with_types,
+    const Block & header_,
+    bool with_names_,
+    bool with_types_,
     FormatFactory::WriteCallback callback,
-    const FormatSettings & format_settings)
-    : IRowOutputFormat(header, out_, callback), with_names(with_names), with_types(with_types), format_settings(format_settings)
-=======
-    WriteBuffer & out_, const Block & header_, bool with_names_, bool with_types_, const FormatSettings & format_settings_)
-    : IRowOutputFormat(header_, out_), with_names(with_names_), with_types(with_types_), format_settings(format_settings_)
->>>>>>> cce3ab08
+    const FormatSettings & format_settings_)
+    : IRowOutputFormat(header_, out_, callback), with_names(with_names_), with_types(with_types_), format_settings(format_settings_)
 {
 }
 
