--- conflicted
+++ resolved
@@ -15,11 +15,7 @@
 class JSONEachRowRowOutputFormat : public IRowOutputFormat
 {
 public:
-<<<<<<< HEAD
-    JSONEachRowRowOutputFormat(WriteBuffer & out_, const Block & header, FormatFactory::WriteCallback callback, const FormatSettings & settings);
-=======
-    JSONEachRowRowOutputFormat(WriteBuffer & out_, const Block & header_, const FormatSettings & settings_);
->>>>>>> cce3ab08
+    JSONEachRowRowOutputFormat(WriteBuffer & out_, const Block & header_, FormatFactory::WriteCallback callback, const FormatSettings & settings_);
 
     String getName() const override { return "JSONEachRowRowOutputFormat"; }
 
