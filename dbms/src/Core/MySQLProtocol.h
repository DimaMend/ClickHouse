--- conflicted
+++ resolved
@@ -1,11 +1,7 @@
 #pragma once
-<<<<<<< HEAD
+
 #include "config_core.h"
-=======
-
-#include "config_core.h"
-
->>>>>>> 38f65a6a
+
 #if USE_SSL
 
 #include <ext/scope_guard.h>
