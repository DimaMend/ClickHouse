--- conflicted
+++ resolved
@@ -1,7 +1,4 @@
-#include <iostream>
-#include <vector>
 #include <common/config_common.h>
-<<<<<<< HEAD
 #include <Common/config.h>
 
 #if USE_TCMALLOC
@@ -11,12 +8,6 @@
 #include "Server.h"
 #include "LocalServer.h"
 #include <Common/StringUtils.h>
-=======
-#include <Common/StringUtils.h>
-#if USE_TCMALLOC
-#include <gperftools/malloc_extension.h>
-#endif
->>>>>>> f82e0d8c
 
 /// Universal executable for various clickhouse applications
 int mainEntryClickHouseServer(int argc, char ** argv);
@@ -26,16 +17,13 @@
 int mainEntryClickHousePerformanceTest(int argc, char ** argv);
 int mainEntryClickHouseExtractFromConfig(int argc, char ** argv);
 int mainEntryClickHouseCompressor(int argc, char ** argv);
-<<<<<<< HEAD
 int mainEntryClickHouseFormat(int argc, char ** argv);
+int mainEntryClickHouseClusterCopier(int argc, char ** argv);
 
 #if USE_EMBEDDED_COMPILER
     int mainEntryClickHouseClang(int argc, char ** argv);
     int mainEntryClickHouseLLD(int argc, char ** argv);
 #endif
-=======
-int mainEntryClickHouseClusterCopier(int argc, char ** argv);
->>>>>>> f82e0d8c
 
 namespace
 {
@@ -53,15 +41,12 @@
     {"performance-test", mainEntryClickHousePerformanceTest},
     {"extract-from-config", mainEntryClickHouseExtractFromConfig},
     {"compressor", mainEntryClickHouseCompressor},
-<<<<<<< HEAD
     {"format", mainEntryClickHouseFormat},
+    {"copier", mainEntryClickHouseClusterCopier},
 #if USE_EMBEDDED_COMPILER
     {"clang", mainEntryClickHouseClang},
     {"lld", mainEntryClickHouseLLD},
 #endif
-=======
-    {"copier", mainEntryClickHouseClusterCopier}
->>>>>>> f82e0d8c
 };
 
 
