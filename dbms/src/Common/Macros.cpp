#include <Poco/Util/AbstractConfiguration.h>
#include <Common/Macros.h>
#include <Common/Exception.h>


namespace DB
{

namespace ErrorCodes
{
    extern const int SYNTAX_ERROR;
}

Macros::Macros() {}

Macros::Macros(const Poco::Util::AbstractConfiguration & config, const String & root_key)
{
    Poco::Util::AbstractConfiguration::Keys keys;
    config.keys(root_key, keys);
    for (const String & key : keys)
    {
        macros[key] = config.getString(root_key + "." + key);
    }
}

String Macros::expand(const String & s, size_t level) const
{
    if (s.find('{') == String::npos)
        return s;

    if (level && s.size() > 65536)
        throw Exception("Too long string while expanding macros", ErrorCodes::SYNTAX_ERROR);

    if (level >= 10)
        throw Exception("Too deep recursion while expanding macros: '" + s + "'", ErrorCodes::SYNTAX_ERROR);

    String res;
    size_t pos = 0;
    while (true)
    {
        size_t begin = s.find('{', pos);

        if (begin == String::npos)
        {
            res.append(s, pos, String::npos);
            break;
        }
        else
        {
            res.append(s, pos, begin - pos);
        }

        ++begin;
        size_t end = s.find('}', begin);
        if (end == String::npos)
            throw Exception("Unbalanced { and } in string with macros: '" + s + "'", ErrorCodes::SYNTAX_ERROR);

        String macro_name = s.substr(begin, end - begin);

        auto it = macros.find(macro_name);
        if (it == macros.end())
            throw Exception("No macro " + macro_name + " in config", ErrorCodes::SYNTAX_ERROR);

        res += it->second;

        pos = end + 1;
    }

    return expand(res, level + 1);
}

<<<<<<< HEAD
Names Macros::expand(const Names & s, size_t level) const
{
    Names names;

    for (const String name : s)
        names.push_back(expand(name, level));
    
    return names;
=======
Names Macros::expand(const Names & source_names, size_t level) const
{
    Names result_names;
    result_names.reserve(source_names.size());

    for (const String & name : source_names)
        result_names.push_back(expand(name, level));
    
    return result_names;
>>>>>>> 2627a4da
}
}<|MERGE_RESOLUTION|>--- conflicted
+++ resolved
@@ -69,16 +69,6 @@
     return expand(res, level + 1);
 }
 
-<<<<<<< HEAD
-Names Macros::expand(const Names & s, size_t level) const
-{
-    Names names;
-
-    for (const String name : s)
-        names.push_back(expand(name, level));
-    
-    return names;
-=======
 Names Macros::expand(const Names & source_names, size_t level) const
 {
     Names result_names;
@@ -88,6 +78,5 @@
         result_names.push_back(expand(name, level));
     
     return result_names;
->>>>>>> 2627a4da
 }
 }