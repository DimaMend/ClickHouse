namespace DB
{

namespace ErrorCodes
{
    /** Previously, these constants were located in one enum.
      * But in this case there is a problem: when you add a new constant, you need to recompile
      *  all translation units that use at least one constant (almost the whole project).
      * Therefore it is made so that definitions of constants are located here, in one file,
      *  and their declaration are in different files, at the place of use.
      */

    extern const int UNSUPPORTED_METHOD = 1;
    extern const int UNSUPPORTED_PARAMETER = 2;
    extern const int UNEXPECTED_END_OF_FILE = 3;
    extern const int EXPECTED_END_OF_FILE = 4;
    extern const int CANNOT_PARSE_TEXT = 6;
    extern const int INCORRECT_NUMBER_OF_COLUMNS = 7;
    extern const int THERE_IS_NO_COLUMN = 8;
    extern const int SIZES_OF_COLUMNS_DOESNT_MATCH = 9;
    extern const int NOT_FOUND_COLUMN_IN_BLOCK = 10;
    extern const int POSITION_OUT_OF_BOUND = 11;
    extern const int PARAMETER_OUT_OF_BOUND = 12;
    extern const int SIZES_OF_COLUMNS_IN_TUPLE_DOESNT_MATCH = 13;
    extern const int DUPLICATE_COLUMN = 15;
    extern const int NO_SUCH_COLUMN_IN_TABLE = 16;
    extern const int DELIMITER_IN_STRING_LITERAL_DOESNT_MATCH = 17;
    extern const int CANNOT_INSERT_ELEMENT_INTO_CONSTANT_COLUMN = 18;
    extern const int SIZE_OF_FIXED_STRING_DOESNT_MATCH = 19;
    extern const int NUMBER_OF_COLUMNS_DOESNT_MATCH = 20;
    extern const int CANNOT_READ_ALL_DATA_FROM_TAB_SEPARATED_INPUT = 21;
    extern const int CANNOT_PARSE_ALL_VALUE_FROM_TAB_SEPARATED_INPUT = 22;
    extern const int CANNOT_READ_FROM_ISTREAM = 23;
    extern const int CANNOT_WRITE_TO_OSTREAM = 24;
    extern const int CANNOT_PARSE_ESCAPE_SEQUENCE = 25;
    extern const int CANNOT_PARSE_QUOTED_STRING = 26;
    extern const int CANNOT_PARSE_INPUT_ASSERTION_FAILED = 27;
    extern const int CANNOT_PRINT_FLOAT_OR_DOUBLE_NUMBER = 28;
    extern const int CANNOT_PRINT_INTEGER = 29;
    extern const int CANNOT_READ_SIZE_OF_COMPRESSED_CHUNK = 30;
    extern const int CANNOT_READ_COMPRESSED_CHUNK = 31;
    extern const int ATTEMPT_TO_READ_AFTER_EOF = 32;
    extern const int CANNOT_READ_ALL_DATA = 33;
    extern const int TOO_MANY_ARGUMENTS_FOR_FUNCTION = 34;
    extern const int TOO_LESS_ARGUMENTS_FOR_FUNCTION = 35;
    extern const int BAD_ARGUMENTS = 36;
    extern const int UNKNOWN_ELEMENT_IN_AST = 37;
    extern const int CANNOT_PARSE_DATE = 38;
    extern const int TOO_LARGE_SIZE_COMPRESSED = 39;
    extern const int CHECKSUM_DOESNT_MATCH = 40;
    extern const int CANNOT_PARSE_DATETIME = 41;
    extern const int NUMBER_OF_ARGUMENTS_DOESNT_MATCH = 42;
    extern const int ILLEGAL_TYPE_OF_ARGUMENT = 43;
    extern const int ILLEGAL_COLUMN = 44;
    extern const int ILLEGAL_NUMBER_OF_RESULT_COLUMNS = 45;
    extern const int UNKNOWN_FUNCTION = 46;
    extern const int UNKNOWN_IDENTIFIER = 47;
    extern const int NOT_IMPLEMENTED = 48;
    extern const int LOGICAL_ERROR = 49;
    extern const int UNKNOWN_TYPE = 50;
    extern const int EMPTY_LIST_OF_COLUMNS_QUERIED = 51;
    extern const int COLUMN_QUERIED_MORE_THAN_ONCE = 52;
    extern const int TYPE_MISMATCH = 53;
    extern const int STORAGE_DOESNT_ALLOW_PARAMETERS = 54;
    extern const int STORAGE_REQUIRES_PARAMETER = 55;
    extern const int UNKNOWN_STORAGE = 56;
    extern const int TABLE_ALREADY_EXISTS = 57;
    extern const int TABLE_METADATA_ALREADY_EXISTS = 58;
    extern const int ILLEGAL_TYPE_OF_COLUMN_FOR_FILTER = 59;
    extern const int UNKNOWN_TABLE = 60;
    extern const int ONLY_FILTER_COLUMN_IN_BLOCK = 61;
    extern const int SYNTAX_ERROR = 62;
    extern const int UNKNOWN_AGGREGATE_FUNCTION = 63;
    extern const int CANNOT_READ_AGGREGATE_FUNCTION_FROM_TEXT = 64;
    extern const int CANNOT_WRITE_AGGREGATE_FUNCTION_AS_TEXT = 65;
    extern const int NOT_A_COLUMN = 66;
    extern const int ILLEGAL_KEY_OF_AGGREGATION = 67;
    extern const int CANNOT_GET_SIZE_OF_FIELD = 68;
    extern const int ARGUMENT_OUT_OF_BOUND = 69;
    extern const int CANNOT_CONVERT_TYPE = 70;
    extern const int CANNOT_WRITE_AFTER_END_OF_BUFFER = 71;
    extern const int CANNOT_PARSE_NUMBER = 72;
    extern const int UNKNOWN_FORMAT = 73;
    extern const int CANNOT_READ_FROM_FILE_DESCRIPTOR = 74;
    extern const int CANNOT_WRITE_TO_FILE_DESCRIPTOR = 75;
    extern const int CANNOT_OPEN_FILE = 76;
    extern const int CANNOT_CLOSE_FILE = 77;
    extern const int UNKNOWN_TYPE_OF_QUERY = 78;
    extern const int INCORRECT_FILE_NAME = 79;
    extern const int INCORRECT_QUERY = 80;
    extern const int UNKNOWN_DATABASE = 81;
    extern const int DATABASE_ALREADY_EXISTS = 82;
    extern const int DIRECTORY_DOESNT_EXIST = 83;
    extern const int DIRECTORY_ALREADY_EXISTS = 84;
    extern const int FORMAT_IS_NOT_SUITABLE_FOR_INPUT = 85;
    extern const int RECEIVED_ERROR_FROM_REMOTE_IO_SERVER = 86;
    extern const int CANNOT_SEEK_THROUGH_FILE = 87;
    extern const int CANNOT_TRUNCATE_FILE = 88;
    extern const int UNKNOWN_COMPRESSION_METHOD = 89;
    extern const int EMPTY_LIST_OF_COLUMNS_PASSED = 90;
    extern const int SIZES_OF_MARKS_FILES_ARE_INCONSISTENT = 91;
    extern const int EMPTY_DATA_PASSED = 92;
    extern const int UNKNOWN_AGGREGATED_DATA_VARIANT = 93;
    extern const int CANNOT_MERGE_DIFFERENT_AGGREGATED_DATA_VARIANTS = 94;
    extern const int CANNOT_READ_FROM_SOCKET = 95;
    extern const int CANNOT_WRITE_TO_SOCKET = 96;
    extern const int CANNOT_READ_ALL_DATA_FROM_CHUNKED_INPUT = 97;
    extern const int CANNOT_WRITE_TO_EMPTY_BLOCK_OUTPUT_STREAM = 98;
    extern const int UNKNOWN_PACKET_FROM_CLIENT = 99;
    extern const int UNKNOWN_PACKET_FROM_SERVER = 100;
    extern const int UNEXPECTED_PACKET_FROM_CLIENT = 101;
    extern const int UNEXPECTED_PACKET_FROM_SERVER = 102;
    extern const int RECEIVED_DATA_FOR_WRONG_QUERY_ID = 103;
    extern const int TOO_SMALL_BUFFER_SIZE = 104;
    extern const int CANNOT_READ_HISTORY = 105;
    extern const int CANNOT_APPEND_HISTORY = 106;
    extern const int FILE_DOESNT_EXIST = 107;
    extern const int NO_DATA_TO_INSERT = 108;
    extern const int CANNOT_BLOCK_SIGNAL = 109;
    extern const int CANNOT_UNBLOCK_SIGNAL = 110;
    extern const int CANNOT_MANIPULATE_SIGSET = 111;
    extern const int CANNOT_WAIT_FOR_SIGNAL = 112;
    extern const int THERE_IS_NO_SESSION = 113;
    extern const int CANNOT_CLOCK_GETTIME = 114;
    extern const int UNKNOWN_SETTING = 115;
    extern const int THERE_IS_NO_DEFAULT_VALUE = 116;
    extern const int INCORRECT_DATA = 117;
    extern const int ENGINE_REQUIRED = 119;
    extern const int CANNOT_INSERT_VALUE_OF_DIFFERENT_SIZE_INTO_TUPLE = 120;
    extern const int UNKNOWN_SET_DATA_VARIANT = 121;
    extern const int INCOMPATIBLE_COLUMNS = 122;
    extern const int UNKNOWN_TYPE_OF_AST_NODE = 123;
    extern const int INCORRECT_ELEMENT_OF_SET = 124;
    extern const int INCORRECT_RESULT_OF_SCALAR_SUBQUERY = 125;
    extern const int CANNOT_GET_RETURN_TYPE = 126;
    extern const int ILLEGAL_INDEX = 127;
    extern const int TOO_LARGE_ARRAY_SIZE = 128;
    extern const int FUNCTION_IS_SPECIAL = 129;
    extern const int CANNOT_READ_ARRAY_FROM_TEXT = 130;
    extern const int TOO_LARGE_STRING_SIZE = 131;
    extern const int CANNOT_CREATE_TABLE_FROM_METADATA = 132;
    extern const int AGGREGATE_FUNCTION_DOESNT_ALLOW_PARAMETERS = 133;
    extern const int PARAMETERS_TO_AGGREGATE_FUNCTIONS_MUST_BE_LITERALS = 134;
    extern const int ZERO_ARRAY_OR_TUPLE_INDEX = 135;
    extern const int UNKNOWN_ELEMENT_IN_CONFIG = 137;
    extern const int EXCESSIVE_ELEMENT_IN_CONFIG = 138;
    extern const int NO_ELEMENTS_IN_CONFIG = 139;
    extern const int ALL_REQUESTED_COLUMNS_ARE_MISSING = 140;
    extern const int SAMPLING_NOT_SUPPORTED = 141;
    extern const int NOT_FOUND_NODE = 142;
    extern const int FOUND_MORE_THAN_ONE_NODE = 143;
    extern const int FIRST_DATE_IS_BIGGER_THAN_LAST_DATE = 144;
    extern const int UNKNOWN_OVERFLOW_MODE = 145;
    extern const int QUERY_SECTION_DOESNT_MAKE_SENSE = 146;
    extern const int NOT_FOUND_FUNCTION_ELEMENT_FOR_AGGREGATE = 147;
    extern const int NOT_FOUND_RELATION_ELEMENT_FOR_CONDITION = 148;
    extern const int NOT_FOUND_RHS_ELEMENT_FOR_CONDITION = 149;
    extern const int NO_ATTRIBUTES_LISTED = 150;
    extern const int INDEX_OF_COLUMN_IN_SORT_CLAUSE_IS_OUT_OF_RANGE = 151;
    extern const int UNKNOWN_DIRECTION_OF_SORTING = 152;
    extern const int ILLEGAL_DIVISION = 153;
    extern const int AGGREGATE_FUNCTION_NOT_APPLICABLE = 154;
    extern const int UNKNOWN_RELATION = 155;
    extern const int DICTIONARIES_WAS_NOT_LOADED = 156;
    extern const int ILLEGAL_OVERFLOW_MODE = 157;
    extern const int TOO_MANY_ROWS = 158;
    extern const int TIMEOUT_EXCEEDED = 159;
    extern const int TOO_SLOW = 160;
    extern const int TOO_MANY_COLUMNS = 161;
    extern const int TOO_DEEP_SUBQUERIES = 162;
    extern const int TOO_DEEP_PIPELINE = 163;
    extern const int READONLY = 164;
    extern const int TOO_MANY_TEMPORARY_COLUMNS = 165;
    extern const int TOO_MANY_TEMPORARY_NON_CONST_COLUMNS = 166;
    extern const int TOO_DEEP_AST = 167;
    extern const int TOO_BIG_AST = 168;
    extern const int BAD_TYPE_OF_FIELD = 169;
    extern const int BAD_GET = 170;
    extern const int BLOCKS_HAVE_DIFFERENT_STRUCTURE = 171;
    extern const int CANNOT_CREATE_DIRECTORY = 172;
    extern const int CANNOT_ALLOCATE_MEMORY = 173;
    extern const int CYCLIC_ALIASES = 174;
    extern const int CHUNK_NOT_FOUND = 176;
    extern const int DUPLICATE_CHUNK_NAME = 177;
    extern const int MULTIPLE_ALIASES_FOR_EXPRESSION = 178;
    extern const int MULTIPLE_EXPRESSIONS_FOR_ALIAS = 179;
    extern const int THERE_IS_NO_PROFILE = 180;
    extern const int ILLEGAL_FINAL = 181;
    extern const int ILLEGAL_PREWHERE = 182;
    extern const int UNEXPECTED_EXPRESSION = 183;
    extern const int ILLEGAL_AGGREGATION = 184;
    extern const int UNSUPPORTED_MYISAM_BLOCK_TYPE = 185;
    extern const int UNSUPPORTED_COLLATION_LOCALE = 186;
    extern const int COLLATION_COMPARISON_FAILED = 187;
    extern const int UNKNOWN_ACTION = 188;
    extern const int TABLE_MUST_NOT_BE_CREATED_MANUALLY = 189;
    extern const int SIZES_OF_ARRAYS_DOESNT_MATCH = 190;
    extern const int SET_SIZE_LIMIT_EXCEEDED = 191;
    extern const int UNKNOWN_USER = 192;
    extern const int WRONG_PASSWORD = 193;
    extern const int REQUIRED_PASSWORD = 194;
    extern const int IP_ADDRESS_NOT_ALLOWED = 195;
    extern const int UNKNOWN_ADDRESS_PATTERN_TYPE = 196;
    extern const int SERVER_REVISION_IS_TOO_OLD = 197;
    extern const int DNS_ERROR = 198;
    extern const int UNKNOWN_QUOTA = 199;
    extern const int QUOTA_DOESNT_ALLOW_KEYS = 200;
    extern const int QUOTA_EXPIRED = 201;
    extern const int TOO_MANY_SIMULTANEOUS_QUERIES = 202;
    extern const int NO_FREE_CONNECTION = 203;
    extern const int CANNOT_FSYNC = 204;
    extern const int NESTED_TYPE_TOO_DEEP = 205;
    extern const int ALIAS_REQUIRED = 206;
    extern const int AMBIGUOUS_IDENTIFIER = 207;
    extern const int EMPTY_NESTED_TABLE = 208;
    extern const int SOCKET_TIMEOUT = 209;
    extern const int NETWORK_ERROR = 210;
    extern const int EMPTY_QUERY = 211;
    extern const int UNKNOWN_LOAD_BALANCING = 212;
    extern const int UNKNOWN_TOTALS_MODE = 213;
    extern const int CANNOT_STATVFS = 214;
    extern const int NOT_AN_AGGREGATE = 215;
    extern const int QUERY_WITH_SAME_ID_IS_ALREADY_RUNNING = 216;
    extern const int CLIENT_HAS_CONNECTED_TO_WRONG_PORT = 217;
    extern const int TABLE_IS_DROPPED = 218;
    extern const int DATABASE_NOT_EMPTY = 219;
    extern const int DUPLICATE_INTERSERVER_IO_ENDPOINT = 220;
    extern const int NO_SUCH_INTERSERVER_IO_ENDPOINT = 221;
    extern const int ADDING_REPLICA_TO_NON_EMPTY_TABLE = 222;
    extern const int UNEXPECTED_AST_STRUCTURE = 223;
    extern const int REPLICA_IS_ALREADY_ACTIVE = 224;
    extern const int NO_ZOOKEEPER = 225;
    extern const int NO_FILE_IN_DATA_PART = 226;
    extern const int UNEXPECTED_FILE_IN_DATA_PART = 227;
    extern const int BAD_SIZE_OF_FILE_IN_DATA_PART = 228;
    extern const int QUERY_IS_TOO_LARGE = 229;
    extern const int NOT_FOUND_EXPECTED_DATA_PART = 230;
    extern const int TOO_MANY_UNEXPECTED_DATA_PARTS = 231;
    extern const int NO_SUCH_DATA_PART = 232;
    extern const int BAD_DATA_PART_NAME = 233;
    extern const int NO_REPLICA_HAS_PART = 234;
    extern const int DUPLICATE_DATA_PART = 235;
    extern const int ABORTED = 236;
    extern const int NO_REPLICA_NAME_GIVEN = 237;
    extern const int FORMAT_VERSION_TOO_OLD = 238;
    extern const int CANNOT_MUNMAP = 239;
    extern const int CANNOT_MREMAP = 240;
    extern const int MEMORY_LIMIT_EXCEEDED = 241;
    extern const int TABLE_IS_READ_ONLY = 242;
    extern const int NOT_ENOUGH_SPACE = 243;
    extern const int UNEXPECTED_ZOOKEEPER_ERROR = 244;
    extern const int CORRUPTED_DATA = 246;
    extern const int INCORRECT_MARK = 247;
    extern const int INVALID_PARTITION_VALUE = 248;
    extern const int NOT_ENOUGH_BLOCK_NUMBERS = 250;
    extern const int NO_SUCH_REPLICA = 251;
    extern const int TOO_MANY_PARTS = 252;
    extern const int REPLICA_IS_ALREADY_EXIST = 253;
    extern const int NO_ACTIVE_REPLICAS = 254;
    extern const int TOO_MANY_RETRIES_TO_FETCH_PARTS = 255;
    extern const int PARTITION_ALREADY_EXISTS = 256;
    extern const int PARTITION_DOESNT_EXIST = 257;
    extern const int UNION_ALL_RESULT_STRUCTURES_MISMATCH = 258;
    extern const int CLIENT_OUTPUT_FORMAT_SPECIFIED = 260;
    extern const int UNKNOWN_BLOCK_INFO_FIELD = 261;
    extern const int BAD_COLLATION = 262;
    extern const int CANNOT_COMPILE_CODE = 263;
    extern const int INCOMPATIBLE_TYPE_OF_JOIN = 264;
    extern const int NO_AVAILABLE_REPLICA = 265;
    extern const int MISMATCH_REPLICAS_DATA_SOURCES = 266;
    extern const int STORAGE_DOESNT_SUPPORT_PARALLEL_REPLICAS = 267;
    extern const int CPUID_ERROR = 268;
    extern const int INFINITE_LOOP = 269;
    extern const int CANNOT_COMPRESS = 270;
    extern const int CANNOT_DECOMPRESS = 271;
    extern const int AIO_SUBMIT_ERROR = 272;
    extern const int AIO_COMPLETION_ERROR = 273;
    extern const int AIO_READ_ERROR = 274;
    extern const int AIO_WRITE_ERROR = 275;
    extern const int INDEX_NOT_USED = 277;
    extern const int LEADERSHIP_LOST = 278;
    extern const int ALL_CONNECTION_TRIES_FAILED = 279;
    extern const int NO_AVAILABLE_DATA = 280;
    extern const int DICTIONARY_IS_EMPTY = 281;
    extern const int INCORRECT_INDEX = 282;
    extern const int UNKNOWN_DISTRIBUTED_PRODUCT_MODE = 283;
    extern const int UNKNOWN_GLOBAL_SUBQUERIES_METHOD = 284;
    extern const int TOO_LESS_LIVE_REPLICAS = 285;
    extern const int UNSATISFIED_QUORUM_FOR_PREVIOUS_WRITE = 286;
    extern const int UNKNOWN_FORMAT_VERSION = 287;
    extern const int DISTRIBUTED_IN_JOIN_SUBQUERY_DENIED = 288;
    extern const int REPLICA_IS_NOT_IN_QUORUM = 289;
    extern const int LIMIT_EXCEEDED = 290;
    extern const int DATABASE_ACCESS_DENIED = 291;
    extern const int LEADERSHIP_CHANGED = 292;
    extern const int MONGODB_CANNOT_AUTHENTICATE = 293;
    extern const int INVALID_BLOCK_EXTRA_INFO = 294;
    extern const int RECEIVED_EMPTY_DATA = 295;
    extern const int NO_REMOTE_SHARD_FOUND = 296;
    extern const int SHARD_HAS_NO_CONNECTIONS = 297;
    extern const int CANNOT_PIPE = 298;
    extern const int CANNOT_FORK = 299;
    extern const int CANNOT_DLSYM = 300;
    extern const int CANNOT_CREATE_CHILD_PROCESS = 301;
    extern const int CHILD_WAS_NOT_EXITED_NORMALLY = 302;
    extern const int CANNOT_SELECT = 303;
    extern const int CANNOT_WAITPID = 304;
    extern const int TABLE_WAS_NOT_DROPPED = 305;
    extern const int TOO_DEEP_RECURSION = 306;
    extern const int TOO_MANY_BYTES = 307;
    extern const int UNEXPECTED_NODE_IN_ZOOKEEPER = 308;
    extern const int FUNCTION_CANNOT_HAVE_PARAMETERS = 309;
    extern const int INVALID_SHARD_WEIGHT = 317;
    extern const int INVALID_CONFIG_PARAMETER = 318;
    extern const int UNKNOWN_STATUS_OF_INSERT = 319;
    extern const int VALUE_IS_OUT_OF_RANGE_OF_DATA_TYPE = 321;
    extern const int BARRIER_TIMEOUT = 335;
    extern const int UNKNOWN_DATABASE_ENGINE = 336;
    extern const int DDL_GUARD_IS_ACTIVE = 337;
    extern const int UNFINISHED = 341;
    extern const int METADATA_MISMATCH = 342;
    extern const int SUPPORT_IS_DISABLED = 344;
    extern const int TABLE_DIFFERS_TOO_MUCH = 345;
    extern const int CANNOT_CONVERT_CHARSET = 346;
    extern const int CANNOT_LOAD_CONFIG = 347;
    extern const int CANNOT_INSERT_NULL_IN_ORDINARY_COLUMN = 349;
    extern const int INCOMPATIBLE_SOURCE_TABLES = 350;
    extern const int AMBIGUOUS_TABLE_NAME = 351;
    extern const int AMBIGUOUS_COLUMN_NAME = 352;
    extern const int INDEX_OF_POSITIONAL_ARGUMENT_IS_OUT_OF_RANGE = 353;
    extern const int ZLIB_INFLATE_FAILED = 354;
    extern const int ZLIB_DEFLATE_FAILED = 355;
    extern const int BAD_LAMBDA = 356;
    extern const int RESERVED_IDENTIFIER_NAME = 357;
    extern const int INTO_OUTFILE_NOT_ALLOWED = 358;
    extern const int TABLE_SIZE_EXCEEDS_MAX_DROP_SIZE_LIMIT = 359;
    extern const int CANNOT_CREATE_CHARSET_CONVERTER = 360;
    extern const int SEEK_POSITION_OUT_OF_BOUND = 361;
    extern const int CURRENT_WRITE_BUFFER_IS_EXHAUSTED = 362;
    extern const int CANNOT_CREATE_IO_BUFFER = 363;
    extern const int RECEIVED_ERROR_TOO_MANY_REQUESTS = 364;
    extern const int OUTPUT_IS_NOT_SORTED = 365;
    extern const int SIZES_OF_NESTED_COLUMNS_ARE_INCONSISTENT = 366;
    extern const int TOO_MANY_FETCHES = 367;
    extern const int BAD_CAST = 368;
    extern const int ALL_REPLICAS_ARE_STALE = 369;
    extern const int DATA_TYPE_CANNOT_BE_USED_IN_TABLES = 370;
    extern const int INCONSISTENT_CLUSTER_DEFINITION = 371;
    extern const int SESSION_NOT_FOUND = 372;
    extern const int SESSION_IS_LOCKED = 373;
    extern const int INVALID_SESSION_TIMEOUT = 374;
    extern const int CANNOT_DLOPEN = 375;
    extern const int CANNOT_PARSE_UUID = 376;
    extern const int ILLEGAL_SYNTAX_FOR_DATA_TYPE = 377;
    extern const int DATA_TYPE_CANNOT_HAVE_ARGUMENTS = 378;
    extern const int UNKNOWN_STATUS_OF_DISTRIBUTED_DDL_TASK = 379;
    extern const int CANNOT_KILL = 380;
    extern const int HTTP_LENGTH_REQUIRED = 381;
    extern const int CANNOT_LOAD_CATBOOST_MODEL = 382;
    extern const int CANNOT_APPLY_CATBOOST_MODEL = 383;
    extern const int PART_IS_TEMPORARILY_LOCKED = 384;
    extern const int MULTIPLE_STREAMS_REQUIRED = 385;
    extern const int NO_COMMON_TYPE = 386;
    extern const int EXTERNAL_LOADABLE_ALREADY_EXISTS = 387;
    extern const int CANNOT_ASSIGN_OPTIMIZE = 388;
    extern const int INSERT_WAS_DEDUPLICATED = 389;
    extern const int CANNOT_GET_CREATE_TABLE_QUERY = 390;
    extern const int EXTERNAL_LIBRARY_ERROR = 391;
    extern const int QUERY_IS_PROHIBITED = 392;
    extern const int THERE_IS_NO_QUERY = 393;
    extern const int QUERY_WAS_CANCELLED = 394;
    extern const int FUNCTION_THROW_IF_VALUE_IS_NON_ZERO = 395;
    extern const int TOO_MANY_ROWS_OR_BYTES = 396;
    extern const int QUERY_IS_NOT_SUPPORTED_IN_MATERIALIZED_VIEW = 397;
<<<<<<< HEAD
    extern const int CODEC_CANNOT_HAVE_ARGUMENTS = 398;
    extern const int UNKNOWN_CODEC = 399;
=======
    extern const int UNKNOWN_MUTATION_COMMAND = 398;
>>>>>>> 33b8ca23


    extern const int KEEPER_EXCEPTION = 999;
    extern const int POCO_EXCEPTION = 1000;
    extern const int STD_EXCEPTION = 1001;
    extern const int UNKNOWN_EXCEPTION = 1002;

    extern const int CONDITIONAL_TREE_PARENT_NOT_FOUND = 2001;
    extern const int ILLEGAL_PROJECTION_MANIPULATOR = 2002;
}

}<|MERGE_RESOLUTION|>--- conflicted
+++ resolved
@@ -372,12 +372,9 @@
     extern const int FUNCTION_THROW_IF_VALUE_IS_NON_ZERO = 395;
     extern const int TOO_MANY_ROWS_OR_BYTES = 396;
     extern const int QUERY_IS_NOT_SUPPORTED_IN_MATERIALIZED_VIEW = 397;
-<<<<<<< HEAD
-    extern const int CODEC_CANNOT_HAVE_ARGUMENTS = 398;
-    extern const int UNKNOWN_CODEC = 399;
-=======
     extern const int UNKNOWN_MUTATION_COMMAND = 398;
->>>>>>> 33b8ca23
+    extern const int CODEC_CANNOT_HAVE_ARGUMENTS = 399;
+    extern const int UNKNOWN_CODEC = 400;
 
 
     extern const int KEEPER_EXCEPTION = 999;
