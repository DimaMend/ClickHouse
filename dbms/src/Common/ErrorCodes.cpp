namespace DB
{

namespace ErrorCodes
{
    /** Previously, these constants were located in one enum.
      * But in this case there is a problem: when you add a new constant, you need to recompile
      *  all translation units that use at least one constant (almost the whole project).
      * Therefore it is made so that definitions of constants are located here, in one file,
      *  and their declaration are in different files, at the place of use.
      */

    extern const int UNSUPPORTED_METHOD = 1;
    extern const int UNSUPPORTED_PARAMETER = 2;
    extern const int UNEXPECTED_END_OF_FILE = 3;
    extern const int EXPECTED_END_OF_FILE = 4;
    extern const int CANNOT_PARSE_TEXT = 6;
    extern const int INCORRECT_NUMBER_OF_COLUMNS = 7;
    extern const int THERE_IS_NO_COLUMN = 8;
    extern const int SIZES_OF_COLUMNS_DOESNT_MATCH = 9;
    extern const int NOT_FOUND_COLUMN_IN_BLOCK = 10;
    extern const int POSITION_OUT_OF_BOUND = 11;
    extern const int PARAMETER_OUT_OF_BOUND = 12;
    extern const int SIZES_OF_COLUMNS_IN_TUPLE_DOESNT_MATCH = 13;
    extern const int DUPLICATE_COLUMN = 15;
    extern const int NO_SUCH_COLUMN_IN_TABLE = 16;
    extern const int DELIMITER_IN_STRING_LITERAL_DOESNT_MATCH = 17;
    extern const int CANNOT_INSERT_ELEMENT_INTO_CONSTANT_COLUMN = 18;
    extern const int SIZE_OF_FIXED_STRING_DOESNT_MATCH = 19;
    extern const int NUMBER_OF_COLUMNS_DOESNT_MATCH = 20;
    extern const int CANNOT_READ_ALL_DATA_FROM_TAB_SEPARATED_INPUT = 21;
    extern const int CANNOT_PARSE_ALL_VALUE_FROM_TAB_SEPARATED_INPUT = 22;
    extern const int CANNOT_READ_FROM_ISTREAM = 23;
    extern const int CANNOT_WRITE_TO_OSTREAM = 24;
    extern const int CANNOT_PARSE_ESCAPE_SEQUENCE = 25;
    extern const int CANNOT_PARSE_QUOTED_STRING = 26;
    extern const int CANNOT_PARSE_INPUT_ASSERTION_FAILED = 27;
    extern const int CANNOT_PRINT_FLOAT_OR_DOUBLE_NUMBER = 28;
    extern const int CANNOT_PRINT_INTEGER = 29;
    extern const int CANNOT_READ_SIZE_OF_COMPRESSED_CHUNK = 30;
    extern const int CANNOT_READ_COMPRESSED_CHUNK = 31;
    extern const int ATTEMPT_TO_READ_AFTER_EOF = 32;
    extern const int CANNOT_READ_ALL_DATA = 33;
    extern const int TOO_MANY_ARGUMENTS_FOR_FUNCTION = 34;
    extern const int TOO_FEW_ARGUMENTS_FOR_FUNCTION = 35;
    extern const int BAD_ARGUMENTS = 36;
    extern const int UNKNOWN_ELEMENT_IN_AST = 37;
    extern const int CANNOT_PARSE_DATE = 38;
    extern const int TOO_LARGE_SIZE_COMPRESSED = 39;
    extern const int CHECKSUM_DOESNT_MATCH = 40;
    extern const int CANNOT_PARSE_DATETIME = 41;
    extern const int NUMBER_OF_ARGUMENTS_DOESNT_MATCH = 42;
    extern const int ILLEGAL_TYPE_OF_ARGUMENT = 43;
    extern const int ILLEGAL_COLUMN = 44;
    extern const int ILLEGAL_NUMBER_OF_RESULT_COLUMNS = 45;
    extern const int UNKNOWN_FUNCTION = 46;
    extern const int UNKNOWN_IDENTIFIER = 47;
    extern const int NOT_IMPLEMENTED = 48;
    extern const int LOGICAL_ERROR = 49;
    extern const int UNKNOWN_TYPE = 50;
    extern const int EMPTY_LIST_OF_COLUMNS_QUERIED = 51;
    extern const int COLUMN_QUERIED_MORE_THAN_ONCE = 52;
    extern const int TYPE_MISMATCH = 53;
    extern const int STORAGE_DOESNT_ALLOW_PARAMETERS = 54;
    extern const int STORAGE_REQUIRES_PARAMETER = 55;
    extern const int UNKNOWN_STORAGE = 56;
    extern const int TABLE_ALREADY_EXISTS = 57;
    extern const int TABLE_METADATA_ALREADY_EXISTS = 58;
    extern const int ILLEGAL_TYPE_OF_COLUMN_FOR_FILTER = 59;
    extern const int UNKNOWN_TABLE = 60;
    extern const int ONLY_FILTER_COLUMN_IN_BLOCK = 61;
    extern const int SYNTAX_ERROR = 62;
    extern const int UNKNOWN_AGGREGATE_FUNCTION = 63;
    extern const int CANNOT_READ_AGGREGATE_FUNCTION_FROM_TEXT = 64;
    extern const int CANNOT_WRITE_AGGREGATE_FUNCTION_AS_TEXT = 65;
    extern const int NOT_A_COLUMN = 66;
    extern const int ILLEGAL_KEY_OF_AGGREGATION = 67;
    extern const int CANNOT_GET_SIZE_OF_FIELD = 68;
    extern const int ARGUMENT_OUT_OF_BOUND = 69;
    extern const int CANNOT_CONVERT_TYPE = 70;
    extern const int CANNOT_WRITE_AFTER_END_OF_BUFFER = 71;
    extern const int CANNOT_PARSE_NUMBER = 72;
    extern const int UNKNOWN_FORMAT = 73;
    extern const int CANNOT_READ_FROM_FILE_DESCRIPTOR = 74;
    extern const int CANNOT_WRITE_TO_FILE_DESCRIPTOR = 75;
    extern const int CANNOT_OPEN_FILE = 76;
    extern const int CANNOT_CLOSE_FILE = 77;
    extern const int UNKNOWN_TYPE_OF_QUERY = 78;
    extern const int INCORRECT_FILE_NAME = 79;
    extern const int INCORRECT_QUERY = 80;
    extern const int UNKNOWN_DATABASE = 81;
    extern const int DATABASE_ALREADY_EXISTS = 82;
    extern const int DIRECTORY_DOESNT_EXIST = 83;
    extern const int DIRECTORY_ALREADY_EXISTS = 84;
    extern const int FORMAT_IS_NOT_SUITABLE_FOR_INPUT = 85;
    extern const int RECEIVED_ERROR_FROM_REMOTE_IO_SERVER = 86;
    extern const int CANNOT_SEEK_THROUGH_FILE = 87;
    extern const int CANNOT_TRUNCATE_FILE = 88;
    extern const int UNKNOWN_COMPRESSION_METHOD = 89;
    extern const int EMPTY_LIST_OF_COLUMNS_PASSED = 90;
    extern const int SIZES_OF_MARKS_FILES_ARE_INCONSISTENT = 91;
    extern const int EMPTY_DATA_PASSED = 92;
    extern const int UNKNOWN_AGGREGATED_DATA_VARIANT = 93;
    extern const int CANNOT_MERGE_DIFFERENT_AGGREGATED_DATA_VARIANTS = 94;
    extern const int CANNOT_READ_FROM_SOCKET = 95;
    extern const int CANNOT_WRITE_TO_SOCKET = 96;
    extern const int CANNOT_READ_ALL_DATA_FROM_CHUNKED_INPUT = 97;
    extern const int CANNOT_WRITE_TO_EMPTY_BLOCK_OUTPUT_STREAM = 98;
    extern const int UNKNOWN_PACKET_FROM_CLIENT = 99;
    extern const int UNKNOWN_PACKET_FROM_SERVER = 100;
    extern const int UNEXPECTED_PACKET_FROM_CLIENT = 101;
    extern const int UNEXPECTED_PACKET_FROM_SERVER = 102;
    extern const int RECEIVED_DATA_FOR_WRONG_QUERY_ID = 103;
    extern const int TOO_SMALL_BUFFER_SIZE = 104;
    extern const int CANNOT_READ_HISTORY = 105;
    extern const int CANNOT_APPEND_HISTORY = 106;
    extern const int FILE_DOESNT_EXIST = 107;
    extern const int NO_DATA_TO_INSERT = 108;
    extern const int CANNOT_BLOCK_SIGNAL = 109;
    extern const int CANNOT_UNBLOCK_SIGNAL = 110;
    extern const int CANNOT_MANIPULATE_SIGSET = 111;
    extern const int CANNOT_WAIT_FOR_SIGNAL = 112;
    extern const int THERE_IS_NO_SESSION = 113;
    extern const int CANNOT_CLOCK_GETTIME = 114;
    extern const int UNKNOWN_SETTING = 115;
    extern const int THERE_IS_NO_DEFAULT_VALUE = 116;
    extern const int INCORRECT_DATA = 117;
    extern const int ENGINE_REQUIRED = 119;
    extern const int CANNOT_INSERT_VALUE_OF_DIFFERENT_SIZE_INTO_TUPLE = 120;
    extern const int UNKNOWN_SET_DATA_VARIANT = 121;
    extern const int INCOMPATIBLE_COLUMNS = 122;
    extern const int UNKNOWN_TYPE_OF_AST_NODE = 123;
    extern const int INCORRECT_ELEMENT_OF_SET = 124;
    extern const int INCORRECT_RESULT_OF_SCALAR_SUBQUERY = 125;
    extern const int CANNOT_GET_RETURN_TYPE = 126;
    extern const int ILLEGAL_INDEX = 127;
    extern const int TOO_LARGE_ARRAY_SIZE = 128;
    extern const int FUNCTION_IS_SPECIAL = 129;
    extern const int CANNOT_READ_ARRAY_FROM_TEXT = 130;
    extern const int TOO_LARGE_STRING_SIZE = 131;
    extern const int CANNOT_CREATE_TABLE_FROM_METADATA = 132;
    extern const int AGGREGATE_FUNCTION_DOESNT_ALLOW_PARAMETERS = 133;
    extern const int PARAMETERS_TO_AGGREGATE_FUNCTIONS_MUST_BE_LITERALS = 134;
    extern const int ZERO_ARRAY_OR_TUPLE_INDEX = 135;
    extern const int UNKNOWN_ELEMENT_IN_CONFIG = 137;
    extern const int EXCESSIVE_ELEMENT_IN_CONFIG = 138;
    extern const int NO_ELEMENTS_IN_CONFIG = 139;
    extern const int ALL_REQUESTED_COLUMNS_ARE_MISSING = 140;
    extern const int SAMPLING_NOT_SUPPORTED = 141;
    extern const int NOT_FOUND_NODE = 142;
    extern const int FOUND_MORE_THAN_ONE_NODE = 143;
    extern const int FIRST_DATE_IS_BIGGER_THAN_LAST_DATE = 144;
    extern const int UNKNOWN_OVERFLOW_MODE = 145;
    extern const int QUERY_SECTION_DOESNT_MAKE_SENSE = 146;
    extern const int NOT_FOUND_FUNCTION_ELEMENT_FOR_AGGREGATE = 147;
    extern const int NOT_FOUND_RELATION_ELEMENT_FOR_CONDITION = 148;
    extern const int NOT_FOUND_RHS_ELEMENT_FOR_CONDITION = 149;
    extern const int NO_ATTRIBUTES_LISTED = 150;
    extern const int INDEX_OF_COLUMN_IN_SORT_CLAUSE_IS_OUT_OF_RANGE = 151;
    extern const int UNKNOWN_DIRECTION_OF_SORTING = 152;
    extern const int ILLEGAL_DIVISION = 153;
    extern const int AGGREGATE_FUNCTION_NOT_APPLICABLE = 154;
    extern const int UNKNOWN_RELATION = 155;
    extern const int DICTIONARIES_WAS_NOT_LOADED = 156;
    extern const int ILLEGAL_OVERFLOW_MODE = 157;
    extern const int TOO_MANY_ROWS = 158;
    extern const int TIMEOUT_EXCEEDED = 159;
    extern const int TOO_SLOW = 160;
    extern const int TOO_MANY_COLUMNS = 161;
    extern const int TOO_DEEP_SUBQUERIES = 162;
    extern const int TOO_DEEP_PIPELINE = 163;
    extern const int READONLY = 164;
    extern const int TOO_MANY_TEMPORARY_COLUMNS = 165;
    extern const int TOO_MANY_TEMPORARY_NON_CONST_COLUMNS = 166;
    extern const int TOO_DEEP_AST = 167;
    extern const int TOO_BIG_AST = 168;
    extern const int BAD_TYPE_OF_FIELD = 169;
    extern const int BAD_GET = 170;
    extern const int BLOCKS_HAVE_DIFFERENT_STRUCTURE = 171;
    extern const int CANNOT_CREATE_DIRECTORY = 172;
    extern const int CANNOT_ALLOCATE_MEMORY = 173;
    extern const int CYCLIC_ALIASES = 174;
    extern const int CHUNK_NOT_FOUND = 176;
    extern const int DUPLICATE_CHUNK_NAME = 177;
    extern const int MULTIPLE_ALIASES_FOR_EXPRESSION = 178;
    extern const int MULTIPLE_EXPRESSIONS_FOR_ALIAS = 179;
    extern const int THERE_IS_NO_PROFILE = 180;
    extern const int ILLEGAL_FINAL = 181;
    extern const int ILLEGAL_PREWHERE = 182;
    extern const int UNEXPECTED_EXPRESSION = 183;
    extern const int ILLEGAL_AGGREGATION = 184;
    extern const int UNSUPPORTED_MYISAM_BLOCK_TYPE = 185;
    extern const int UNSUPPORTED_COLLATION_LOCALE = 186;
    extern const int COLLATION_COMPARISON_FAILED = 187;
    extern const int UNKNOWN_ACTION = 188;
    extern const int TABLE_MUST_NOT_BE_CREATED_MANUALLY = 189;
    extern const int SIZES_OF_ARRAYS_DOESNT_MATCH = 190;
    extern const int SET_SIZE_LIMIT_EXCEEDED = 191;
    extern const int UNKNOWN_USER = 192;
    extern const int WRONG_PASSWORD = 193;
    extern const int REQUIRED_PASSWORD = 194;
    extern const int IP_ADDRESS_NOT_ALLOWED = 195;
    extern const int UNKNOWN_ADDRESS_PATTERN_TYPE = 196;
    extern const int SERVER_REVISION_IS_TOO_OLD = 197;
    extern const int DNS_ERROR = 198;
    extern const int UNKNOWN_QUOTA = 199;
    extern const int QUOTA_DOESNT_ALLOW_KEYS = 200;
    extern const int QUOTA_EXPIRED = 201;
    extern const int TOO_MANY_SIMULTANEOUS_QUERIES = 202;
    extern const int NO_FREE_CONNECTION = 203;
    extern const int CANNOT_FSYNC = 204;
    extern const int NESTED_TYPE_TOO_DEEP = 205;
    extern const int ALIAS_REQUIRED = 206;
    extern const int AMBIGUOUS_IDENTIFIER = 207;
    extern const int EMPTY_NESTED_TABLE = 208;
    extern const int SOCKET_TIMEOUT = 209;
    extern const int NETWORK_ERROR = 210;
    extern const int EMPTY_QUERY = 211;
    extern const int UNKNOWN_LOAD_BALANCING = 212;
    extern const int UNKNOWN_TOTALS_MODE = 213;
    extern const int CANNOT_STATVFS = 214;
    extern const int NOT_AN_AGGREGATE = 215;
    extern const int QUERY_WITH_SAME_ID_IS_ALREADY_RUNNING = 216;
    extern const int CLIENT_HAS_CONNECTED_TO_WRONG_PORT = 217;
    extern const int TABLE_IS_DROPPED = 218;
    extern const int DATABASE_NOT_EMPTY = 219;
    extern const int DUPLICATE_INTERSERVER_IO_ENDPOINT = 220;
    extern const int NO_SUCH_INTERSERVER_IO_ENDPOINT = 221;
    extern const int ADDING_REPLICA_TO_NON_EMPTY_TABLE = 222;
    extern const int UNEXPECTED_AST_STRUCTURE = 223;
    extern const int REPLICA_IS_ALREADY_ACTIVE = 224;
    extern const int NO_ZOOKEEPER = 225;
    extern const int NO_FILE_IN_DATA_PART = 226;
    extern const int UNEXPECTED_FILE_IN_DATA_PART = 227;
    extern const int BAD_SIZE_OF_FILE_IN_DATA_PART = 228;
    extern const int QUERY_IS_TOO_LARGE = 229;
    extern const int NOT_FOUND_EXPECTED_DATA_PART = 230;
    extern const int TOO_MANY_UNEXPECTED_DATA_PARTS = 231;
    extern const int NO_SUCH_DATA_PART = 232;
    extern const int BAD_DATA_PART_NAME = 233;
    extern const int NO_REPLICA_HAS_PART = 234;
    extern const int DUPLICATE_DATA_PART = 235;
    extern const int ABORTED = 236;
    extern const int NO_REPLICA_NAME_GIVEN = 237;
    extern const int FORMAT_VERSION_TOO_OLD = 238;
    extern const int CANNOT_MUNMAP = 239;
    extern const int CANNOT_MREMAP = 240;
    extern const int MEMORY_LIMIT_EXCEEDED = 241;
    extern const int TABLE_IS_READ_ONLY = 242;
    extern const int NOT_ENOUGH_SPACE = 243;
    extern const int UNEXPECTED_ZOOKEEPER_ERROR = 244;
    extern const int CORRUPTED_DATA = 246;
    extern const int INCORRECT_MARK = 247;
    extern const int INVALID_PARTITION_VALUE = 248;
    extern const int NOT_ENOUGH_BLOCK_NUMBERS = 250;
    extern const int NO_SUCH_REPLICA = 251;
    extern const int TOO_MANY_PARTS = 252;
    extern const int REPLICA_IS_ALREADY_EXIST = 253;
    extern const int NO_ACTIVE_REPLICAS = 254;
    extern const int TOO_MANY_RETRIES_TO_FETCH_PARTS = 255;
    extern const int PARTITION_ALREADY_EXISTS = 256;
    extern const int PARTITION_DOESNT_EXIST = 257;
    extern const int UNION_ALL_RESULT_STRUCTURES_MISMATCH = 258;
    extern const int CLIENT_OUTPUT_FORMAT_SPECIFIED = 260;
    extern const int UNKNOWN_BLOCK_INFO_FIELD = 261;
    extern const int BAD_COLLATION = 262;
    extern const int CANNOT_COMPILE_CODE = 263;
    extern const int INCOMPATIBLE_TYPE_OF_JOIN = 264;
    extern const int NO_AVAILABLE_REPLICA = 265;
    extern const int MISMATCH_REPLICAS_DATA_SOURCES = 266;
    extern const int STORAGE_DOESNT_SUPPORT_PARALLEL_REPLICAS = 267;
    extern const int CPUID_ERROR = 268;
    extern const int INFINITE_LOOP = 269;
    extern const int CANNOT_COMPRESS = 270;
    extern const int CANNOT_DECOMPRESS = 271;
    extern const int CANNOT_IO_SUBMIT = 272;
    extern const int CANNOT_IO_GETEVENTS = 273;
    extern const int AIO_READ_ERROR = 274;
    extern const int AIO_WRITE_ERROR = 275;
    extern const int INDEX_NOT_USED = 277;
    extern const int LEADERSHIP_LOST = 278;
    extern const int ALL_CONNECTION_TRIES_FAILED = 279;
    extern const int NO_AVAILABLE_DATA = 280;
    extern const int DICTIONARY_IS_EMPTY = 281;
    extern const int INCORRECT_INDEX = 282;
    extern const int UNKNOWN_DISTRIBUTED_PRODUCT_MODE = 283;
    extern const int UNKNOWN_GLOBAL_SUBQUERIES_METHOD = 284;
    extern const int TOO_FEW_LIVE_REPLICAS = 285;
    extern const int UNSATISFIED_QUORUM_FOR_PREVIOUS_WRITE = 286;
    extern const int UNKNOWN_FORMAT_VERSION = 287;
    extern const int DISTRIBUTED_IN_JOIN_SUBQUERY_DENIED = 288;
    extern const int REPLICA_IS_NOT_IN_QUORUM = 289;
    extern const int LIMIT_EXCEEDED = 290;
    extern const int DATABASE_ACCESS_DENIED = 291;
    extern const int LEADERSHIP_CHANGED = 292;
    extern const int MONGODB_CANNOT_AUTHENTICATE = 293;
    extern const int INVALID_BLOCK_EXTRA_INFO = 294;
    extern const int RECEIVED_EMPTY_DATA = 295;
    extern const int NO_REMOTE_SHARD_FOUND = 296;
    extern const int SHARD_HAS_NO_CONNECTIONS = 297;
    extern const int CANNOT_PIPE = 298;
    extern const int CANNOT_FORK = 299;
    extern const int CANNOT_DLSYM = 300;
    extern const int CANNOT_CREATE_CHILD_PROCESS = 301;
    extern const int CHILD_WAS_NOT_EXITED_NORMALLY = 302;
    extern const int CANNOT_SELECT = 303;
    extern const int CANNOT_WAITPID = 304;
    extern const int TABLE_WAS_NOT_DROPPED = 305;
    extern const int TOO_DEEP_RECURSION = 306;
    extern const int TOO_MANY_BYTES = 307;
    extern const int UNEXPECTED_NODE_IN_ZOOKEEPER = 308;
    extern const int FUNCTION_CANNOT_HAVE_PARAMETERS = 309;
    extern const int INVALID_SHARD_WEIGHT = 317;
    extern const int INVALID_CONFIG_PARAMETER = 318;
    extern const int UNKNOWN_STATUS_OF_INSERT = 319;
    extern const int VALUE_IS_OUT_OF_RANGE_OF_DATA_TYPE = 321;
    extern const int BARRIER_TIMEOUT = 335;
    extern const int UNKNOWN_DATABASE_ENGINE = 336;
    extern const int DDL_GUARD_IS_ACTIVE = 337;
    extern const int UNFINISHED = 341;
    extern const int METADATA_MISMATCH = 342;
    extern const int SUPPORT_IS_DISABLED = 344;
    extern const int TABLE_DIFFERS_TOO_MUCH = 345;
    extern const int CANNOT_CONVERT_CHARSET = 346;
    extern const int CANNOT_LOAD_CONFIG = 347;
    extern const int CANNOT_INSERT_NULL_IN_ORDINARY_COLUMN = 349;
    extern const int INCOMPATIBLE_SOURCE_TABLES = 350;
    extern const int AMBIGUOUS_TABLE_NAME = 351;
    extern const int AMBIGUOUS_COLUMN_NAME = 352;
    extern const int INDEX_OF_POSITIONAL_ARGUMENT_IS_OUT_OF_RANGE = 353;
    extern const int ZLIB_INFLATE_FAILED = 354;
    extern const int ZLIB_DEFLATE_FAILED = 355;
    extern const int BAD_LAMBDA = 356;
    extern const int RESERVED_IDENTIFIER_NAME = 357;
    extern const int INTO_OUTFILE_NOT_ALLOWED = 358;
    extern const int TABLE_SIZE_EXCEEDS_MAX_DROP_SIZE_LIMIT = 359;
    extern const int CANNOT_CREATE_CHARSET_CONVERTER = 360;
    extern const int SEEK_POSITION_OUT_OF_BOUND = 361;
    extern const int CURRENT_WRITE_BUFFER_IS_EXHAUSTED = 362;
    extern const int CANNOT_CREATE_IO_BUFFER = 363;
    extern const int RECEIVED_ERROR_TOO_MANY_REQUESTS = 364;
    extern const int OUTPUT_IS_NOT_SORTED = 365;
    extern const int SIZES_OF_NESTED_COLUMNS_ARE_INCONSISTENT = 366;
    extern const int TOO_MANY_FETCHES = 367;
    extern const int BAD_CAST = 368;
    extern const int ALL_REPLICAS_ARE_STALE = 369;
    extern const int DATA_TYPE_CANNOT_BE_USED_IN_TABLES = 370;
    extern const int INCONSISTENT_CLUSTER_DEFINITION = 371;
    extern const int SESSION_NOT_FOUND = 372;
    extern const int SESSION_IS_LOCKED = 373;
    extern const int INVALID_SESSION_TIMEOUT = 374;
    extern const int CANNOT_DLOPEN = 375;
    extern const int CANNOT_PARSE_UUID = 376;
    extern const int ILLEGAL_SYNTAX_FOR_DATA_TYPE = 377;
    extern const int DATA_TYPE_CANNOT_HAVE_ARGUMENTS = 378;
    extern const int UNKNOWN_STATUS_OF_DISTRIBUTED_DDL_TASK = 379;
    extern const int CANNOT_KILL = 380;
    extern const int HTTP_LENGTH_REQUIRED = 381;
    extern const int CANNOT_LOAD_CATBOOST_MODEL = 382;
    extern const int CANNOT_APPLY_CATBOOST_MODEL = 383;
    extern const int PART_IS_TEMPORARILY_LOCKED = 384;
    extern const int MULTIPLE_STREAMS_REQUIRED = 385;
    extern const int NO_COMMON_TYPE = 386;
    extern const int EXTERNAL_LOADABLE_ALREADY_EXISTS = 387;
    extern const int CANNOT_ASSIGN_OPTIMIZE = 388;
    extern const int INSERT_WAS_DEDUPLICATED = 389;
    extern const int CANNOT_GET_CREATE_TABLE_QUERY = 390;
    extern const int EXTERNAL_LIBRARY_ERROR = 391;
    extern const int QUERY_IS_PROHIBITED = 392;
    extern const int THERE_IS_NO_QUERY = 393;
    extern const int QUERY_WAS_CANCELLED = 394;
    extern const int FUNCTION_THROW_IF_VALUE_IS_NON_ZERO = 395;
    extern const int TOO_MANY_ROWS_OR_BYTES = 396;
    extern const int QUERY_IS_NOT_SUPPORTED_IN_MATERIALIZED_VIEW = 397;
    extern const int UNKNOWN_MUTATION_COMMAND = 398;
    extern const int FORMAT_IS_NOT_SUITABLE_FOR_OUTPUT = 399;
    extern const int CANNOT_STAT = 400;
    extern const int FEATURE_IS_NOT_ENABLED_AT_BUILD_TIME = 401;
    extern const int CANNOT_IOSETUP = 402;
    extern const int INVALID_JOIN_ON_EXPRESSION = 403;
    extern const int BAD_ODBC_CONNECTION_STRING = 404;
    extern const int PARTITION_SIZE_EXCEEDS_MAX_DROP_SIZE_LIMIT = 405;
    extern const int TOP_AND_LIMIT_TOGETHER = 406;
    extern const int DECIMAL_OVERFLOW = 407;
    extern const int BAD_REQUEST_PARAMETER = 408;
    extern const int EXTERNAL_EXECUTABLE_NOT_FOUND = 409;
    extern const int EXTERNAL_SERVER_IS_NOT_RESPONDING = 410;
    extern const int PTHREAD_ERROR = 411;
    extern const int NETLINK_ERROR = 412;
    extern const int CANNOT_SET_SIGNAL_HANDLER = 413;
    extern const int CANNOT_READLINE = 414;
    extern const int ALL_REPLICAS_LOST = 415;
    extern const int REPLICA_STATUS_CHANGED = 416;
    extern const int EXPECTED_ALL_OR_ANY = 417;
    extern const int UNKNOWN_JOIN_STRICTNESS = 418;
    extern const int MULTIPLE_ASSIGNMENTS_TO_COLUMN = 419;
    extern const int CANNOT_UPDATE_COLUMN = 420;
    extern const int CANNOT_ADD_DIFFERENT_AGGREGATE_STATES = 421;
    extern const int UNSUPPORTED_URI_SCHEME = 422;
    extern const int CANNOT_GETTIMEOFDAY = 423;
    extern const int CANNOT_LINK = 424;
    extern const int SYSTEM_ERROR = 425;
    extern const int NULL_POINTER_DEREFERENCE = 426;
    extern const int CANNOT_COMPILE_REGEXP = 427;
    extern const int UNKNOWN_LOG_LEVEL = 428;
    extern const int FAILED_TO_GETPWUID = 429;
    extern const int MISMATCHING_USERS_FOR_PROCESS_AND_DATA = 430;
    extern const int ILLEGAL_SYNTAX_FOR_CODEC_TYPE = 431;
    extern const int UNKNOWN_CODEC = 432;
    extern const int ILLEGAL_CODEC_PARAMETER = 433;
    extern const int CANNOT_PARSE_PROTOBUF_SCHEMA = 434;
    extern const int NO_DATA_FOR_REQUIRED_PROTOBUF_FIELD = 435;
    extern const int PROTOBUF_BAD_CAST = 436;
    extern const int PROTOBUF_FIELD_NOT_REPEATED = 437;
    extern const int DATA_TYPE_CANNOT_BE_PROMOTED = 438;
    extern const int CANNOT_SCHEDULE_TASK = 439;
    extern const int INVALID_LIMIT_EXPRESSION = 440;
    extern const int CANNOT_PARSE_DOMAIN_VALUE_FROM_STRING = 441;
    extern const int BAD_DATABASE_FOR_TEMPORARY_TABLE = 442;
    extern const int NO_COMMON_COLUMNS_WITH_PROTOBUF_SCHEMA = 443;
    extern const int UNKNOWN_PROTOBUF_FORMAT = 444;
    extern const int CANNOT_MPROTECT = 445;
    extern const int FUNCTION_NOT_ALLOWED = 446;
    extern const int HYPERSCAN_CANNOT_SCAN_TEXT = 447;
<<<<<<< HEAD
    extern const int BAD_TTL_EXPRESSION = 448;
    extern const int BAD_TTL_FILE = 449;
=======
    extern const int BROTLI_READ_FAILED = 448;
    extern const int BROTLI_WRITE_FAILED = 449;
>>>>>>> e346758c

    extern const int KEEPER_EXCEPTION = 999;
    extern const int POCO_EXCEPTION = 1000;
    extern const int STD_EXCEPTION = 1001;
    extern const int UNKNOWN_EXCEPTION = 1002;
    extern const int METRIKA_OTHER_ERROR = 1003;

    extern const int CONDITIONAL_TREE_PARENT_NOT_FOUND = 2001;
    extern const int ILLEGAL_PROJECTION_MANIPULATOR = 2002;
}

}<|MERGE_RESOLUTION|>--- conflicted
+++ resolved
@@ -422,13 +422,10 @@
     extern const int CANNOT_MPROTECT = 445;
     extern const int FUNCTION_NOT_ALLOWED = 446;
     extern const int HYPERSCAN_CANNOT_SCAN_TEXT = 447;
-<<<<<<< HEAD
-    extern const int BAD_TTL_EXPRESSION = 448;
-    extern const int BAD_TTL_FILE = 449;
-=======
     extern const int BROTLI_READ_FAILED = 448;
     extern const int BROTLI_WRITE_FAILED = 449;
->>>>>>> e346758c
+    extern const int BAD_TTL_EXPRESSION = 450;
+    extern const int BAD_TTL_FILE = 451;
 
     extern const int KEEPER_EXCEPTION = 999;
     extern const int POCO_EXCEPTION = 1000;
