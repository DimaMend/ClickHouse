--- conflicted
+++ resolved
@@ -56,12 +56,8 @@
     if (size >= MMAP_THRESHOLD)
     {
         if (alignment > MMAP_MIN_ALIGNMENT)
-<<<<<<< HEAD
-            throw DB::Exception("Too large alignment: more than page size (" + formatReadableSizeWithBinarySuffix(size) + ").", DB::ErrorCodes::BAD_ARGUMENTS);
-=======
             throw DB::Exception("Too large alignment " + formatReadableSizeWithBinarySuffix(alignment) + ": more than page size when allocating " 
                 + formatReadableSizeWithBinarySuffix(size) + ".", DB::ErrorCodes::BAD_ARGUMENTS);
->>>>>>> 3c7ec452
 
         buf = mmap(nullptr, size, PROT_READ | PROT_WRITE, MAP_PRIVATE | MAP_ANONYMOUS, -1, 0);
         if (MAP_FAILED == buf)
