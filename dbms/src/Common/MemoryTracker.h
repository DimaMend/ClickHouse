--- conflicted
+++ resolved
@@ -112,15 +112,11 @@
   * This pointer is set when memory consumption is monitored in current thread.
   * So, you just need to pass it to all the threads that handle one request.
   */
-<<<<<<< HEAD
+#if defined(__apple_build_version__) && __apple_build_version__ <= 9000038
+extern __thread MemoryTrackerPtr current_memory_tracker;
+#else
 extern thread_local MemoryTrackerPtr current_memory_tracker;
-=======
-#if defined(__apple_build_version__) && __apple_build_version__ <= 9000038
-extern __thread MemoryTracker * current_memory_tracker;
-#else
-extern thread_local MemoryTracker * current_memory_tracker;
 #endif
->>>>>>> 2ab73565
 
 /// Convenience methods, that use current_memory_tracker if it is available.
 namespace CurrentMemoryTracker
