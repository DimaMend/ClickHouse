#include <common/likely.h>
#include <common/logger_useful.h>
#include <Common/Exception.h>
#include <Common/formatReadable.h>
#include <IO/WriteHelpers.h>
#include <iomanip>

#include <Common/MemoryTracker.h>


namespace DB
{
    namespace ErrorCodes
    {
        extern const int MEMORY_LIMIT_EXCEEDED;
    }
}


MemoryTracker::~MemoryTracker()
{
    if (peak)
    {
        try
        {
            logPeakMemoryUsage();
        }
        catch (...)
        {
            /// Exception in Logger, intentionally swallow.
        }
    }

    /** This is needed for next memory tracker to be consistent with sum of all referring memory trackers.
      *
      * Sometimes, memory tracker could be destroyed before memory was freed, and on destruction, amount > 0.
      * For example, a query could allocate some data and leave it in cache.
      *
      * If memory will be freed outside of context of this memory tracker,
      *  but in context of one of the 'next' memory trackers,
      *  then memory usage of 'next' memory trackers will be underestimated,
      *  because amount will be decreased twice (first - here, second - when real 'free' happens).
      */
    if (auto value = amount.load(std::memory_order_relaxed))
        free(value);
}


void MemoryTracker::logPeakMemoryUsage() const
{
    LOG_DEBUG(&Logger::get("MemoryTracker"),
        "Peak memory usage" << (description ? " " + std::string(description) : "")
        << ": " << formatReadableSizeWithBinarySuffix(peak) << ".");
}


void MemoryTracker::alloc(Int64 size)
{
    /** Using memory_order_relaxed means that if allocations are done simultaneously,
      *  we allow exception about memory limit exceeded to be thrown only on next allocation.
      * So, we allow over-allocations.
      */
    Int64 will_be = size + amount.fetch_add(size, std::memory_order_relaxed);

    if (!std::atomic_load_explicit(&next, std::memory_order_relaxed))
        CurrentMetrics::add(metric, size);

    Int64 current_limit = limit.load(std::memory_order_relaxed);

    /// Using non-thread-safe random number generator. Joint distribution in different threads would not be uniform.
    /// In this case, it doesn't matter.
    if (unlikely(fault_probability && drand48() < fault_probability))
    {
        free(size);

        std::stringstream message;
        message << "Memory tracker";
        if (description)
            message << " " << description;
        message << ": fault injected. Would use " << formatReadableSizeWithBinarySuffix(will_be)
            << " (attempt to allocate chunk of " << size << " bytes)"
            << ", maximum: " << formatReadableSizeWithBinarySuffix(current_limit);

        throw DB::Exception(message.str(), DB::ErrorCodes::MEMORY_LIMIT_EXCEEDED);
    }

    if (unlikely(current_limit && will_be > current_limit))
    {
        free(size);

        std::stringstream message;
        message << "Memory limit";
        if (description)
            message << " " << description;
        message << " exceeded: would use " << formatReadableSizeWithBinarySuffix(will_be)
            << " (attempt to allocate chunk of " << size << " bytes)"
            << ", maximum: " << formatReadableSizeWithBinarySuffix(current_limit);

        throw DB::Exception(message.str(), DB::ErrorCodes::MEMORY_LIMIT_EXCEEDED);
    }

    if (will_be > peak.load(std::memory_order_relaxed))        /// Races doesn't matter. Could rewrite with CAS, but not worth.
        peak.store(will_be, std::memory_order_relaxed);

    if (auto loaded_next = std::atomic_load(&next))
        loaded_next->alloc(size);
}


void MemoryTracker::free(Int64 size)
{
    Int64 new_amount = amount.fetch_sub(size, std::memory_order_relaxed) - size;

    /** Sometimes, query could free some data, that was allocated outside of query context.
      * Example: cache eviction.
      * To avoid negative memory usage, we "saturate" amount.
      * Memory usage will be calculated with some error.
      * NOTE The code is not atomic. Not worth to fix.
      */
    if (new_amount < 0)
    {
        amount.fetch_sub(new_amount);
        size += new_amount;
    }

    if (auto loaded_next = std::atomic_load(&next))
        loaded_next->free(size);
    else
        CurrentMetrics::sub(metric, size);
}


void MemoryTracker::reset()
{
    if (!std::atomic_load_explicit(&next, std::memory_order_relaxed))
        CurrentMetrics::sub(metric, amount.load(std::memory_order_relaxed));

    amount.store(0, std::memory_order_relaxed);
    peak.store(0, std::memory_order_relaxed);
    limit.store(0, std::memory_order_relaxed);
}


void MemoryTracker::setOrRaiseLimit(Int64 value)
{
    /// This is just atomic set to maximum.
    Int64 old_value = limit.load(std::memory_order_relaxed);
    while (old_value < value && !limit.compare_exchange_weak(old_value, value))
        ;
}

<<<<<<< HEAD

thread_local MemoryTrackerPtr current_memory_tracker;
=======
#if defined(__apple_build_version__) && __apple_build_version__ <= 9000038
__thread MemoryTracker * current_memory_tracker = nullptr;
#else
thread_local MemoryTracker * current_memory_tracker = nullptr;
#endif
>>>>>>> 2ab73565

namespace CurrentMemoryTracker
{
    void alloc(Int64 size)
    {
        if (current_memory_tracker)
            current_memory_tracker->alloc(size);
    }

    void realloc(Int64 old_size, Int64 new_size)
    {
        if (current_memory_tracker)
            current_memory_tracker->alloc(new_size - old_size);
    }

    void free(Int64 size)
    {
        if (current_memory_tracker)
            current_memory_tracker->free(size);
    }
}<|MERGE_RESOLUTION|>--- conflicted
+++ resolved
@@ -149,16 +149,11 @@
         ;
 }
 
-<<<<<<< HEAD
-
+#if defined(__apple_build_version__) && __apple_build_version__ <= 9000038
+__thread MemoryTrackerPtr current_memory_tracker;
+#else
 thread_local MemoryTrackerPtr current_memory_tracker;
-=======
-#if defined(__apple_build_version__) && __apple_build_version__ <= 9000038
-__thread MemoryTracker * current_memory_tracker = nullptr;
-#else
-thread_local MemoryTracker * current_memory_tracker = nullptr;
 #endif
->>>>>>> 2ab73565
 
 namespace CurrentMemoryTracker
 {
