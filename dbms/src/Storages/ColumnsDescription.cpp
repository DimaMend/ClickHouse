#include <Storages/ColumnsDescription.h>
#include <Parsers/ASTLiteral.h>
#include <Parsers/ExpressionElementParsers.h>
#include <Parsers/ExpressionListParsers.h>
#include <Parsers/ParserCreateQuery.h>
#include <Parsers/parseQuery.h>
#include <Parsers/queryToString.h>
#include <IO/WriteBuffer.h>
#include <IO/WriteHelpers.h>
#include <IO/ReadBuffer.h>
#include <IO/ReadHelpers.h>
#include <IO/WriteBufferFromString.h>
#include <IO/ReadBufferFromString.h>
#include <DataTypes/DataTypeFactory.h>
#include <DataTypes/NestedUtils.h>
#include <DataTypes/DataTypeArray.h>
#include <DataTypes/DataTypeTuple.h>
#include <Common/Exception.h>
#include <Interpreters/Context.h>
#include <Storages/IStorage.h>
#include <Common/typeid_cast.h>
#include <Compression/CompressionFactory.h>

#include <optional>


namespace DB
{

namespace ErrorCodes
{
    extern const int NO_SUCH_COLUMN_IN_TABLE;
    extern const int ILLEGAL_COLUMN;
    extern const int CANNOT_PARSE_TEXT;
}

bool ColumnDescription::operator==(const ColumnDescription & other) const
{
    auto codec_str = [](const CompressionCodecPtr & codec_ptr) { return codec_ptr ? codec_ptr->getCodecDesc() : String(); };

    return name == other.name
        && type->equals(*other.type)
        && default_desc == other.default_desc
        && comment == other.comment
        && codec_str(codec) == codec_str(other.codec);
}

void ColumnDescription::writeText(WriteBuffer & buf) const
{
    writeBackQuotedString(name, buf);
    writeChar(' ', buf);
    DB::writeText(type->getName(), buf);

    if (default_desc.expression)
    {
        writeChar('\t', buf);
        DB::writeText(DB::toString(default_desc.kind), buf);
        writeChar('\t', buf);
        DB::writeText(queryToString(default_desc.expression), buf);
    }

    if (!comment.empty())
    {
        writeChar('\t', buf);
        DB::writeText("COMMENT ", buf);
        DB::writeText(queryToString(ASTLiteral(Field(comment))), buf);
    }

    if (codec)
    {
        writeChar('\t', buf);
        DB::writeText("CODEC(", buf);
        DB::writeText(codec->getCodecDesc(), buf);
        DB::writeText(")", buf);
    }

    writeChar('\n', buf);
}

void ColumnDescription::readText(ReadBuffer & buf)
{
    ParserColumnDeclaration column_parser(true);
    String column_line;
    readEscapedStringUntilEOL(column_line, buf);
    ASTPtr ast = parseQuery(column_parser, column_line, "column parser", 0);
    if (const auto * col_ast = ast->as<ASTColumnDeclaration>())
    {
        name = col_ast->name;
        type = DataTypeFactory::instance().get(col_ast->type);

        if (col_ast->default_expression)
        {
            default_desc.kind = columnDefaultKindFromString(col_ast->default_specifier);
            default_desc.expression = std::move(col_ast->default_expression);
        }

        if (col_ast->comment)
            comment = col_ast->comment->as<ASTLiteral &>().value.get<String>();

        if (col_ast->codec)
            codec = CompressionCodecFactory::instance().get(col_ast->codec, type);
    }
    else
        throw Exception("Cannot parse column description", ErrorCodes::CANNOT_PARSE_TEXT);
}


ColumnsDescription::ColumnsDescription(NamesAndTypesList ordinary)
{
    for (auto & elem : ordinary)
        add(ColumnDescription(std::move(elem.name), std::move(elem.type)));
}

ColumnsDescription::ColumnsDescription(const ColumnsDescription & other)
    : columns(other.columns)
{
    for (auto it = columns.begin(); it != columns.end(); ++it)
        name_to_column.emplace(it->name, it);
}

ColumnsDescription & ColumnsDescription::operator=(const ColumnsDescription & other)
{
    if (&other != this)
        *this = ColumnsDescription(other);
    return *this;
}


/// We are trying to find first column from end with name `column_name` or with a name beginning with `column_name` and ".".
/// For example "fruits.bananas"
/// names are considered the same if they completely match or `name_without_dot` matches the part of the name to the point
static auto getNameRange(const std::list<ColumnDescription> & columns, const String & name_without_dot)
{
    String name_with_dot = name_without_dot + ".";

    auto begin = columns.begin();
    for (; begin != columns.end(); ++begin)
    {
        if (begin->name == name_without_dot)
            return std::make_pair(begin, std::next(begin));

        if (startsWith(begin->name, name_with_dot))
            break;
    }

    if (begin == columns.end())
        return std::make_pair(begin, begin);

    auto end = std::next(begin);
    for (; end != columns.end(); ++end)
    {
        if (!startsWith(end->name, name_with_dot))
            break;
    }

<<<<<<< HEAD
    if (ttl_asts.size() != other.ttl_asts.size())
        return false;

    for (const auto & [col_name, ttl_ast] : ttl_asts)
    {
        auto it = other.ttl_asts.find(col_name);
        if (it == other.ttl_asts.end())
            return false;
        if (queryToString(ttl_ast) != queryToString(it->second))
            return false;
    }

    return true;
=======
    return std::make_pair(begin, end);
>>>>>>> 1446c508
}

void ColumnsDescription::add(ColumnDescription column, const String & after_column)
{
    if (has(column.name))
        throw Exception("Cannot add column " + column.name + ": column with this name already exists",
            ErrorCodes::ILLEGAL_COLUMN);

    auto insert_it = columns.cend();

    if (!after_column.empty())
    {
<<<<<<< HEAD
        for (const auto & column : columns)
        {
            const auto defaults_it = defaults.find(column.name);
            const auto comments_it = comments.find(column.name);
            const auto codec_it = codecs.find(column.name);

            writeBackQuotedString(column.name, buf);
            writeChar(' ', buf);
            writeText(column.type->getName(), buf);

            const bool exist_comment = comments_it != std::end(comments);
            const bool exist_codec = codec_it != std::end(codecs);
            if (defaults_it != std::end(defaults))
            {
                writeChar('\t', buf);
                writeText(DB::toString(defaults_it->second.kind), buf);
                writeChar('\t', buf);
                writeText(queryToString(defaults_it->second.expression), buf);
            }

            if (exist_comment)
            {
                writeChar('\t', buf);
                writeText("COMMENT ", buf);
                writeText(queryToString(ASTLiteral(Field(comments_it->second))), buf);
            }

            if (exist_codec)
            {
                writeChar('\t', buf);
                writeText("CODEC(", buf);
                writeText(codec_it->second->getCodecDesc(), buf);
                writeText(")", buf);
            }

            const auto ttl_it = ttl_asts.find(column.name);
            if (ttl_it != ttl_asts.end())
            {
                writeCString("\tTTL\t", buf);
                writeText(queryToString(ttl_it->second), buf);
            }
            writeChar('\n', buf);
        }
    };
=======
        auto range = getNameRange(columns, after_column);
        if (range.first == range.second)
            throw Exception("Wrong column name. Cannot find column " + after_column + " to insert after",
                ErrorCodes::NO_SUCH_COLUMN_IN_TABLE);
>>>>>>> 1446c508

        insert_it = range.second;
    }

    auto it = columns.insert(insert_it, std::move(column));
    name_to_column.emplace(it->name, it);
}

void ColumnsDescription::remove(const String & column_name)
{
    auto range = getNameRange(columns, column_name);
    if (range.first == range.second)
        throw Exception("There is no column " + column_name + " in table.",
            ErrorCodes::NO_SUCH_COLUMN_IN_TABLE);

    for (auto list_it = range.first; list_it != range.second;)
    {
        name_to_column.erase(list_it->name);
        list_it = columns.erase(list_it);
    }
}


void ColumnsDescription::flattenNested()
{
    for (auto it = columns.begin(); it != columns.end();)
    {
        const auto * type_arr = typeid_cast<const DataTypeArray *>(it->type.get());
        if (!type_arr)
        {
            ++it;
            continue;
        }

        const auto * type_tuple = typeid_cast<const DataTypeTuple *>(type_arr->getNestedType().get());
        if (!type_tuple)
        {
            ++it;
            continue;
        }

        ColumnDescription column = std::move(*it);
        it = columns.erase(it);
        name_to_column.erase(column.name);

        const DataTypes & elements = type_tuple->getElements();
        const Strings & names = type_tuple->getElementNames();
        size_t tuple_size = elements.size();

        for (size_t i = 0; i < tuple_size; ++i)
        {
            auto nested_column = column;
            /// TODO: what to do with default expressions?
            nested_column.name = Nested::concatenateName(column.name, names[i]);
            nested_column.type = std::make_shared<DataTypeArray>(elements[i]);

            auto inserted_it = columns.insert(it, std::move(nested_column));
            name_to_column.emplace(inserted_it->name, inserted_it);
        }

        if (col_ast->ttl)
            result.ttl_asts.emplace(column_name, col_ast->ttl->clone());
    }
}


NamesAndTypesList ColumnsDescription::getOrdinary() const
{
    NamesAndTypesList ret;
    for (const auto & col : columns)
    {
        if (col.default_desc.kind == ColumnDefaultKind::Default)
            ret.emplace_back(col.name, col.type);
    }
    return ret;
}

NamesAndTypesList ColumnsDescription::getMaterialized() const
{
    NamesAndTypesList ret;
    for (const auto & col : columns)
    {
        if (col.default_desc.kind == ColumnDefaultKind::Materialized)
            ret.emplace_back(col.name, col.type);
    }
    return ret;
}

NamesAndTypesList ColumnsDescription::getAliases() const
{
    NamesAndTypesList ret;
    for (const auto & col : columns)
    {
        if (col.default_desc.kind == ColumnDefaultKind::Alias)
            ret.emplace_back(col.name, col.type);
    }
    return ret;
}

NamesAndTypesList ColumnsDescription::getAll() const
{
    NamesAndTypesList ret;
    for (const auto & col : columns)
        ret.emplace_back(col.name, col.type);
    return ret;
}


bool ColumnsDescription::has(const String & column_name) const
{
    auto it = name_to_column.find(column_name);
    return it != name_to_column.end();
}

bool ColumnsDescription::hasNested(const String & column_name) const
{
    auto range = getNameRange(columns, column_name);
    return range.first != range.second && range.first->name.length() > column_name.length();
}

ColumnDescription & ColumnsDescription::get(const String & column_name)
{
    auto it = name_to_column.find(column_name);
    if (it == name_to_column.end())
        throw Exception("There is no column " + column_name + " in table.",
            ErrorCodes::NO_SUCH_COLUMN_IN_TABLE);

    return *it->second;
}

const ColumnDescription & ColumnsDescription::get(const String & column_name) const
{
    auto it = name_to_column.find(column_name);
    if (it == name_to_column.end())
        throw Exception("There is no column " + column_name + " in table.",
            ErrorCodes::NO_SUCH_COLUMN_IN_TABLE);

    return *it->second;
}


NamesAndTypesList ColumnsDescription::getAllPhysical() const
{
    NamesAndTypesList ret;
    for (const auto & col : columns)
    {
        if (col.default_desc.kind != ColumnDefaultKind::Alias)
            ret.emplace_back(col.name, col.type);
    }
    return ret;
}

Names ColumnsDescription::getNamesOfPhysical() const
{
    Names ret;
    for (const auto & col : columns)
    {
        if (col.default_desc.kind != ColumnDefaultKind::Alias)
            ret.emplace_back(col.name);
    }
    return ret;
}

NameAndTypePair ColumnsDescription::getPhysical(const String & column_name) const
{
    auto it = name_to_column.find(column_name);
    if (it == name_to_column.end() || it->second->default_desc.kind == ColumnDefaultKind::Alias)
        throw Exception("There is no physical column " + column_name + " in table.", ErrorCodes::NO_SUCH_COLUMN_IN_TABLE);
    return NameAndTypePair(it->second->name, it->second->type);
}

bool ColumnsDescription::hasPhysical(const String & column_name) const
{
    auto it = name_to_column.find(column_name);
    return it != name_to_column.end() && it->second->default_desc.kind != ColumnDefaultKind::Alias;
}


ColumnDefaults ColumnsDescription::getDefaults() const
{
    ColumnDefaults ret;
    for (const auto & column : columns)
    {
        if (column.default_desc.expression)
            ret.emplace(column.name, column.default_desc);
    }

    return ret;
}

bool ColumnsDescription::hasDefault(const String & column_name) const
{
    auto it = name_to_column.find(column_name);
    return it != name_to_column.end() && it->second->default_desc.expression;
}

std::optional<ColumnDefault> ColumnsDescription::getDefault(const String & column_name) const
{
    auto it = name_to_column.find(column_name);
    if (it != name_to_column.end() && it->second->default_desc.expression)
        return it->second->default_desc;

    return {};
}


CompressionCodecPtr ColumnsDescription::getCodecOrDefault(const String & column_name, CompressionCodecPtr default_codec) const
{
    const auto it = name_to_column.find(column_name);

    if (it == name_to_column.end() || !it->second->codec)
        return default_codec;

    return it->second->codec;
}

CompressionCodecPtr ColumnsDescription::getCodecOrDefault(const String & column_name) const
{
    return getCodecOrDefault(column_name, CompressionCodecFactory::instance().getDefaultCodec());
}


String ColumnsDescription::toString() const
{
    WriteBufferFromOwnString buf;

    writeCString("columns format version: 1\n", buf);
    DB::writeText(columns.size(), buf);
    writeCString(" columns:\n", buf);

    for (const ColumnDescription & column : columns)
        column.writeText(buf);

    return buf.str();
}

ColumnsDescription ColumnsDescription::parse(const String & str)
{
    ReadBufferFromString buf{str};

    assertString("columns format version: 1\n", buf);
    size_t count{};
    readText(count, buf);
    assertString(" columns:\n", buf);

    ColumnsDescription result;
    for (size_t i = 0; i < count; ++i)
    {
        ColumnDescription column;
        column.readText(buf);
        buf.ignore(1); /// ignore new line
        result.add(std::move(column));
    }

    assertEOF(buf);
    return result;
}

const ColumnsDescription * ColumnsDescription::loadFromContext(const Context & context, const String & db, const String & table)
{
    if (context.getSettingsRef().insert_sample_with_metadata)
    {
        if (context.isTableExist(db, table))
        {
            StoragePtr storage = context.getTable(db, table);
            return &storage->getColumns();
        }
    }

    return nullptr;
}

}<|MERGE_RESOLUTION|>--- conflicted
+++ resolved
@@ -37,12 +37,14 @@
 bool ColumnDescription::operator==(const ColumnDescription & other) const
 {
     auto codec_str = [](const CompressionCodecPtr & codec_ptr) { return codec_ptr ? codec_ptr->getCodecDesc() : String(); };
+    auto ttl_str = [](const ASTPtr & ttl) { return ttl ? queryToString(ttl) : String{}; };
 
     return name == other.name
         && type->equals(*other.type)
         && default_desc == other.default_desc
         && comment == other.comment
-        && codec_str(codec) == codec_str(other.codec);
+        && codec_str(codec) == codec_str(other.codec)
+        && ttl_str(ttl) == ttl_str(other.ttl);
 }
 
 void ColumnDescription::writeText(WriteBuffer & buf) const
@@ -72,6 +74,13 @@
         DB::writeText("CODEC(", buf);
         DB::writeText(codec->getCodecDesc(), buf);
         DB::writeText(")", buf);
+    }
+
+    if (ttl)
+    {
+        writeChar('\t', buf);
+        DB::writeText("TTL ", buf);
+        DB::writeText(queryToString(ttl), buf);
     }
 
     writeChar('\n', buf);
@@ -99,6 +108,9 @@
 
         if (col_ast->codec)
             codec = CompressionCodecFactory::instance().get(col_ast->codec, type);
+
+        if (col_ast->ttl)
+            ttl = col_ast->ttl;
     }
     else
         throw Exception("Cannot parse column description", ErrorCodes::CANNOT_PARSE_TEXT);
@@ -153,23 +165,7 @@
             break;
     }
 
-<<<<<<< HEAD
-    if (ttl_asts.size() != other.ttl_asts.size())
-        return false;
-
-    for (const auto & [col_name, ttl_ast] : ttl_asts)
-    {
-        auto it = other.ttl_asts.find(col_name);
-        if (it == other.ttl_asts.end())
-            return false;
-        if (queryToString(ttl_ast) != queryToString(it->second))
-            return false;
-    }
-
-    return true;
-=======
     return std::make_pair(begin, end);
->>>>>>> 1446c508
 }
 
 void ColumnsDescription::add(ColumnDescription column, const String & after_column)
@@ -182,57 +178,10 @@
 
     if (!after_column.empty())
     {
-<<<<<<< HEAD
-        for (const auto & column : columns)
-        {
-            const auto defaults_it = defaults.find(column.name);
-            const auto comments_it = comments.find(column.name);
-            const auto codec_it = codecs.find(column.name);
-
-            writeBackQuotedString(column.name, buf);
-            writeChar(' ', buf);
-            writeText(column.type->getName(), buf);
-
-            const bool exist_comment = comments_it != std::end(comments);
-            const bool exist_codec = codec_it != std::end(codecs);
-            if (defaults_it != std::end(defaults))
-            {
-                writeChar('\t', buf);
-                writeText(DB::toString(defaults_it->second.kind), buf);
-                writeChar('\t', buf);
-                writeText(queryToString(defaults_it->second.expression), buf);
-            }
-
-            if (exist_comment)
-            {
-                writeChar('\t', buf);
-                writeText("COMMENT ", buf);
-                writeText(queryToString(ASTLiteral(Field(comments_it->second))), buf);
-            }
-
-            if (exist_codec)
-            {
-                writeChar('\t', buf);
-                writeText("CODEC(", buf);
-                writeText(codec_it->second->getCodecDesc(), buf);
-                writeText(")", buf);
-            }
-
-            const auto ttl_it = ttl_asts.find(column.name);
-            if (ttl_it != ttl_asts.end())
-            {
-                writeCString("\tTTL\t", buf);
-                writeText(queryToString(ttl_it->second), buf);
-            }
-            writeChar('\n', buf);
-        }
-    };
-=======
         auto range = getNameRange(columns, after_column);
         if (range.first == range.second)
             throw Exception("Wrong column name. Cannot find column " + after_column + " to insert after",
                 ErrorCodes::NO_SUCH_COLUMN_IN_TABLE);
->>>>>>> 1446c508
 
         insert_it = range.second;
     }
@@ -292,9 +241,6 @@
             auto inserted_it = columns.insert(it, std::move(nested_column));
             name_to_column.emplace(inserted_it->name, inserted_it);
         }
-
-        if (col_ast->ttl)
-            result.ttl_asts.emplace(column_name, col_ast->ttl->clone());
     }
 }
 
@@ -452,6 +398,18 @@
 CompressionCodecPtr ColumnsDescription::getCodecOrDefault(const String & column_name) const
 {
     return getCodecOrDefault(column_name, CompressionCodecFactory::instance().getDefaultCodec());
+}
+
+ColumnsDescription::ColumnTTLs ColumnsDescription::getColumnTTLs() const
+{
+    ColumnTTLs ret;
+    for (const auto & column : columns)
+    {
+        if (column.ttl)
+            ret.emplace(column.name, column.ttl);
+    }
+
+    return ret;
 }
 
 
