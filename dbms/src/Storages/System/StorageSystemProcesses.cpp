--- conflicted
+++ resolved
@@ -10,47 +10,6 @@
 
 NamesAndTypesList StorageSystemProcesses::getNamesAndTypes()
 {
-<<<<<<< HEAD
-    setColumns(ColumnsDescription({
-        { "is_initial_query",     std::make_shared<DataTypeUInt8>() },
-
-        { "user",                 std::make_shared<DataTypeString>() },
-        { "query_id",             std::make_shared<DataTypeString>() },
-        { "address",              std::make_shared<DataTypeString>() },
-        { "port",                 std::make_shared<DataTypeUInt16>() },
-
-        { "initial_user",         std::make_shared<DataTypeString>() },
-        { "initial_query_id",     std::make_shared<DataTypeString>() },
-        { "initial_address",      std::make_shared<DataTypeString>() },
-        { "initial_port",         std::make_shared<DataTypeUInt16>() },
-
-        { "interface",            std::make_shared<DataTypeUInt8>() },
-
-        { "os_user",              std::make_shared<DataTypeString>() },
-        { "client_hostname",      std::make_shared<DataTypeString>() },
-        { "client_name",          std::make_shared<DataTypeString>() },
-        { "client_version_major", std::make_shared<DataTypeUInt64>() },
-        { "client_version_minor", std::make_shared<DataTypeUInt64>() },
-        { "client_version_patch", std::make_shared<DataTypeUInt64>() },
-        { "client_revision",      std::make_shared<DataTypeUInt64>() },
-
-        { "http_method",          std::make_shared<DataTypeUInt8>() },
-        { "http_user_agent",      std::make_shared<DataTypeString>() },
-
-        { "quota_key",            std::make_shared<DataTypeString>() },
-
-        { "elapsed",              std::make_shared<DataTypeFloat64>() },
-        { "is_cancelled",         std::make_shared<DataTypeUInt8>() },
-        { "read_rows",            std::make_shared<DataTypeUInt64>() },
-        { "read_bytes",           std::make_shared<DataTypeUInt64>() },
-        { "total_rows_approx",    std::make_shared<DataTypeUInt64>() },
-        { "written_rows",         std::make_shared<DataTypeUInt64>() },
-        { "written_bytes",        std::make_shared<DataTypeUInt64>() },
-        { "memory_usage",         std::make_shared<DataTypeInt64>() },
-        { "peak_memory_usage",    std::make_shared<DataTypeInt64>() },
-        { "query",                std::make_shared<DataTypeString>() },
-    }));
-=======
     return {
         {"is_initial_query", std::make_shared<DataTypeUInt8>()},
 
@@ -90,7 +49,6 @@
         {"peak_memory_usage", std::make_shared<DataTypeInt64>()},
         {"query", std::make_shared<DataTypeString>()},
     };
->>>>>>> 2666e4ed
 }
 
 
