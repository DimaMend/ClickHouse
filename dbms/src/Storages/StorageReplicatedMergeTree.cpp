--- conflicted
+++ resolved
@@ -3429,13 +3429,9 @@
 
     if (!is_leader)
     {
-<<<<<<< HEAD
-        sendRequestToLeaderReplica(query, context);
-=======
         // TODO: we can manually reconstruct the query from outside the |dropPartition()| and remove the |query| argument from interface.
         //       It's the only place where we need this argument.
-        sendRequestToLeaderReplica(query, context.getSettingsRef());
->>>>>>> be195535
+        sendRequestToLeaderReplica(query, context);
         return;
     }
 
