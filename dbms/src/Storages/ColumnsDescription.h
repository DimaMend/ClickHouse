#pragma once

#include <Core/NamesAndTypes.h>
#include <Core/Names.h>
#include <Storages/ColumnDefault.h>
#include <Core/Block.h>
#include <Storages/ColumnCodec.h>
#include <optional>


namespace DB
{

<<<<<<< HEAD
/// key-values column_name, column_comment. column_comment should be non empty.
using ColumnComments = std::unordered_map<std::string, String>;
using ColumnTTLs = std::unordered_map<std::string, ASTPtr>;

struct ColumnsDescription
{
    NamesAndTypesList ordinary;
    NamesAndTypesList materialized;
    NamesAndTypesList aliases;
    ColumnDefaults defaults;
    ColumnComments comments;
    ColumnCodecs codecs;
    ColumnTTLs ttl_asts;
=======
struct ColumnDescription
{
    String name;
    DataTypePtr type;
    ColumnDefault default_desc;
    String comment;
    CompressionCodecPtr codec;

    ColumnDescription() = default;
    ColumnDescription(String name_, DataTypePtr type_) : name(std::move(name_)), type(std::move(type_)) {}

    bool operator==(const ColumnDescription & other) const;
    bool operator!=(const ColumnDescription & other) const { return !(*this == other); }

    void writeText(WriteBuffer & buf) const;
    void readText(ReadBuffer & buf);
};
>>>>>>> 1446c508

class ColumnsDescription
{
public:
    ColumnsDescription() = default;
    explicit ColumnsDescription(NamesAndTypesList ordinary_);
    ColumnsDescription(const ColumnsDescription & other);
    ColumnsDescription & operator=(const ColumnsDescription & other);
    ColumnsDescription(ColumnsDescription &&) noexcept = default;
    ColumnsDescription & operator=(ColumnsDescription &&) noexcept = default;

    /// `after_column` can be a Nested column name;
    void add(ColumnDescription column, const String & after_column = String());
    /// `column_name` can be a Nested column name;
    void remove(const String & column_name);

<<<<<<< HEAD
    ColumnsDescription(
        NamesAndTypesList ordinary_,
        NamesAndTypesList materialized_,
        NamesAndTypesList aliases_,
        ColumnDefaults defaults_,
        ColumnComments comments_,
        ColumnCodecs codecs_,
        ColumnTTLs ttl_asts_)
        : ordinary(std::move(ordinary_))
        , materialized(std::move(materialized_))
        , aliases(std::move(aliases_))
        , defaults(std::move(defaults_))
        , comments(std::move(comments_))
        , codecs(std::move(codecs_))
        , ttl_asts(std::move(ttl_asts_))
    {}

    explicit ColumnsDescription(NamesAndTypesList ordinary_) : ordinary(std::move(ordinary_)) {}

    bool operator==(const ColumnsDescription & other) const;
=======
    void flattenNested(); /// TODO: remove, insert already flattened Nested columns.
>>>>>>> 1446c508

    bool operator==(const ColumnsDescription & other) const { return columns == other.columns; }
    bool operator!=(const ColumnsDescription & other) const { return !(*this == other); }

    std::list<ColumnDescription>::const_iterator begin() const { return columns.begin(); }
    std::list<ColumnDescription>::const_iterator end() const { return columns.end(); }

    NamesAndTypesList getOrdinary() const;
    NamesAndTypesList getMaterialized() const;
    NamesAndTypesList getAliases() const;
    /// ordinary + materialized + aliases.
    NamesAndTypesList getAll() const;

    bool has(const String & column_name) const;
    bool hasNested(const String & column_name) const;
    ColumnDescription & get(const String & column_name);
    const ColumnDescription & get(const String & column_name) const;

    /// ordinary + materialized.
    NamesAndTypesList getAllPhysical() const;
    Names getNamesOfPhysical() const;
    bool hasPhysical(const String & column_name) const;
    NameAndTypePair getPhysical(const String & column_name) const;

    ColumnDefaults getDefaults() const; /// TODO: remove
    bool hasDefault(const String & column_name) const;
    std::optional<ColumnDefault> getDefault(const String & column_name) const;

    CompressionCodecPtr getCodecOrDefault(const String & column_name, CompressionCodecPtr default_codec) const;
    CompressionCodecPtr getCodecOrDefault(const String & column_name) const;

    String toString() const;
    static ColumnsDescription parse(const String & str);

    static const ColumnsDescription * loadFromContext(const Context & context, const String & db, const String & table);

private:
    std::list<ColumnDescription> columns;
    std::unordered_map<String, std::list<ColumnDescription>::iterator> name_to_column;
};

}<|MERGE_RESOLUTION|>--- conflicted
+++ resolved
@@ -11,21 +11,6 @@
 namespace DB
 {
 
-<<<<<<< HEAD
-/// key-values column_name, column_comment. column_comment should be non empty.
-using ColumnComments = std::unordered_map<std::string, String>;
-using ColumnTTLs = std::unordered_map<std::string, ASTPtr>;
-
-struct ColumnsDescription
-{
-    NamesAndTypesList ordinary;
-    NamesAndTypesList materialized;
-    NamesAndTypesList aliases;
-    ColumnDefaults defaults;
-    ColumnComments comments;
-    ColumnCodecs codecs;
-    ColumnTTLs ttl_asts;
-=======
 struct ColumnDescription
 {
     String name;
@@ -33,6 +18,7 @@
     ColumnDefault default_desc;
     String comment;
     CompressionCodecPtr codec;
+    ASTPtr ttl;
 
     ColumnDescription() = default;
     ColumnDescription(String name_, DataTypePtr type_) : name(std::move(name_)), type(std::move(type_)) {}
@@ -43,7 +29,6 @@
     void writeText(WriteBuffer & buf) const;
     void readText(ReadBuffer & buf);
 };
->>>>>>> 1446c508
 
 class ColumnsDescription
 {
@@ -60,30 +45,7 @@
     /// `column_name` can be a Nested column name;
     void remove(const String & column_name);
 
-<<<<<<< HEAD
-    ColumnsDescription(
-        NamesAndTypesList ordinary_,
-        NamesAndTypesList materialized_,
-        NamesAndTypesList aliases_,
-        ColumnDefaults defaults_,
-        ColumnComments comments_,
-        ColumnCodecs codecs_,
-        ColumnTTLs ttl_asts_)
-        : ordinary(std::move(ordinary_))
-        , materialized(std::move(materialized_))
-        , aliases(std::move(aliases_))
-        , defaults(std::move(defaults_))
-        , comments(std::move(comments_))
-        , codecs(std::move(codecs_))
-        , ttl_asts(std::move(ttl_asts_))
-    {}
-
-    explicit ColumnsDescription(NamesAndTypesList ordinary_) : ordinary(std::move(ordinary_)) {}
-
-    bool operator==(const ColumnsDescription & other) const;
-=======
     void flattenNested(); /// TODO: remove, insert already flattened Nested columns.
->>>>>>> 1446c508
 
     bool operator==(const ColumnsDescription & other) const { return columns == other.columns; }
     bool operator!=(const ColumnsDescription & other) const { return !(*this == other); }
@@ -96,6 +58,9 @@
     NamesAndTypesList getAliases() const;
     /// ordinary + materialized + aliases.
     NamesAndTypesList getAll() const;
+
+    using ColumnTTLs = std::unordered_map<String, ASTPtr>;
+    ColumnTTLs getColumnTTLs() const;
 
     bool has(const String & column_name) const;
     bool hasNested(const String & column_name) const;
