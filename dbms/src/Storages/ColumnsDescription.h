--- conflicted
+++ resolved
@@ -45,20 +45,7 @@
 
     explicit ColumnsDescription(NamesAndTypesList ordinary_) : ordinary(std::move(ordinary_)) {}
 
-<<<<<<< HEAD
-    bool operator==(const ColumnsDescription & other) const
-    {
-        return ordinary == other.ordinary
-            && materialized == other.materialized
-            && aliases == other.aliases
-            && defaults == other.defaults
-            && comments == other.comments
-            && codecs == other.codecs
-            && ttl_asts == other.ttl_asts;
-    }
-=======
     bool operator==(const ColumnsDescription & other) const;
->>>>>>> 0061df23
 
     bool operator!=(const ColumnsDescription & other) const { return !(*this == other); }
 
