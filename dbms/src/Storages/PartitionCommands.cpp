--- conflicted
+++ resolved
@@ -54,14 +54,11 @@
             case PartDestinationType::VOLUME:
                 res.move_destination_type = PartitionCommand::MoveDestinationType::VOLUME;
                 break;
-<<<<<<< HEAD
             case ASTAlterCommand::MoveDestinationType::TABLE:
                 res.move_destination_type = PartitionCommand::MoveDestinationType::TABLE;
                 res.to_database = command_ast->to_database;
                 res.to_table = command_ast->to_table;
-=======
             default:
->>>>>>> 93a437e3
                 break;
         }
         if (res.move_destination_type != PartitionCommand::MoveDestinationType::TABLE)
