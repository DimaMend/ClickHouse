#pragma once

#include <Common/config.h>

#if USE_AWS_S3
#    include "DiskFactory.h"

#    include <aws/s3/S3Client.h>
#    include <Poco/DirectoryIterator.h>


namespace DB
{
/**
 * Storage for persisting data in S3 and metadata on the local disk.
 * Files are represented by file in local filesystem (clickhouse_root/disks/disk_name/path/to/file)
 * that contains S3 object key with actual data.
 */
class DiskS3 : public IDisk
{
public:
    friend class DiskS3Reservation;

    DiskS3(
        String name_,
        std::shared_ptr<Aws::S3::S3Client> client_,
        String bucket_,
        String s3_root_path_,
        String metadata_path_,
        size_t min_upload_part_size_);

    const String & getName() const override { return name; }

    const String & getPath() const override { return metadata_path; }

    ReservationPtr reserve(UInt64 bytes) override;

    UInt64 getTotalSpace() const override { return std::numeric_limits<UInt64>::max(); }

    UInt64 getAvailableSpace() const override { return std::numeric_limits<UInt64>::max(); }

    UInt64 getUnreservedSpace() const override { return std::numeric_limits<UInt64>::max(); }

    UInt64 getKeepingFreeSpace() const override { return 0; }

    bool exists(const String & path) const override;

    bool isFile(const String & path) const override;

    bool isDirectory(const String & path) const override;

    size_t getFileSize(const String & path) const override;

    void createDirectory(const String & path) override;

    void createDirectories(const String & path) override;

    void clearDirectory(const String & path) override;

    void moveDirectory(const String & from_path, const String & to_path) override { moveFile(from_path, to_path); }

    DiskDirectoryIteratorPtr iterateDirectory(const String & path) override;

    void moveFile(const String & from_path, const String & to_path) override;

    void replaceFile(const String & from_path, const String & to_path) override;

    void copyFile(const String & from_path, const String & to_path) override;

    void listFiles(const String & path, std::vector<String> & file_names) override;

    std::unique_ptr<ReadBufferFromFileBase> readFile(
        const String & path,
        size_t buf_size = DBMS_DEFAULT_BUFFER_SIZE,
        size_t estimated_size = 0,
        size_t aio_threshold = 0,
        size_t mmap_threshold = 0) const override;

    std::unique_ptr<WriteBufferFromFileBase> writeFile(
        const String & path,
        size_t buf_size = DBMS_DEFAULT_BUFFER_SIZE,
        WriteMode mode = WriteMode::Rewrite,
        size_t estimated_size = 0,
        size_t aio_threshold = 0) override;

    void remove(const String & path) override;

    void removeRecursive(const String & path) override;

    void createHardLink(const String & src_path, const String & dst_path) override;

    void setLastModified(const String & path, const Poco::Timestamp & timestamp) override;

    Poco::Timestamp getLastModified(const String & path) override;

    void createFile(const String & path) override;

    void setReadOnly(const String & path) override;

private:
<<<<<<< HEAD
    String getRandomName() const;
=======
>>>>>>> 26fcc0f0
    bool tryReserve(UInt64 bytes);

private:
    const String name;
    std::shared_ptr<Aws::S3::S3Client> client;
    const String bucket;
    const String s3_root_path;
    const String metadata_path;
    size_t min_upload_part_size;

    UInt64 reserved_bytes = 0;
    UInt64 reservation_count = 0;
    std::mutex reservation_mutex;
};

}

#endif<|MERGE_RESOLUTION|>--- conflicted
+++ resolved
@@ -98,10 +98,6 @@
     void setReadOnly(const String & path) override;
 
 private:
-<<<<<<< HEAD
-    String getRandomName() const;
-=======
->>>>>>> 26fcc0f0
     bool tryReserve(UInt64 bytes);
 
 private:
