#include <Parsers/ASTIdentifier.h>
#include <IO/WriteBufferFromOStream.h>
#include <IO/WriteHelpers.h>


namespace DB
{

void ASTIdentifier::formatImplWithoutAlias(const FormatSettings & settings, FormatState &, FormatStateStacked) const
{
    auto format_element = [&](const String & elem_name)
    {
        settings.ostr << (settings.hilite ? hilite_identifier : "");
<<<<<<< HEAD
        settings.writeIdentifier(name);
=======

        WriteBufferFromOStream wb(settings.ostr, 32);
        settings.writeIdentifier(elem_name, wb);
        wb.next();

>>>>>>> 93994973
        settings.ostr << (settings.hilite ? hilite_none : "");
    };

    /// A simple or compound identifier?

    if (children.size() > 1)
    {
        for (size_t i = 0, size = children.size(); i < size; ++i)
        {
            if (i != 0)
                settings.ostr << '.';

            format_element(static_cast<const ASTIdentifier &>(*children[i].get()).name);
        }
    }
    else
    {
        format_element(name);
    }
}

void ASTIdentifier::appendColumnNameImpl(WriteBuffer & ostr) const
{
    writeString(name, ostr);
}

}<|MERGE_RESOLUTION|>--- conflicted
+++ resolved
@@ -11,15 +11,7 @@
     auto format_element = [&](const String & elem_name)
     {
         settings.ostr << (settings.hilite ? hilite_identifier : "");
-<<<<<<< HEAD
-        settings.writeIdentifier(name);
-=======
-
-        WriteBufferFromOStream wb(settings.ostr, 32);
-        settings.writeIdentifier(elem_name, wb);
-        wb.next();
-
->>>>>>> 93994973
+        settings.writeIdentifier(elem_name);
         settings.ostr << (settings.hilite ? hilite_none : "");
     };
 
