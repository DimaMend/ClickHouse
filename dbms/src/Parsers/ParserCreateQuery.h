--- conflicted
+++ resolved
@@ -138,11 +138,7 @@
         type_parser.parse(pos, type, expected);
 
         codec_parser.parse(pos, codec, expected);
-<<<<<<< HEAD
-        if ((typeid_cast<ASTFunction &>(*codec)).name != "CODEC") {
-=======
         if (typeid_cast<ASTFunction &>(*codec).name != "CODEC") {
->>>>>>> 2954ef90
             codec = nullptr;
             pos = fallback_pos;
         }
