#include <AggregateFunctions/AggregateFunctionFactory.h>
#include <AggregateFunctions/AggregateFunctionMLMethod.h>
#include <AggregateFunctions/Helpers.h>
#include <AggregateFunctions/FactoryHelpers.h>


namespace DB
{

namespace
{

using FuncLinearRegression = AggregateFunctionMLMethod<LinearRegressionData, NameLinearRegression>;

template <class Method>
AggregateFunctionPtr createAggregateFunctionMLMethod(
        const std::string & name, const DataTypes & argument_types, const Array & parameters)
{
    if (parameters.size() > 2)
        throw Exception("Aggregate function " + name + " requires at most two parameters", ErrorCodes::NUMBER_OF_ARGUMENTS_DOESNT_MATCH);

    for (size_t i = 0; i < argument_types.size(); ++i)
    {
        if (!WhichDataType(argument_types[i]).isFloat64())
            throw Exception("Illegal type " + argument_types[i]->getName() + " of argument " 
			                    + std::to_string(i) + "for aggregate function " + name,
                             ErrorCodes::ILLEGAL_TYPE_OF_ARGUMENT);
    }
<<<<<<< HEAD

    Float64 learning_rate = Float64(0.01);
    UInt32 batch_size = 1;
    if (!parameters.empty())
    {
        learning_rate = applyVisitor(FieldVisitorConvertToNumber<Float64>(), parameters[0]);
    }
    if (parameters.size() > 1)
    {
        batch_size = applyVisitor(FieldVisitorConvertToNumber<UInt32>(), parameters[1]);

    }

=======
    Float64 learning_rate;
    if (parameters.empty())
    {
        learning_rate = Float64(0.01);
    } else
    {
        learning_rate = applyVisitor(FieldVisitorConvertToNumber<Float64>(), parameters[0]);
    }
>>>>>>> 99a606b7
    if (argument_types.size() < 2)
        throw Exception("Aggregate function " + name + " requires at least two arguments", ErrorCodes::NUMBER_OF_ARGUMENTS_DOESNT_MATCH);

    return std::make_shared<Method>(argument_types.size() - 1, learning_rate, batch_size);
}

}

void registerAggregateFunctionMLMethod(AggregateFunctionFactory & factory)
{
    factory.registerFunction("LinearRegression", createAggregateFunctionMLMethod<FuncLinearRegression>);
}

}<|MERGE_RESOLUTION|>--- conflicted
+++ resolved
@@ -26,7 +26,6 @@
 			                    + std::to_string(i) + "for aggregate function " + name,
                              ErrorCodes::ILLEGAL_TYPE_OF_ARGUMENT);
     }
-<<<<<<< HEAD
 
     Float64 learning_rate = Float64(0.01);
     UInt32 batch_size = 1;
@@ -40,16 +39,6 @@
 
     }
 
-=======
-    Float64 learning_rate;
-    if (parameters.empty())
-    {
-        learning_rate = Float64(0.01);
-    } else
-    {
-        learning_rate = applyVisitor(FieldVisitorConvertToNumber<Float64>(), parameters[0]);
-    }
->>>>>>> 99a606b7
     if (argument_types.size() < 2)
         throw Exception("Aggregate function " + name + " requires at least two arguments", ErrorCodes::NUMBER_OF_ARGUMENTS_DOESNT_MATCH);
 
