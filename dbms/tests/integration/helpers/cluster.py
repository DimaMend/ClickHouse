import os
import os.path as p
import pwd
import re
import subprocess
import shutil
import distutils.dir_util
import socket
import time
import errno
from dicttoxml import dicttoxml
import pymysql
import xml.dom.minidom
from kazoo.client import KazooClient
from kazoo.exceptions import KazooException
import psycopg2
import requests
import base64
import pymongo
import urllib

import docker
from docker.errors import ContainerError

from .client import Client, CommandRequest
from .hdfs_api import HDFSApi


HELPERS_DIR = p.dirname(__file__)
DEFAULT_ENV_NAME = 'env_file'

def _create_env_file(path, variables, fname=DEFAULT_ENV_NAME):
    full_path = os.path.join(path, fname)
    with open(full_path, 'w') as f:
        for var, value in variables.items():
            f.write("=".join([var, value]) + "\n")
    return full_path

def subprocess_check_call(args):
    # Uncomment for debugging
    # print('run:', ' ' . join(args))
    subprocess.check_call(args)

def subprocess_call(args):
    # Uncomment for debugging
    # print('run:', ' ' . join(args))
    subprocess.call(args)

def get_odbc_bridge_path():
    path = os.environ.get('CLICKHOUSE_TESTS_ODBC_BRIDGE_BIN_PATH')
    if path is None:
        server_path = os.environ.get('CLICKHOUSE_TESTS_SERVER_BIN_PATH')
        if server_path is not None:
            return os.path.join(os.path.dirname(server_path), 'clickhouse-odbc-bridge')
        else:
            return '/usr/bin/clickhouse-odbc-bridge'
    return path


class ClickHouseCluster:
    """ClickHouse cluster with several instances and (possibly) ZooKeeper.

    Add instances with several calls to add_instance(), then start them with the start() call.

    Directories for instances are created in the directory of base_path. After cluster is started,
    these directories will contain logs, database files, docker-compose config, ClickHouse configs etc.
    """

    def __init__(self, base_path, name=None, base_configs_dir=None, server_bin_path=None, client_bin_path=None,
                 odbc_bridge_bin_path=None, zookeeper_config_path=None, custom_dockerd_host=None):
        self.base_dir = p.dirname(base_path)
        self.name = name if name is not None else ''

        self.base_configs_dir = base_configs_dir or os.environ.get('CLICKHOUSE_TESTS_BASE_CONFIG_DIR', '/etc/clickhouse-server/')
        self.server_bin_path = p.realpath(server_bin_path or os.environ.get('CLICKHOUSE_TESTS_SERVER_BIN_PATH', '/usr/bin/clickhouse'))
        self.odbc_bridge_bin_path = p.realpath(odbc_bridge_bin_path or get_odbc_bridge_path())
        self.client_bin_path = p.realpath(client_bin_path or os.environ.get('CLICKHOUSE_TESTS_CLIENT_BIN_PATH', '/usr/bin/clickhouse-client'))
        self.zookeeper_config_path = p.join(self.base_dir, zookeeper_config_path) if zookeeper_config_path else p.join(HELPERS_DIR, 'zookeeper_config.xml')

        self.project_name = pwd.getpwuid(os.getuid()).pw_name + p.basename(self.base_dir) + self.name
        # docker-compose removes everything non-alphanumeric from project names so we do it too.
        self.project_name = re.sub(r'[^a-z0-9]', '', self.project_name.lower())
        self.instances_dir = p.join(self.base_dir, '_instances' + ('' if not self.name else '_' + self.name))

        custom_dockerd_host = custom_dockerd_host or os.environ.get('CLICKHOUSE_TESTS_DOCKERD_HOST')
        self.docker_api_version = os.environ.get("DOCKER_API_VERSION")

        self.base_cmd = ['docker-compose']
        if custom_dockerd_host:
            self.base_cmd += ['--host', custom_dockerd_host]

        self.base_cmd += ['--project-directory', self.base_dir, '--project-name', self.project_name]
        self.base_zookeeper_cmd = None
        self.base_mysql_cmd = []
        self.base_kafka_cmd = []
        self.pre_zookeeper_commands = []
        self.instances = {}
        self.with_zookeeper = False
        self.with_mysql = False
        self.with_postgres = False
        self.with_kafka = False
        self.with_odbc_drivers = False
        self.with_hdfs = False
        self.with_mongo = False
        self.with_net_trics = False
<<<<<<< HEAD
        self.with_aerospike = False
=======
        self.with_redis = False
>>>>>>> cf3490fe

        self.docker_client = None
        self.is_up = False


    def get_client_cmd(self):
        cmd = self.client_bin_path
        if p.basename(cmd) == 'clickhouse':
            cmd += " client"
        return cmd

<<<<<<< HEAD
    def add_instance(self, name, config_dir=None, main_configs=[], user_configs=[], macros={}, with_zookeeper=False, with_mysql=False, with_kafka=False, clickhouse_path_dir=None, with_odbc_drivers=False, with_postgres=False, with_hdfs=False, with_mongo=False, with_aerospike=False, hostname=None, env_variables={}, image="yandex/clickhouse-integration-test", stay_alive=False, ipv4_address=None, ipv6_address=None):
=======
    def add_instance(self, name, config_dir=None, main_configs=[], user_configs=[], macros={}, with_zookeeper=False, with_mysql=False, with_kafka=False, clickhouse_path_dir=None, with_odbc_drivers=False, with_postgres=False, with_hdfs=False, with_mongo=False, with_redis=False, hostname=None, env_variables={}, image="yandex/clickhouse-integration-test", stay_alive=False, ipv4_address=None, ipv6_address=None, with_installed_binary=False, tmpfs=[]):
>>>>>>> cf3490fe
        """Add an instance to the cluster.

        name - the name of the instance directory and the value of the 'instance' macro in ClickHouse.
        config_dir - a directory with config files which content will be copied to /etc/clickhouse-server/ directory
        main_configs - a list of config files that will be added to config.d/ directory
        user_configs - a list of config files that will be added to users.d/ directory
        with_zookeeper - if True, add ZooKeeper configuration to configs and ZooKeeper instances to the cluster.
        """

        if self.is_up:
            raise Exception("Can\'t add instance %s: cluster is already up!" % name)

        if name in self.instances:
            raise Exception("Can\'t add instance `%s': there is already an instance with the same name!" % name)

        instance = ClickHouseInstance(
            self, self.base_dir, name, config_dir, main_configs, user_configs, macros, with_zookeeper,
<<<<<<< HEAD
            self.zookeeper_config_path, with_mysql, with_kafka, with_mongo, with_aerospike, self.base_configs_dir, self.server_bin_path,
=======
            self.zookeeper_config_path, with_mysql, with_kafka, with_mongo, with_redis, self.base_configs_dir, self.server_bin_path,
>>>>>>> cf3490fe
            self.odbc_bridge_bin_path, clickhouse_path_dir, with_odbc_drivers, hostname=hostname,
            env_variables=env_variables, image=image, stay_alive=stay_alive, ipv4_address=ipv4_address, ipv6_address=ipv6_address,
            with_installed_binary=with_installed_binary, tmpfs=tmpfs)

        self.instances[name] = instance
        if ipv4_address is not None or ipv6_address is not None:
            self.with_net_trics = True
            self.base_cmd.extend(['--file', p.join(HELPERS_DIR, 'docker_compose_net.yml')])

        self.base_cmd.extend(['--file', instance.docker_compose_path])

        cmds = []
        if with_zookeeper and not self.with_zookeeper:
            self.with_zookeeper = True
            self.base_cmd.extend(['--file', p.join(HELPERS_DIR, 'docker_compose_zookeeper.yml')])
            self.base_zookeeper_cmd = ['docker-compose', '--project-directory', self.base_dir, '--project-name',
                                           self.project_name, '--file', p.join(HELPERS_DIR, 'docker_compose_zookeeper.yml')]
            cmds.append(self.base_zookeeper_cmd)

        if with_mysql and not self.with_mysql:
            self.with_mysql = True
            self.base_cmd.extend(['--file', p.join(HELPERS_DIR, 'docker_compose_mysql.yml')])
            self.base_mysql_cmd = ['docker-compose', '--project-directory', self.base_dir, '--project-name',
                                       self.project_name, '--file', p.join(HELPERS_DIR, 'docker_compose_mysql.yml')]

            cmds.append(self.base_mysql_cmd)

        if with_postgres and not self.with_postgres:
            self.with_postgres = True
            self.base_cmd.extend(['--file', p.join(HELPERS_DIR, 'docker_compose_postgres.yml')])
            self.base_postgres_cmd = ['docker-compose', '--project-directory', self.base_dir, '--project-name',
                                       self.project_name, '--file', p.join(HELPERS_DIR, 'docker_compose_postgres.yml')]
            cmds.append(self.base_postgres_cmd)

        if with_odbc_drivers and not self.with_odbc_drivers:
            self.with_odbc_drivers = True
            if not self.with_mysql:
                self.with_mysql = True
                self.base_cmd.extend(['--file', p.join(HELPERS_DIR, 'docker_compose_mysql.yml')])
                self.base_mysql_cmd = ['docker-compose', '--project-directory', self.base_dir, '--project-name',
                                       self.project_name, '--file', p.join(HELPERS_DIR, 'docker_compose_mysql.yml')]
                cmds.append(self.base_mysql_cmd)

            if not self.with_postgres:
                self.with_postgres = True
                self.base_cmd.extend(['--file', p.join(HELPERS_DIR, 'docker_compose_postgres.yml')])
                self.base_postgres_cmd = ['docker-compose', '--project-directory', self.base_dir, '--project-name',
                                       self.project_name, '--file', p.join(HELPERS_DIR, 'docker_compose_postgres.yml')]
                cmds.append(self.base_postgres_cmd)

        if with_kafka and not self.with_kafka:
            self.with_kafka = True
            self.base_cmd.extend(['--file', p.join(HELPERS_DIR, 'docker_compose_kafka.yml')])
            self.base_kafka_cmd = ['docker-compose', '--project-directory', self.base_dir, '--project-name',
                                       self.project_name, '--file', p.join(HELPERS_DIR, 'docker_compose_kafka.yml')]
            cmds.append(self.base_kafka_cmd)

        if with_hdfs and not self.with_hdfs:
            self.with_hdfs = True
            self.base_cmd.extend(['--file', p.join(HELPERS_DIR, 'docker_compose_hdfs.yml')])
            self.base_hdfs_cmd = ['docker-compose', '--project-directory', self.base_dir, '--project-name',
                                       self.project_name, '--file', p.join(HELPERS_DIR, 'docker_compose_hdfs.yml')]
            cmds.append(self.base_hdfs_cmd)

        if with_mongo and not self.with_mongo:
            self.with_mongo = True
            self.base_cmd.extend(['--file', p.join(HELPERS_DIR, 'docker_compose_mongo.yml')])
            self.base_mongo_cmd = ['docker-compose', '--project-directory', self.base_dir, '--project-name',
                                       self.project_name, '--file', p.join(HELPERS_DIR, 'docker_compose_mongo.yml')]
            cmds.append(self.base_mongo_cmd)

        if self.with_net_trics:
            for cmd in cmds:
                cmd.extend(['--file', p.join(HELPERS_DIR, 'docker_compose_net.yml')])

<<<<<<< HEAD
	if with_aerospike and not self.with_aerospike:
            self.with_aerospike = True
            self.base_cmd.extend(['--file', p.join(HELPERS_DIR, 'docker_compose_aerospike.yml')])
            self.base_aerospike_cmd = ['docker-compose', '--project-directory', self.base_dir, '--project-name',
                                       self.project_name, '--file', p.join(HELPERS_DIR, 'docker_compose_aerospike.yml')]
=======
        if with_redis and not self.with_redis:
            self.with_redis = True
            self.base_cmd.extend(['--file', p.join(HELPERS_DIR, 'docker_compose_redis.yml')])
            self.base_redis_cmd = ['docker-compose', '--project-directory', self.base_dir, '--project-name',
                                       self.project_name, '--file', p.join(HELPERS_DIR, 'docker_compose_redis.yml')]
>>>>>>> cf3490fe


        return instance


    def get_instance_docker_id(self, instance_name):
        # According to how docker-compose names containers.
        return self.project_name + '_' + instance_name + '_1'

    def _replace(self, path, what, to):
        with open(path, 'r') as p:
            data = p.read()
        data = data.replace(what, to)
        with open(path, 'w') as p:
            p.write(data)

    def restart_instance_with_ip_change(self, node, new_ip):
        if '::' in new_ip:
            if node.ipv6_address is None:
                raise Exception("You should specity ipv6_address in add_node method")
            self._replace(node.docker_compose_path, node.ipv6_address, new_ip)
            node.ipv6_address = new_ip
        else:
            if node.ipv4_address is None:
                raise Exception("You should specity ipv4_address in add_node method")
            self._replace(node.docker_compose_path, node.ipv4_address, new_ip)
            node.ipv4_address = new_ip
        subprocess.check_call(self.base_cmd + ["stop", node.name])
        subprocess.check_call(self.base_cmd + ["rm", "--force", "--stop", node.name])
        subprocess.check_call(self.base_cmd + ["up", "--force-recreate", "--no-deps", "-d", node.name])
        node.ip_address = self.get_instance_ip(node.name)
        node.client = Client(node.ip_address, command=self.client_bin_path)
        start_deadline = time.time() + 20.0 # seconds
        node.wait_for_start(start_deadline)
        return node

    def get_instance_ip(self, instance_name):
        docker_id = self.get_instance_docker_id(instance_name)
        handle = self.docker_client.containers.get(docker_id)
        return handle.attrs['NetworkSettings']['Networks'].values()[0]['IPAddress']

    def wait_mysql_to_start(self, timeout=60):
        start = time.time()
        while time.time() - start < timeout:
            try:
                conn = pymysql.connect(user='root', password='clickhouse', host='127.0.0.1', port=3308)
                conn.close()
                print "Mysql Started"
                return
            except Exception as ex:
                print "Can't connect to MySQL " + str(ex)
                time.sleep(0.5)

        raise Exception("Cannot wait MySQL container")

    def wait_postgres_to_start(self, timeout=60):
        start = time.time()
        while time.time() - start < timeout:
            try:
                conn_string = "host='localhost' user='postgres' password='mysecretpassword'"
                conn = psycopg2.connect(conn_string)
                conn.close()
                print "Postgres Started"
                return
            except Exception as ex:
                print "Can't connect to Postgres " + str(ex)
                time.sleep(0.5)

        raise Exception("Cannot wait Postgres container")

    def wait_zookeeper_to_start(self, timeout=60):
        start = time.time()
        while time.time() - start < timeout:
            try:
                for instance in ['zoo1', 'zoo2', 'zoo3']:
                    conn = self.get_kazoo_client(instance)
                    conn.get_children('/')
                print "All instances of ZooKeeper started"
                return
            except Exception as ex:
                print "Can't connect to ZooKeeper " + str(ex)
                time.sleep(0.5)

        raise Exception("Cannot wait ZooKeeper container")

    def wait_hdfs_to_start(self, timeout=60):
        hdfs_api = HDFSApi("root")
        start = time.time()
        while time.time() - start < timeout:
            try:
                hdfs_api.write_data("/somefilewithrandomname222", "1")
                print "Connected to HDFS and SafeMode disabled! "
                return
            except Exception as ex:
                print "Can't connect to HDFS " + str(ex)
                time.sleep(1)

        raise Exception("Can't wait HDFS to start")

    def wait_mongo_to_start(self, timeout=30):
        connection_str = 'mongodb://{user}:{password}@{host}:{port}'.format(
            host='localhost', port='27018', user='root', password='clickhouse')
        connection = pymongo.MongoClient(connection_str)
        start = time.time()
        while time.time() - start < timeout:
            try:
                connection.database_names()
                print "Connected to Mongo dbs:", connection.database_names()
                return
            except Exception as ex:
                print "Can't connect to Mongo " + str(ex)
                time.sleep(1)

    def start(self, destroy_dirs=True):
        if self.is_up:
            return

        # Just in case kill unstopped containers from previous launch
        try:
            if not subprocess_call(['docker-compose', 'kill']):
                subprocess_call(['docker-compose', 'down', '--volumes'])
        except:
            pass

        if destroy_dirs and p.exists(self.instances_dir):
            print "Removing instances dir", self.instances_dir
            shutil.rmtree(self.instances_dir)

        for instance in self.instances.values():
            instance.create_dir(destroy_dir=destroy_dirs)

        self.docker_client = docker.from_env(version=self.docker_api_version)

        common_opts = ['up', '-d', '--force-recreate']

        if self.with_zookeeper and self.base_zookeeper_cmd:
            subprocess_check_call(self.base_zookeeper_cmd + common_opts)
            for command in self.pre_zookeeper_commands:
                self.run_kazoo_commands_with_retries(command, repeats=5)
            self.wait_zookeeper_to_start(120)

        if self.with_mysql and self.base_mysql_cmd:
            subprocess_check_call(self.base_mysql_cmd + common_opts)
            self.wait_mysql_to_start(120)

        if self.with_postgres and self.base_postgres_cmd:
            subprocess_check_call(self.base_postgres_cmd + common_opts)
            self.wait_postgres_to_start(120)

        if self.with_kafka and self.base_kafka_cmd:
            subprocess_check_call(self.base_kafka_cmd + common_opts + ['--renew-anon-volumes'])
            self.kafka_docker_id = self.get_instance_docker_id('kafka1')

        if self.with_hdfs and self.base_hdfs_cmd:
            subprocess_check_call(self.base_hdfs_cmd + common_opts)
            self.wait_hdfs_to_start(120)

        if self.with_mongo and self.base_mongo_cmd:
            subprocess_check_call(self.base_mongo_cmd + common_opts)
            self.wait_mongo_to_start(30)

<<<<<<< HEAD
        if self.with_aerospike and self.base_aerospike_cmd:
            subprocess_check_call(self.base_aerospike_cmd + ['up', '-d', '--force-recreate'])
            time.sleep(10)

=======
        if self.with_redis and self.base_redis_cmd:
            subprocess_check_call(self.base_redis_cmd + ['up', '-d', '--force-recreate'])
            time.sleep(10)


>>>>>>> cf3490fe
        subprocess_check_call(self.base_cmd + ['up', '-d', '--no-recreate'])

        start_deadline = time.time() + 20.0 # seconds
        for instance in self.instances.itervalues():
            instance.docker_client = self.docker_client
            instance.ip_address = self.get_instance_ip(instance.name)

            instance.wait_for_start(start_deadline)

            instance.client = Client(instance.ip_address, command=self.client_bin_path)

        self.is_up = True


    def shutdown(self, kill=True):
        if kill:
            subprocess_check_call(self.base_cmd + ['kill'])
        subprocess_check_call(self.base_cmd + ['down', '--volumes', '--remove-orphans'])
        self.is_up = False

        self.docker_client = None

        for instance in self.instances.values():
            instance.docker_client = None
            instance.ip_address = None
            instance.client = None


    def open_bash_shell(self, instance_name):
        os.system(' '.join(self.base_cmd + ['exec', instance_name, '/bin/bash']))


    def get_kazoo_client(self, zoo_instance_name):
        zk = KazooClient(hosts=self.get_instance_ip(zoo_instance_name))
        zk.start()
        return zk


    def run_kazoo_commands_with_retries(self, kazoo_callback, zoo_instance_name = 'zoo1', repeats=1, sleep_for=1):
        for i in range(repeats - 1):
            try:
                kazoo_callback(self.get_kazoo_client(zoo_instance_name))
                return
            except KazooException as e:
                print repr(e)
                time.sleep(sleep_for)

        kazoo_callback(self.get_kazoo_client(zoo_instance_name))


    def add_zookeeper_startup_command(self, command):
        self.pre_zookeeper_commands.append(command)


CLICKHOUSE_START_COMMAND = "clickhouse server --config-file=/etc/clickhouse-server/config.xml --log-file=/var/log/clickhouse-server/clickhouse-server.log --errorlog-file=/var/log/clickhouse-server/clickhouse-server.err.log"

CLICKHOUSE_STAY_ALIVE_COMMAND = 'bash -c "{} --daemon; tail -f /dev/null"'.format(CLICKHOUSE_START_COMMAND)

DOCKER_COMPOSE_TEMPLATE = '''
version: '2.2'
services:
    {name}:
        image: {image}
        hostname: {hostname}
        volumes:
            - {configs_dir}:/etc/clickhouse-server/
            - {db_dir}:/var/lib/clickhouse/
            - {logs_dir}:/var/log/clickhouse-server/
            {binary_volume}
            {odbc_bridge_volume}
            {odbc_ini_path}
        entrypoint: {entrypoint_cmd}
        tmpfs: {tmpfs}
        cap_add:
            - SYS_PTRACE
        depends_on: {depends_on}
        user: '{user}'
        env_file:
            - {env_file}
        security_opt:
            - label:disable
        {networks}
            {app_net}
                {ipv4_address}
                {ipv6_address}
'''


class ClickHouseInstance:

    def __init__(
            self, cluster, base_path, name, custom_config_dir, custom_main_configs, custom_user_configs, macros,
<<<<<<< HEAD
            with_zookeeper, zookeeper_config_path, with_mysql, with_kafka, with_mongo, with_aerospike, base_configs_dir, server_bin_path, odbc_bridge_bin_path,
=======
            with_zookeeper, zookeeper_config_path, with_mysql, with_kafka, with_mongo, with_redis, base_configs_dir, server_bin_path, odbc_bridge_bin_path,
>>>>>>> cf3490fe
            clickhouse_path_dir, with_odbc_drivers, hostname=None, env_variables={}, image="yandex/clickhouse-integration-test",
            stay_alive=False, ipv4_address=None, ipv6_address=None, with_installed_binary=False, tmpfs=[]):

        self.name = name
        self.base_cmd = cluster.base_cmd[:]
        self.docker_id = cluster.get_instance_docker_id(self.name)
        self.cluster = cluster
        self.hostname = hostname if hostname is not None else self.name

        self.tmpfs = tmpfs[:]
        self.custom_config_dir = p.abspath(p.join(base_path, custom_config_dir)) if custom_config_dir else None
        self.custom_main_config_paths = [p.abspath(p.join(base_path, c)) for c in custom_main_configs]
        self.custom_user_config_paths = [p.abspath(p.join(base_path, c)) for c in custom_user_configs]
        self.clickhouse_path_dir = p.abspath(p.join(base_path, clickhouse_path_dir)) if clickhouse_path_dir else None
        self.macros = macros if macros is not None else {}
        self.with_zookeeper = with_zookeeper
        self.zookeeper_config_path = zookeeper_config_path

        self.base_configs_dir = base_configs_dir
        self.server_bin_path = server_bin_path
        self.odbc_bridge_bin_path = odbc_bridge_bin_path

        self.with_mysql = with_mysql
        self.with_kafka = with_kafka
        self.with_mongo = with_mongo
<<<<<<< HEAD
        self.with_aerospike = with_aerospike
=======
        self.with_redis = with_redis
>>>>>>> cf3490fe

        self.path = p.join(self.cluster.instances_dir, name)
        self.docker_compose_path = p.join(self.path, 'docker_compose.yml')
        self.env_variables = env_variables
        if with_odbc_drivers:
            self.odbc_ini_path = os.path.dirname(self.docker_compose_path) + "/odbc.ini:/etc/odbc.ini"
            self.with_mysql = True
        else:
            self.odbc_ini_path = ""

        self.docker_client = None
        self.ip_address = None
        self.client = None
        self.default_timeout = 20.0 # 20 sec
        self.image = image
        self.stay_alive = stay_alive
        self.ipv4_address = ipv4_address
        self.ipv6_address = ipv6_address
        self.with_installed_binary = with_installed_binary

    # Connects to the instance via clickhouse-client, sends a query (1st argument) and returns the answer
    def query(self, sql, stdin=None, timeout=None, settings=None, user=None, ignore_error=False):
        return self.client.query(sql, stdin, timeout, settings, user, ignore_error)

    def query_with_retry(self, sql, stdin=None, timeout=None, settings=None, user=None, ignore_error=False, retry_count=20, sleep_time=0.5, check_callback=lambda x: True):
        result = None
        for i in range(retry_count):
            try:
                result = self.query(sql, stdin, timeout, settings, user, ignore_error)
                if check_callback(result):
                    return result
                time.sleep(sleep_time)
            except Exception as ex:
                print "Retry {} got exception {}".format(i + 1, ex)
                time.sleep(sleep_time)

        if result is not None:
            return result
        raise Exception("Can't execute query {}".format(sql))

    # As query() but doesn't wait response and returns response handler
    def get_query_request(self, *args, **kwargs):
        return self.client.get_query_request(*args, **kwargs)

    # Connects to the instance via clickhouse-client, sends a query (1st argument), expects an error and return its code
    def query_and_get_error(self, sql, stdin=None, timeout=None, settings=None, user=None):
        return self.client.query_and_get_error(sql, stdin, timeout, settings, user)

    # The same as query_and_get_error but ignores successful query.
    def query_and_get_answer_with_error(self, sql, stdin=None, timeout=None, settings=None, user=None):
        return self.client.query_and_get_answer_with_error(sql, stdin, timeout, settings, user)

    # Connects to the instance via HTTP interface, sends a query and returns the answer
    def http_query(self, sql, data=None):
        return urllib.urlopen("http://"+self.ip_address+":8123/?query="+urllib.quote(sql,safe=''), data).read()

    def restart_clickhouse(self, stop_start_wait_sec=5):
        if not self.stay_alive:
            raise Exception("clickhouse can be restarted only with stay_alive=True instance")

        self.exec_in_container(["bash", "-c", "pkill clickhouse"], user='root')
        time.sleep(stop_start_wait_sec)
        self.exec_in_container(["bash", "-c", "{} --daemon".format(CLICKHOUSE_START_COMMAND)], user=str(os.getuid()))

    def exec_in_container(self, cmd, detach=False, **kwargs):
        container = self.get_docker_handle()
        exec_id = self.docker_client.api.exec_create(container.id, cmd, **kwargs)
        output = self.docker_client.api.exec_start(exec_id, detach=detach)

        output = output.decode('utf8')
        exit_code = self.docker_client.api.exec_inspect(exec_id)['ExitCode']
        if exit_code:
            raise Exception('Cmd "{}" failed! Return code {}. Output: {}'.format(' '.join(cmd), exit_code, output))
        return output

    def contains_in_log(self, substring):
        result = self.exec_in_container(["bash", "-c", "grep '{}' /var/log/clickhouse-server/clickhouse-server.log || true".format(substring)])
        return len(result) > 0

    def copy_file_to_container(self, local_path, dest_path):
        with open(local_path, 'r') as fdata:
            data = fdata.read()
            encoded_data = base64.b64encode(data)
            self.exec_in_container(["bash", "-c", "echo {} | base64 --decode > {}".format(encoded_data, dest_path)], user='root')

    def get_process_pid(self, process_name):
        output = self.exec_in_container(["bash", "-c", "ps ax | grep '{}' | grep -v 'grep' | grep -v 'bash -c' | awk '{{print $1}}'".format(process_name)])
        if output:
            try:
                pid = int(output.split('\n')[0].strip())
                return pid
            except:
                return None
        return None


    def restart_with_latest_version(self, stop_start_wait_sec=10, callback_onstop=None, signal=15):
        if not self.stay_alive:
            raise Exception("Cannot restart not stay alive container")
        self.exec_in_container(["bash", "-c", "pkill -{} clickhouse".format(signal)], user='root')
        retries = int(stop_start_wait_sec / 0.5)
        local_counter = 0
        # wait stop
        while local_counter < retries:
            if not self.get_process_pid("clickhouse server"):
                break
            time.sleep(0.5)
            local_counter += 1

        if callback_onstop:
            callback_onstop(self)
        self.exec_in_container(["bash", "-c", "cp /usr/share/clickhouse_fresh /usr/bin/clickhouse && chmod 777 /usr/bin/clickhouse"], user='root')
        self.exec_in_container(["bash", "-c", "cp /usr/share/clickhouse-odbc-bridge_fresh /usr/bin/clickhouse-odbc-bridge && chmod 777 /usr/bin/clickhouse"], user='root')
        self.exec_in_container(["bash", "-c", "{} --daemon".format(CLICKHOUSE_START_COMMAND)], user=str(os.getuid()))
        from helpers.test_tools import assert_eq_with_retry
        # wait start
        assert_eq_with_retry(self, "select 1", "1", retry_count=retries)

    def get_docker_handle(self):
        return self.docker_client.containers.get(self.docker_id)


    def stop(self):
        self.get_docker_handle().stop()


    def start(self):
        self.get_docker_handle().start()


    def wait_for_start(self, deadline=None, timeout=None):
        start_time = time.time()

        if timeout is not None:
            deadline = start_time + timeout

        while True:
            handle = self.get_docker_handle()
            status = handle.status;
            if status == 'exited':
                raise Exception("Instance `{}' failed to start. Container status: {}, logs: {}".format(self.name, status, handle.logs()))

            current_time = time.time()
            time_left = deadline - current_time
            if deadline is not None and current_time >= deadline:
                raise Exception("Timed out while waiting for instance `{}' with ip address {} to start. "
                                "Container status: {}".format(self.name, self.ip_address, status))

            # Repeatedly poll the instance address until there is something that listens there.
            # Usually it means that ClickHouse is ready to accept queries.
            try:
                sock = socket.socket(socket.AF_INET, socket.SOCK_STREAM)
                sock.settimeout(time_left)
                sock.connect((self.ip_address, 9000))
                return
            except socket.timeout:
                continue
            except socket.error as e:
                if e.errno == errno.ECONNREFUSED:
                    time.sleep(0.1)
                else:
                    raise
            finally:
                sock.close()


    @staticmethod
    def dict_to_xml(dictionary):
        xml_str = dicttoxml(dictionary, custom_root="yandex", attr_type=False)
        return xml.dom.minidom.parseString(xml_str).toprettyxml()

    @property
    def odbc_drivers(self):
        if self.odbc_ini_path:
            return {
                "SQLite3": {
                    "DSN": "sqlite3_odbc",
                    "Database" : "/tmp/sqliteodbc",
                    "Driver": "/usr/lib/x86_64-linux-gnu/odbc/libsqlite3odbc.so",
                    "Setup": "/usr/lib/x86_64-linux-gnu/odbc/libsqlite3odbc.so",
                },
                "MySQL": {
                    "DSN": "mysql_odbc",
                    "Driver": "/usr/lib/x86_64-linux-gnu/odbc/libmyodbc.so",
                    "Database": "clickhouse",
                    "Uid": "root",
                    "Pwd": "clickhouse",
                    "Server": "mysql1",
                },
                "PostgreSQL": {
                    "DSN": "postgresql_odbc",
                    "Database": "postgres",
                    "UserName": "postgres",
                    "Password": "mysecretpassword",
                    "Port": "5432",
                    "Servername": "postgres1",
                    "Protocol": "9.3",
                    "ReadOnly": "No",
                    "RowVersioning": "No",
                    "ShowSystemTables": "No",
                    "Driver": "/usr/lib/x86_64-linux-gnu/odbc/psqlodbca.so",
                    "Setup": "/usr/lib/x86_64-linux-gnu/odbc/libodbcpsqlS.so",
                    "ConnSettings": "",
                }
            }
        else:
            return {}

    def _create_odbc_config_file(self):
        with open(self.odbc_ini_path.split(':')[0], 'w') as f:
            for driver_setup in self.odbc_drivers.values():
                f.write("[{}]\n".format(driver_setup["DSN"]))
                for key, value in driver_setup.items():
                    if key != "DSN":
                        f.write(key + "=" + value + "\n")

    def replace_config(self, path_to_config, replacement):
        self.exec_in_container(["bash", "-c", "echo '{}' > {}".format(replacement, path_to_config)])

    def create_dir(self, destroy_dir=True):
        """Create the instance directory and all the needed files there."""

        if destroy_dir:
            self.destroy_dir()
        elif p.exists(self.path):
            return

        os.makedirs(self.path)

        configs_dir = p.abspath(p.join(self.path, 'configs'))
        os.mkdir(configs_dir)

        shutil.copy(p.join(self.base_configs_dir, 'config.xml'), configs_dir)
        shutil.copy(p.join(self.base_configs_dir, 'users.xml'), configs_dir)

        # used by all utils with any config
        conf_d_dir = p.abspath(p.join(configs_dir, 'conf.d'))
        # used by server with main config.xml
        config_d_dir = p.abspath(p.join(configs_dir, 'config.d'))
        users_d_dir = p.abspath(p.join(configs_dir, 'users.d'))
        os.mkdir(conf_d_dir)
        os.mkdir(config_d_dir)
        os.mkdir(users_d_dir)

        # The file is named with 0_ prefix to be processed before other configuration overloads.
        shutil.copy(p.join(HELPERS_DIR, '0_common_instance_config.xml'), config_d_dir)

        # Generate and write macros file
        macros = self.macros.copy()
        macros['instance'] = self.name
        with open(p.join(config_d_dir, 'macros.xml'), 'w') as macros_config:
            macros_config.write(self.dict_to_xml({"macros" : macros}))

        # Put ZooKeeper config
        if self.with_zookeeper:
            shutil.copy(self.zookeeper_config_path, conf_d_dir)

        # Copy config dir
        if self.custom_config_dir:
            distutils.dir_util.copy_tree(self.custom_config_dir, configs_dir)

        # Copy config.d configs
        for path in self.custom_main_config_paths:
            shutil.copy(path, config_d_dir)

        # Copy users.d configs
        for path in self.custom_user_config_paths:
            shutil.copy(path, users_d_dir)

        db_dir = p.abspath(p.join(self.path, 'database'))
        os.mkdir(db_dir)
        if self.clickhouse_path_dir is not None:
            distutils.dir_util.copy_tree(self.clickhouse_path_dir, db_dir)

        logs_dir = p.abspath(p.join(self.path, 'logs'))
        os.mkdir(logs_dir)

        depends_on = []

        if self.with_mysql:
            depends_on.append("mysql1")

        if self.with_kafka:
            depends_on.append("kafka1")

        if self.with_zookeeper:
            depends_on.append("zoo1")
            depends_on.append("zoo2")
            depends_on.append("zoo3")

        env_file = _create_env_file(os.path.dirname(self.docker_compose_path), self.env_variables)

        odbc_ini_path = ""
        if self.odbc_ini_path:
            self._create_odbc_config_file()
            odbc_ini_path = '- ' + self.odbc_ini_path

        entrypoint_cmd = CLICKHOUSE_START_COMMAND

        if self.stay_alive:
            entrypoint_cmd = CLICKHOUSE_STAY_ALIVE_COMMAND

        ipv4_address = ipv6_address = ""
        if self.ipv4_address is None and self.ipv6_address is None:
            networks = ""
            app_net = ""
        else:
            networks = "networks:"
            app_net = "default:"
            if self.ipv4_address is not None:
                ipv4_address = "ipv4_address: " + self.ipv4_address
            if self.ipv6_address is not None:
                ipv6_address = "ipv6_address: " + self.ipv6_address

        if not self.with_installed_binary:
            binary_volume = "- " + self.server_bin_path + ":/usr/bin/clickhouse"
            odbc_bridge_volume = "- " + self.odbc_bridge_bin_path + ":/usr/bin/clickhouse-odbc-bridge"
        else:
            binary_volume = "- " + self.server_bin_path + ":/usr/share/clickhouse_fresh"
            odbc_bridge_volume = "- " + self.odbc_bridge_bin_path + ":/usr/share/clickhouse-odbc-bridge_fresh"


        with open(self.docker_compose_path, 'w') as docker_compose:
            docker_compose.write(DOCKER_COMPOSE_TEMPLATE.format(
                image=self.image,
                name=self.name,
                hostname=self.hostname,
                binary_volume=binary_volume,
                odbc_bridge_volume=odbc_bridge_volume,
                configs_dir=configs_dir,
                config_d_dir=config_d_dir,
                db_dir=db_dir,
                tmpfs=str(self.tmpfs),
                logs_dir=logs_dir,
                depends_on=str(depends_on),
                user=os.getuid(),
                env_file=env_file,
                odbc_ini_path=odbc_ini_path,
                entrypoint_cmd=entrypoint_cmd,
                networks=networks,
                app_net=app_net,
                ipv4_address=ipv4_address,
                ipv6_address=ipv6_address,
            ))


    def destroy_dir(self):
        if p.exists(self.path):
            shutil.rmtree(self.path)<|MERGE_RESOLUTION|>--- conflicted
+++ resolved
@@ -103,11 +103,8 @@
         self.with_hdfs = False
         self.with_mongo = False
         self.with_net_trics = False
-<<<<<<< HEAD
+        self.with_redis = False
         self.with_aerospike = False
-=======
-        self.with_redis = False
->>>>>>> cf3490fe
 
         self.docker_client = None
         self.is_up = False
@@ -119,11 +116,7 @@
             cmd += " client"
         return cmd
 
-<<<<<<< HEAD
-    def add_instance(self, name, config_dir=None, main_configs=[], user_configs=[], macros={}, with_zookeeper=False, with_mysql=False, with_kafka=False, clickhouse_path_dir=None, with_odbc_drivers=False, with_postgres=False, with_hdfs=False, with_mongo=False, with_aerospike=False, hostname=None, env_variables={}, image="yandex/clickhouse-integration-test", stay_alive=False, ipv4_address=None, ipv6_address=None):
-=======
-    def add_instance(self, name, config_dir=None, main_configs=[], user_configs=[], macros={}, with_zookeeper=False, with_mysql=False, with_kafka=False, clickhouse_path_dir=None, with_odbc_drivers=False, with_postgres=False, with_hdfs=False, with_mongo=False, with_redis=False, hostname=None, env_variables={}, image="yandex/clickhouse-integration-test", stay_alive=False, ipv4_address=None, ipv6_address=None, with_installed_binary=False, tmpfs=[]):
->>>>>>> cf3490fe
+    def add_instance(self, name, config_dir=None, main_configs=[], user_configs=[], macros={}, with_zookeeper=False, with_mysql=False, with_kafka=False, clickhouse_path_dir=None, with_odbc_drivers=False, with_postgres=False, with_hdfs=False, with_mongo=False, with_redis=False, with_aerospike=False, hostname=None, env_variables={}, image="yandex/clickhouse-integration-test", stay_alive=False, ipv4_address=None, ipv6_address=None, with_installed_binary=False, tmpfs=[]):
         """Add an instance to the cluster.
 
         name - the name of the instance directory and the value of the 'instance' macro in ClickHouse.
@@ -141,11 +134,7 @@
 
         instance = ClickHouseInstance(
             self, self.base_dir, name, config_dir, main_configs, user_configs, macros, with_zookeeper,
-<<<<<<< HEAD
-            self.zookeeper_config_path, with_mysql, with_kafka, with_mongo, with_aerospike, self.base_configs_dir, self.server_bin_path,
-=======
-            self.zookeeper_config_path, with_mysql, with_kafka, with_mongo, with_redis, self.base_configs_dir, self.server_bin_path,
->>>>>>> cf3490fe
+            self.zookeeper_config_path, with_mysql, with_kafka, with_mongo, with_redis, with_aerospike, self.base_configs_dir, self.server_bin_path,
             self.odbc_bridge_bin_path, clickhouse_path_dir, with_odbc_drivers, hostname=hostname,
             env_variables=env_variables, image=image, stay_alive=stay_alive, ipv4_address=ipv4_address, ipv6_address=ipv6_address,
             with_installed_binary=with_installed_binary, tmpfs=tmpfs)
@@ -221,19 +210,18 @@
             for cmd in cmds:
                 cmd.extend(['--file', p.join(HELPERS_DIR, 'docker_compose_net.yml')])
 
-<<<<<<< HEAD
-	if with_aerospike and not self.with_aerospike:
-            self.with_aerospike = True
-            self.base_cmd.extend(['--file', p.join(HELPERS_DIR, 'docker_compose_aerospike.yml')])
-            self.base_aerospike_cmd = ['docker-compose', '--project-directory', self.base_dir, '--project-name',
-                                       self.project_name, '--file', p.join(HELPERS_DIR, 'docker_compose_aerospike.yml')]
-=======
         if with_redis and not self.with_redis:
             self.with_redis = True
             self.base_cmd.extend(['--file', p.join(HELPERS_DIR, 'docker_compose_redis.yml')])
             self.base_redis_cmd = ['docker-compose', '--project-directory', self.base_dir, '--project-name',
                                        self.project_name, '--file', p.join(HELPERS_DIR, 'docker_compose_redis.yml')]
->>>>>>> cf3490fe
+
+
+	    if with_aerospike and not self.with_aerospike:
+            self.with_aerospike = True
+            self.base_cmd.extend(['--file', p.join(HELPERS_DIR, 'docker_compose_aerospike.yml')])
+            self.base_aerospike_cmd = ['docker-compose', '--project-directory', self.base_dir, '--project-name',
+                                       self.project_name, '--file', p.join(HELPERS_DIR, 'docker_compose_aerospike.yml')]
 
 
         return instance
@@ -395,18 +383,14 @@
             subprocess_check_call(self.base_mongo_cmd + common_opts)
             self.wait_mongo_to_start(30)
 
-<<<<<<< HEAD
+        if self.with_redis and self.base_redis_cmd:
+            subprocess_check_call(self.base_redis_cmd + ['up', '-d', '--force-recreate'])
+            time.sleep(10)
+
         if self.with_aerospike and self.base_aerospike_cmd:
             subprocess_check_call(self.base_aerospike_cmd + ['up', '-d', '--force-recreate'])
             time.sleep(10)
 
-=======
-        if self.with_redis and self.base_redis_cmd:
-            subprocess_check_call(self.base_redis_cmd + ['up', '-d', '--force-recreate'])
-            time.sleep(10)
-
-
->>>>>>> cf3490fe
         subprocess_check_call(self.base_cmd + ['up', '-d', '--no-recreate'])
 
         start_deadline = time.time() + 20.0 # seconds
@@ -499,11 +483,7 @@
 
     def __init__(
             self, cluster, base_path, name, custom_config_dir, custom_main_configs, custom_user_configs, macros,
-<<<<<<< HEAD
-            with_zookeeper, zookeeper_config_path, with_mysql, with_kafka, with_mongo, with_aerospike, base_configs_dir, server_bin_path, odbc_bridge_bin_path,
-=======
-            with_zookeeper, zookeeper_config_path, with_mysql, with_kafka, with_mongo, with_redis, base_configs_dir, server_bin_path, odbc_bridge_bin_path,
->>>>>>> cf3490fe
+            with_zookeeper, zookeeper_config_path, with_mysql, with_kafka, with_mongo, with_redis, with_aerospike, base_configs_dir, server_bin_path, odbc_bridge_bin_path,
             clickhouse_path_dir, with_odbc_drivers, hostname=None, env_variables={}, image="yandex/clickhouse-integration-test",
             stay_alive=False, ipv4_address=None, ipv6_address=None, with_installed_binary=False, tmpfs=[]):
 
@@ -529,11 +509,8 @@
         self.with_mysql = with_mysql
         self.with_kafka = with_kafka
         self.with_mongo = with_mongo
-<<<<<<< HEAD
+        self.with_redis = with_redis
         self.with_aerospike = with_aerospike
-=======
-        self.with_redis = with_redis
->>>>>>> cf3490fe
 
         self.path = p.join(self.cluster.instances_dir, name)
         self.docker_compose_path = p.join(self.path, 'docker_compose.yml')
