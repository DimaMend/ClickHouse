#!/usr/bin/env bash

CLICKHOUSE_URL=${CLICKHOUSE_URL:=http://localhost:8123/}

<<<<<<< HEAD
if [[ `curl -sS -X POST -I "http://localhost:8123?query=SELECT+1" | grep -c '411 Length Required'` -ne 1 ]]; then
=======
( curl -s --head "${CLICKHOUSE_URL}?query=SELECT%201";
  curl -s --head "${CLICKHOUSE_URL}?query=select+*+from+system.numbers+limit+1000000" ) | grep -v "Date:"

if [[ `curl -sS -X POST -I "${CLICKHOUSE_URL}?query=SELECT+1" | grep -c '411 Length Required'` -ne 1 ]]; then
>>>>>>> 95ebdd53
    echo FAIL
fi<|MERGE_RESOLUTION|>--- conflicted
+++ resolved
@@ -2,13 +2,9 @@
 
 CLICKHOUSE_URL=${CLICKHOUSE_URL:=http://localhost:8123/}
 
-<<<<<<< HEAD
-if [[ `curl -sS -X POST -I "http://localhost:8123?query=SELECT+1" | grep -c '411 Length Required'` -ne 1 ]]; then
-=======
 ( curl -s --head "${CLICKHOUSE_URL}?query=SELECT%201";
   curl -s --head "${CLICKHOUSE_URL}?query=select+*+from+system.numbers+limit+1000000" ) | grep -v "Date:"
 
 if [[ `curl -sS -X POST -I "${CLICKHOUSE_URL}?query=SELECT+1" | grep -c '411 Length Required'` -ne 1 ]]; then
->>>>>>> 95ebdd53
     echo FAIL
 fi