--- conflicted
+++ resolved
@@ -1,18 +1,9 @@
-<<<<<<< HEAD
-CREATE TABLE test.check_query_comment_column ( first_column UInt8 DEFAULT 1 COMMENT \'comment 1\',  fourth_column UInt8 COMMENT \'comment 4\',  fifth_column UInt8,  second_column UInt8 MATERIALIZED first_column COMMENT \'comment 2\',  third_column UInt8 ALIAS second_column COMMENT \'comment 3\') ENGINE = TinyLog
+CREATE TABLE test.check_query_comment_column ( first_column UInt8 DEFAULT 1 COMMENT \'comment 1\',  second_column UInt8 MATERIALIZED first_column COMMENT \'comment 2\',  third_column UInt8 ALIAS second_column COMMENT \'comment 3\',  fourth_column UInt8 COMMENT \'comment 4\',  fifth_column UInt8) ENGINE = TinyLog
 first_column	UInt8	DEFAULT	1	comment 1		
+second_column	UInt8	MATERIALIZED	first_column	comment 2		
+third_column	UInt8	ALIAS	second_column	comment 3		
 fourth_column	UInt8			comment 4		
 fifth_column	UInt8					
-second_column	UInt8	MATERIALIZED	first_column	comment 2		
-third_column	UInt8	ALIAS	second_column	comment 3		
-=======
-CREATE TABLE test.check_query_comment_column ( first_column UInt8 DEFAULT 1 COMMENT \'comment 1\',  second_column UInt8 MATERIALIZED first_column COMMENT \'comment 2\',  third_column UInt8 ALIAS second_column COMMENT \'comment 3\',  fourth_column UInt8 COMMENT \'comment 4\',  fifth_column UInt8) ENGINE = TinyLog
-first_column	UInt8	DEFAULT	1	comment 1	
-second_column	UInt8	MATERIALIZED	first_column	comment 2	
-third_column	UInt8	ALIAS	second_column	comment 3	
-fourth_column	UInt8			comment 4	
-fifth_column	UInt8				
->>>>>>> 1446c508
 ┌─table──────────────────────┬─name──────────┬─comment───┐
 │ check_query_comment_column │ first_column  │ comment 1 │
 │ check_query_comment_column │ second_column │ comment 2 │
