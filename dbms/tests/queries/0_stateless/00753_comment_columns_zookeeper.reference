<<<<<<< HEAD
CREATE TABLE test.check_comments ( column_name1 UInt8 DEFAULT 1 COMMENT \'comment\',  column_name2 UInt8 COMMENT \'non default comment\') ENGINE = ReplicatedMergeTree(\'clickhouse/tables/test_comments\', \'r1\') ORDER BY column_name1 SETTINGS index_granularity = 8192
column_name1	UInt8	DEFAULT	1	comment		
column_name2	UInt8			non default comment		
CREATE TABLE test.check_comments ( column_name1 UInt8 DEFAULT 1 COMMENT \'another comment\',  column_name2 UInt8 COMMENT \'non default comment\') ENGINE = ReplicatedMergeTree(\'clickhouse/tables/test_comments\', \'r1\') ORDER BY column_name1 SETTINGS index_granularity = 8192
column_name1	UInt8	DEFAULT	1	another comment		
column_name2	UInt8			non default comment		
=======
CREATE TABLE test.check_comments (`column_name1` UInt8 DEFAULT 1 COMMENT \'comment\', `column_name2` UInt8 COMMENT \'non default comment\') ENGINE = ReplicatedMergeTree(\'clickhouse/tables/test_comments\', \'r1\') ORDER BY column_name1 SETTINGS index_granularity = 8192
column_name1	UInt8	DEFAULT	1	comment	
column_name2	UInt8			non default comment	
CREATE TABLE test.check_comments (`column_name1` UInt8 DEFAULT 1 COMMENT \'another comment\', `column_name2` UInt8 COMMENT \'non default comment\') ENGINE = ReplicatedMergeTree(\'clickhouse/tables/test_comments\', \'r1\') ORDER BY column_name1 SETTINGS index_granularity = 8192
column_name1	UInt8	DEFAULT	1	another comment	
column_name2	UInt8			non default comment	
>>>>>>> 0dee8cf7
<|MERGE_RESOLUTION|>--- conflicted
+++ resolved
@@ -1,15 +1,6 @@
-<<<<<<< HEAD
-CREATE TABLE test.check_comments ( column_name1 UInt8 DEFAULT 1 COMMENT \'comment\',  column_name2 UInt8 COMMENT \'non default comment\') ENGINE = ReplicatedMergeTree(\'clickhouse/tables/test_comments\', \'r1\') ORDER BY column_name1 SETTINGS index_granularity = 8192
-column_name1	UInt8	DEFAULT	1	comment		
-column_name2	UInt8			non default comment		
-CREATE TABLE test.check_comments ( column_name1 UInt8 DEFAULT 1 COMMENT \'another comment\',  column_name2 UInt8 COMMENT \'non default comment\') ENGINE = ReplicatedMergeTree(\'clickhouse/tables/test_comments\', \'r1\') ORDER BY column_name1 SETTINGS index_granularity = 8192
-column_name1	UInt8	DEFAULT	1	another comment		
-column_name2	UInt8			non default comment		
-=======
 CREATE TABLE test.check_comments (`column_name1` UInt8 DEFAULT 1 COMMENT \'comment\', `column_name2` UInt8 COMMENT \'non default comment\') ENGINE = ReplicatedMergeTree(\'clickhouse/tables/test_comments\', \'r1\') ORDER BY column_name1 SETTINGS index_granularity = 8192
 column_name1	UInt8	DEFAULT	1	comment	
 column_name2	UInt8			non default comment	
 CREATE TABLE test.check_comments (`column_name1` UInt8 DEFAULT 1 COMMENT \'another comment\', `column_name2` UInt8 COMMENT \'non default comment\') ENGINE = ReplicatedMergeTree(\'clickhouse/tables/test_comments\', \'r1\') ORDER BY column_name1 SETTINGS index_granularity = 8192
 column_name1	UInt8	DEFAULT	1	another comment	
-column_name2	UInt8			non default comment	
->>>>>>> 0dee8cf7
+column_name2	UInt8			non default comment	