#!/usr/bin/env bash

CURDIR=$(cd "$(dirname "${BASH_SOURCE[0]}")" && pwd)
. $CURDIR/../shell_config.sh

set -e -o pipefail

<<<<<<< HEAD
${CLICKHOUSE_CURL_COMMAND} --max-time 30 -sS "$CLICKHOUSE_URL?query_id=hello" -d 'SELECT sum(ignore(*)) FROM (SELECT number % 1000 AS k, groupArray(number) FROM numbers(100000000) GROUP BY k)' | wc -l &
=======
$CLICKHOUSE_CURL -sS "$CLICKHOUSE_URL?query_id=hello" -d 'SELECT sum(ignore(*)) FROM (SELECT number % 1000 AS k, groupArray(number) FROM numbers(20000000) GROUP BY k)' | wc -l &
>>>>>>> 22f7a3a5
sleep 0.1 # First query (usually) should be received by the server after this sleep.
$CLICKHOUSE_CURL -sS "$CLICKHOUSE_URL" -d "KILL QUERY WHERE query_id = 'hello' FORMAT Null"
wait<|MERGE_RESOLUTION|>--- conflicted
+++ resolved
@@ -5,11 +5,7 @@
 
 set -e -o pipefail
 
-<<<<<<< HEAD
-${CLICKHOUSE_CURL_COMMAND} --max-time 30 -sS "$CLICKHOUSE_URL?query_id=hello" -d 'SELECT sum(ignore(*)) FROM (SELECT number % 1000 AS k, groupArray(number) FROM numbers(100000000) GROUP BY k)' | wc -l &
-=======
-$CLICKHOUSE_CURL -sS "$CLICKHOUSE_URL?query_id=hello" -d 'SELECT sum(ignore(*)) FROM (SELECT number % 1000 AS k, groupArray(number) FROM numbers(20000000) GROUP BY k)' | wc -l &
->>>>>>> 22f7a3a5
+${CLICKHOUSE_CURL_COMMAND} --max-time 30 -sS "$CLICKHOUSE_URL?query_id=hello" -d 'SELECT sum(ignore(*)) FROM (SELECT number % 1000 AS k, groupArray(number) FROM numbers(20000000) GROUP BY k)' | wc -l &
 sleep 0.1 # First query (usually) should be received by the server after this sleep.
 $CLICKHOUSE_CURL -sS "$CLICKHOUSE_URL" -d "KILL QUERY WHERE query_id = 'hello' FORMAT Null"
 wait