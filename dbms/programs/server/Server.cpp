--- conflicted
+++ resolved
@@ -130,9 +130,6 @@
         config().add(loaded_config.configuration.duplicate(), PRIO_DEFAULT, false);
     }
 
-<<<<<<< HEAD
-    std::string path = getCanonicalPath(config().getString("path", DBMS_DEFAULT_PATH));
-=======
     const auto memory_amount = getMemoryAmount();
 
 #if defined(__linux__)
@@ -159,8 +156,7 @@
     }
 #endif
 
-    std::string path = getCanonicalPath(config().getString("path"));
->>>>>>> e3b0cecd
+    std::string path = getCanonicalPath(config().getString("path", DBMS_DEFAULT_PATH));
     std::string default_database = config().getString("default_database", "default");
 
     global_context->setPath(path);
