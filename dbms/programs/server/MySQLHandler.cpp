#include <Common/config.h>
<<<<<<< HEAD
=======
#include "MySQLHandler.h"
>>>>>>> 2fcea76f

#include "MySQLHandler.h"
#include <limits>
#include <ext/scope_guard.h>
#include <Columns/ColumnVector.h>
#include <Common/config_version.h>
#include <Common/NetException.h>
#include <Common/OpenSSLHelpers.h>
#include <Core/MySQLProtocol.h>
#include <Core/NamesAndTypes.h>
#include <DataStreams/copyData.h>
#include <Interpreters/executeQuery.h>
#include <IO/ReadBufferFromPocoSocket.h>
#include <IO/ReadBufferFromString.h>
#include <IO/WriteBufferFromPocoSocket.h>
#include <Storages/IStorage.h>
<<<<<<< HEAD
=======

#if USE_POCO_NETSSL
#include <Poco/Net/SecureStreamSocket.h>
#include <Poco/Net/SSLManager.h>
#include <Poco/Crypto/CipherFactory.h>
#include <Poco/Crypto/RSAKey.h>
#endif
>>>>>>> 2fcea76f

#if USE_POCO_NETSSL
#include <Poco/Net/SecureStreamSocket.h>
#include <Poco/Net/SSLManager.h>
#include <Poco/Crypto/CipherFactory.h>
#include <Poco/Crypto/RSAKey.h>
#endif

namespace DB
{

using namespace MySQLProtocol;

<<<<<<< HEAD
=======

>>>>>>> 2fcea76f
#if USE_POCO_NETSSL
using Poco::Net::SecureStreamSocket;
using Poco::Net::SSLManager;
#endif
<<<<<<< HEAD
=======

>>>>>>> 2fcea76f

namespace ErrorCodes
{
    extern const int MYSQL_CLIENT_INSUFFICIENT_CAPABILITIES;
    extern const int OPENSSL_ERROR;
    extern const int SUPPORT_IS_DISABLED;
}

MySQLHandler::MySQLHandler(IServer & server_, const Poco::Net::StreamSocket & socket_,
<<<<<<< HEAD
=======
#if USE_SSL
    RSA & public_key_, RSA & private_key_,
#endif
>>>>>>> 2fcea76f
    bool ssl_enabled, size_t connection_id_)
    : Poco::Net::TCPServerConnection(socket_)
    , server(server_)
    , log(&Poco::Logger::get("MySQLHandler"))
    , connection_context(server.context())
    , connection_id(connection_id_)
<<<<<<< HEAD
=======
#if USE_SSL
    , public_key(public_key_)
    , private_key(private_key_)
#endif
>>>>>>> 2fcea76f
    , auth_plugin(new MySQLProtocol::Authentication::Native41())
{
    server_capability_flags = CLIENT_PROTOCOL_41 | CLIENT_SECURE_CONNECTION | CLIENT_PLUGIN_AUTH | CLIENT_PLUGIN_AUTH_LENENC_CLIENT_DATA | CLIENT_CONNECT_WITH_DB | CLIENT_DEPRECATE_EOF;
    if (ssl_enabled)
        server_capability_flags |= CLIENT_SSL;
}

void MySQLHandler::run()
{
    connection_context.makeSessionContext();
    connection_context.setDefaultFormat("MySQLWire");

    in = std::make_shared<ReadBufferFromPocoSocket>(socket());
    out = std::make_shared<WriteBufferFromPocoSocket>(socket());
    packet_sender = std::make_shared<PacketSender>(*in, *out, connection_context.mysql.sequence_id);

    try
    {
        Handshake handshake(server_capability_flags, connection_id, VERSION_STRING + String("-") + VERSION_NAME, auth_plugin->getName(), auth_plugin->getAuthPluginData());
        packet_sender->sendPacket<Handshake>(handshake, true);

        LOG_TRACE(log, "Sent handshake");

        HandshakeResponse handshake_response;
        finishHandshake(handshake_response);
        connection_context.mysql.client_capabilities = handshake_response.capability_flags;
        if (handshake_response.max_packet_size)
            connection_context.mysql.max_packet_size = handshake_response.max_packet_size;
        if (!connection_context.mysql.max_packet_size)
            connection_context.mysql.max_packet_size = MAX_PACKET_LENGTH;

/*        LOG_TRACE(log, "Capabilities: " << handshake_response.capability_flags
                                        << "\nmax_packet_size: "
                                        << handshake_response.max_packet_size
                                        << "\ncharacter_set: "
                                        << handshake_response.character_set
                                        << "\nuser: "
                                        << handshake_response.username
                                        << "\nauth_response length: "
                                        << handshake_response.auth_response.length()
                                        << "\nauth_response: "
                                        << handshake_response.auth_response
                                        << "\ndatabase: "
                                        << handshake_response.database
                                        << "\nauth_plugin_name: "
                                        << handshake_response.auth_plugin_name);*/

        client_capability_flags = handshake_response.capability_flags;
        if (!(client_capability_flags & CLIENT_PROTOCOL_41))
            throw Exception("Required capability: CLIENT_PROTOCOL_41.", ErrorCodes::MYSQL_CLIENT_INSUFFICIENT_CAPABILITIES);

        authenticate(handshake_response.username, handshake_response.auth_plugin_name, handshake_response.auth_response);

        try
        {
            if (!handshake_response.database.empty())
                connection_context.setCurrentDatabase(handshake_response.database);
            connection_context.setCurrentQueryId("");
        }
        catch (const Exception & exc)
        {
            log->log(exc);
            packet_sender->sendPacket(ERR_Packet(exc.code(), "00000", exc.message()), true);
        }

        OK_Packet ok_packet(0, handshake_response.capability_flags, 0, 0, 0);
        packet_sender->sendPacket(ok_packet, true);

        while (true)
        {
            packet_sender->resetSequenceId();
            PacketPayloadReadBuffer payload = packet_sender->getPayload();

            char command = 0;
            payload.readStrict(command);

            // For commands which are executed without MemoryTracker.
            LimitReadBuffer limited_payload(payload, 10000, true, "too long MySQL packet.");

            LOG_DEBUG(log, "Received command: " << static_cast<int>(static_cast<unsigned char>(command)) << ". Connection id: " << connection_id << ".");
            try
            {
                switch (command)
                {
                    case COM_QUIT:
                        return;
                    case COM_INIT_DB:
                        comInitDB(limited_payload);
                        break;
                    case COM_QUERY:
                        comQuery(payload);
                        break;
                    case COM_FIELD_LIST:
                        comFieldList(limited_payload);
                        break;
                    case COM_PING:
                        comPing();
                        break;
                    default:
                        throw Exception(Poco::format("Command %d is not implemented.", command), ErrorCodes::NOT_IMPLEMENTED);
                }
            }
            catch (const NetException & exc)
            {
                log->log(exc);
                throw;
            }
            catch (const Exception & exc)
            {
                log->log(exc);
                packet_sender->sendPacket(ERR_Packet(exc.code(), "00000", exc.message()), true);
            }
        }
    }
    catch (const Poco::Exception & exc)
    {
        log->log(exc);
    }
}

/** Reads 3 bytes, finds out whether it is SSLRequest or HandshakeResponse packet, starts secure connection, if it is SSLRequest.
 *  Reading is performed from socket instead of ReadBuffer to prevent reading part of SSL handshake.
 *  If we read it from socket, it will be impossible to start SSL connection using Poco. Size of SSLRequest packet payload is 32 bytes, thus we can read at most 36 bytes.
 */
void MySQLHandler::finishHandshake(MySQLProtocol::HandshakeResponse & packet)
{
    size_t packet_size = PACKET_HEADER_SIZE + SSL_REQUEST_PAYLOAD_SIZE;

    /// Buffer for SSLRequest or part of HandshakeResponse.
    char buf[packet_size];
    size_t pos = 0;

    /// Reads at least count and at most packet_size bytes.
    auto read_bytes = [this, &buf, &pos, &packet_size](size_t count) -> void {
        while (pos < count)
        {
            int ret = socket().receiveBytes(buf + pos, packet_size - pos);
            if (ret == 0)
            {
                throw Exception("Cannot read all data. Bytes read: " + std::to_string(pos) + ". Bytes expected: 3.", ErrorCodes::CANNOT_READ_ALL_DATA);
            }
            pos += ret;
        }
    };
    read_bytes(3); /// We can find out whether it is SSLRequest of HandshakeResponse by first 3 bytes.

    size_t payload_size = unalignedLoad<uint32_t>(buf) & 0xFFFFFFu;
    LOG_TRACE(log, "payload size: " << payload_size);

    if (payload_size == SSL_REQUEST_PAYLOAD_SIZE)
    {
<<<<<<< HEAD
        finishHandshakeSSL(packet_size, buf, pos, read_bytes, packet);
=======
#if USE_POCO_NETSSL
        read_bytes(packet_size); /// Reading rest SSLRequest.
        SSLRequest ssl_request;
        ReadBufferFromMemory payload(buf, pos);
        payload.ignore(PACKET_HEADER_SIZE);
        ssl_request.readPayload(payload);
        connection_context.mysql.client_capabilities = ssl_request.capability_flags;
        connection_context.mysql.max_packet_size = ssl_request.max_packet_size ? ssl_request.max_packet_size : MAX_PACKET_LENGTH;
        secure_connection = true;
        ss = std::make_shared<SecureStreamSocket>(SecureStreamSocket::attach(socket(), SSLManager::instance().defaultServerContext()));
        in = std::make_shared<ReadBufferFromPocoSocket>(*ss);
        out = std::make_shared<WriteBufferFromPocoSocket>(*ss);
        connection_context.mysql.sequence_id = 2;
        packet_sender = std::make_shared<PacketSender>(*in, *out, connection_context.mysql.sequence_id);
        packet_sender->max_packet_size = connection_context.mysql.max_packet_size;
        packet_sender->receivePacket(packet); /// Reading HandshakeResponse from secure socket.
#else
        throw Exception("Compiled without SSL", ErrorCodes::SUPPORT_IS_DISABLED);
#endif
>>>>>>> 2fcea76f
    }
    else
    {
        /// Reading rest of HandshakeResponse.
        packet_size = PACKET_HEADER_SIZE + payload_size;
        WriteBufferFromOwnString buf_for_handshake_response;
        buf_for_handshake_response.write(buf, pos);
        copyData(*packet_sender->in, buf_for_handshake_response, packet_size - pos);
        ReadBufferFromString payload(buf_for_handshake_response.str());
        payload.ignore(PACKET_HEADER_SIZE);
        packet.readPayload(payload);
        packet_sender->sequence_id++;
    }
}

void MySQLHandler::authenticate(const String & user_name, const String & auth_plugin_name, const String & initial_auth_response)
{
    // For compatibility with JavaScript MySQL client, Native41 authentication plugin is used when possible (if password is specified using double SHA1). Otherwise SHA256 plugin is used.
    auto user = connection_context.getUser(user_name);
    if (user->authentication.getType() != DB::Authentication::DOUBLE_SHA1_PASSWORD)
    {
<<<<<<< HEAD
        authPluginSSL();
=======
#if USE_SSL
        auth_plugin = std::make_unique<MySQLProtocol::Authentication::Sha256Password>(public_key, private_key, log);
#else
        throw Exception("Compiled without SSL", ErrorCodes::SUPPORT_IS_DISABLED);
#endif
>>>>>>> 2fcea76f
    }

    try {
        std::optional<String> auth_response = auth_plugin_name == auth_plugin->getName() ? std::make_optional<String>(initial_auth_response) : std::nullopt;
        auth_plugin->authenticate(user_name, auth_response, connection_context, packet_sender, secure_connection, socket().address());
    }
    catch (const Exception & exc)
    {
        LOG_ERROR(log, "Authentication for user " << user_name << " failed.");
        packet_sender->sendPacket(ERR_Packet(exc.code(), "00000", exc.message()), true);
        throw;
    }
    LOG_INFO(log, "Authentication for user " << user_name << " succeeded.");
}

void MySQLHandler::comInitDB(ReadBuffer & payload)
{
    String database;
    readStringUntilEOF(database, payload);
    LOG_DEBUG(log, "Setting current database to " << database);
    connection_context.setCurrentDatabase(database);
    packet_sender->sendPacket(OK_Packet(0, client_capability_flags, 0, 0, 1), true);
}

void MySQLHandler::comFieldList(ReadBuffer & payload)
{
    ComFieldList packet;
    packet.readPayload(payload);
    String database = connection_context.getCurrentDatabase();
    StoragePtr tablePtr = connection_context.getTable(database, packet.table);
    for (const NameAndTypePair & column: tablePtr->getColumns().getAll())
    {
        ColumnDefinition column_definition(
            database, packet.table, packet.table, column.name, column.name, CharacterSet::binary, 100, ColumnType::MYSQL_TYPE_STRING, 0, 0
        );
        packet_sender->sendPacket(column_definition);
    }
    packet_sender->sendPacket(OK_Packet(0xfe, client_capability_flags, 0, 0, 0), true);
}

void MySQLHandler::comPing()
{
    packet_sender->sendPacket(OK_Packet(0x0, client_capability_flags, 0, 0, 0), true);
}

void MySQLHandler::comQuery(ReadBuffer & payload)
{
    bool with_output = false;
    std::function<void(const String &)> set_content_type = [&with_output](const String &) -> void {
        with_output = true;
    };

    const String query("select ''");
    ReadBufferFromString empty_select(query);

    bool should_replace = false;
    // Translate query from MySQL to ClickHouse.
    // This is a temporary workaround until ClickHouse supports the syntax "@@var_name".
    if (std::string(payload.position(), payload.buffer().end()) == "select @@version_comment limit 1")  // MariaDB client starts session with that query
    {
        should_replace = true;
    }

    Context query_context = connection_context;
    executeQuery(should_replace ? empty_select : payload, *out, true, query_context, set_content_type, nullptr);

    if (!with_output)
        packet_sender->sendPacket(OK_Packet(0x00, client_capability_flags, 0, 0, 0), true);
}

<<<<<<< HEAD
void MySQLHandler::authPluginSSL() {
    throw Exception("Compiled without ssl", ErrorCodes::SUPPORT_IS_DISABLED);
}

void MySQLHandler::finishHandshakeSSL([[maybe_unused]] size_t packet_size, [[maybe_unused]] char * buf, [[maybe_unused]] size_t pos, [[maybe_unused]] std::function<void(size_t)> read_bytes, [[maybe_unused]] MySQLProtocol::HandshakeResponse & packet) {
    throw Exception("Compiled without ssl", ErrorCodes::SUPPORT_IS_DISABLED);
}

#if USE_SSL && USE_POCO_NETSSL
MySQLHandlerSSL::MySQLHandlerSSL(IServer & server_, const Poco::Net::StreamSocket & socket_, bool ssl_enabled, size_t connection_id_, RSA & public_key_, RSA & private_key_)
    : MySQLHandler(server_, socket_, ssl_enabled, connection_id_)
    , public_key(public_key_)
    , private_key(private_key_)
{ }

void MySQLHandlerSSL::authPluginSSL() {
    auth_plugin = std::make_unique<MySQLProtocol::Authentication::Sha256Password>(public_key, private_key, log);
}

void MySQLHandlerSSL::finishHandshakeSSL(size_t packet_size, char * buf, size_t pos, std::function<void(size_t)> read_bytes, MySQLProtocol::HandshakeResponse & packet) {
        read_bytes(packet_size); /// Reading rest SSLRequest.
        SSLRequest ssl_request;
        ReadBufferFromMemory payload(buf, pos);
        payload.ignore(PACKET_HEADER_SIZE);
        ssl_request.readPayload(payload);
        connection_context.mysql.client_capabilities = ssl_request.capability_flags;
        connection_context.mysql.max_packet_size = ssl_request.max_packet_size ? ssl_request.max_packet_size : MAX_PACKET_LENGTH;
        secure_connection = true;
        ss = std::make_shared<SecureStreamSocket>(SecureStreamSocket::attach(socket(), SSLManager::instance().defaultServerContext()));
        in = std::make_shared<ReadBufferFromPocoSocket>(*ss);
        out = std::make_shared<WriteBufferFromPocoSocket>(*ss);
        connection_context.mysql.sequence_id = 2;
        packet_sender = std::make_shared<PacketSender>(*in, *out, connection_context.mysql.sequence_id);
        packet_sender->max_packet_size = connection_context.mysql.max_packet_size;
        packet_sender->receivePacket(packet); /// Reading HandshakeResponse from secure socket.
}

#endif

=======
>>>>>>> 2fcea76f
}<|MERGE_RESOLUTION|>--- conflicted
+++ resolved
@@ -1,8 +1,4 @@
 #include <Common/config.h>
-<<<<<<< HEAD
-=======
-#include "MySQLHandler.h"
->>>>>>> 2fcea76f
 
 #include "MySQLHandler.h"
 #include <limits>
@@ -19,8 +15,6 @@
 #include <IO/ReadBufferFromString.h>
 #include <IO/WriteBufferFromPocoSocket.h>
 #include <Storages/IStorage.h>
-<<<<<<< HEAD
-=======
 
 #if USE_POCO_NETSSL
 #include <Poco/Net/SecureStreamSocket.h>
@@ -28,32 +22,16 @@
 #include <Poco/Crypto/CipherFactory.h>
 #include <Poco/Crypto/RSAKey.h>
 #endif
->>>>>>> 2fcea76f
-
-#if USE_POCO_NETSSL
-#include <Poco/Net/SecureStreamSocket.h>
-#include <Poco/Net/SSLManager.h>
-#include <Poco/Crypto/CipherFactory.h>
-#include <Poco/Crypto/RSAKey.h>
-#endif
 
 namespace DB
 {
 
 using namespace MySQLProtocol;
 
-<<<<<<< HEAD
-=======
-
->>>>>>> 2fcea76f
 #if USE_POCO_NETSSL
 using Poco::Net::SecureStreamSocket;
 using Poco::Net::SSLManager;
 #endif
-<<<<<<< HEAD
-=======
-
->>>>>>> 2fcea76f
 
 namespace ErrorCodes
 {
@@ -63,25 +41,12 @@
 }
 
 MySQLHandler::MySQLHandler(IServer & server_, const Poco::Net::StreamSocket & socket_,
-<<<<<<< HEAD
-=======
-#if USE_SSL
-    RSA & public_key_, RSA & private_key_,
-#endif
->>>>>>> 2fcea76f
     bool ssl_enabled, size_t connection_id_)
     : Poco::Net::TCPServerConnection(socket_)
     , server(server_)
     , log(&Poco::Logger::get("MySQLHandler"))
     , connection_context(server.context())
     , connection_id(connection_id_)
-<<<<<<< HEAD
-=======
-#if USE_SSL
-    , public_key(public_key_)
-    , private_key(private_key_)
-#endif
->>>>>>> 2fcea76f
     , auth_plugin(new MySQLProtocol::Authentication::Native41())
 {
     server_capability_flags = CLIENT_PROTOCOL_41 | CLIENT_SECURE_CONNECTION | CLIENT_PLUGIN_AUTH | CLIENT_PLUGIN_AUTH_LENENC_CLIENT_DATA | CLIENT_CONNECT_WITH_DB | CLIENT_DEPRECATE_EOF;
@@ -233,29 +198,7 @@
 
     if (payload_size == SSL_REQUEST_PAYLOAD_SIZE)
     {
-<<<<<<< HEAD
         finishHandshakeSSL(packet_size, buf, pos, read_bytes, packet);
-=======
-#if USE_POCO_NETSSL
-        read_bytes(packet_size); /// Reading rest SSLRequest.
-        SSLRequest ssl_request;
-        ReadBufferFromMemory payload(buf, pos);
-        payload.ignore(PACKET_HEADER_SIZE);
-        ssl_request.readPayload(payload);
-        connection_context.mysql.client_capabilities = ssl_request.capability_flags;
-        connection_context.mysql.max_packet_size = ssl_request.max_packet_size ? ssl_request.max_packet_size : MAX_PACKET_LENGTH;
-        secure_connection = true;
-        ss = std::make_shared<SecureStreamSocket>(SecureStreamSocket::attach(socket(), SSLManager::instance().defaultServerContext()));
-        in = std::make_shared<ReadBufferFromPocoSocket>(*ss);
-        out = std::make_shared<WriteBufferFromPocoSocket>(*ss);
-        connection_context.mysql.sequence_id = 2;
-        packet_sender = std::make_shared<PacketSender>(*in, *out, connection_context.mysql.sequence_id);
-        packet_sender->max_packet_size = connection_context.mysql.max_packet_size;
-        packet_sender->receivePacket(packet); /// Reading HandshakeResponse from secure socket.
-#else
-        throw Exception("Compiled without SSL", ErrorCodes::SUPPORT_IS_DISABLED);
-#endif
->>>>>>> 2fcea76f
     }
     else
     {
@@ -277,15 +220,7 @@
     auto user = connection_context.getUser(user_name);
     if (user->authentication.getType() != DB::Authentication::DOUBLE_SHA1_PASSWORD)
     {
-<<<<<<< HEAD
         authPluginSSL();
-=======
-#if USE_SSL
-        auth_plugin = std::make_unique<MySQLProtocol::Authentication::Sha256Password>(public_key, private_key, log);
-#else
-        throw Exception("Compiled without SSL", ErrorCodes::SUPPORT_IS_DISABLED);
-#endif
->>>>>>> 2fcea76f
     }
 
     try {
@@ -356,13 +291,12 @@
         packet_sender->sendPacket(OK_Packet(0x00, client_capability_flags, 0, 0, 0), true);
 }
 
-<<<<<<< HEAD
 void MySQLHandler::authPluginSSL() {
-    throw Exception("Compiled without ssl", ErrorCodes::SUPPORT_IS_DISABLED);
+    throw Exception("Compiled without SSL", ErrorCodes::SUPPORT_IS_DISABLED);
 }
 
 void MySQLHandler::finishHandshakeSSL([[maybe_unused]] size_t packet_size, [[maybe_unused]] char * buf, [[maybe_unused]] size_t pos, [[maybe_unused]] std::function<void(size_t)> read_bytes, [[maybe_unused]] MySQLProtocol::HandshakeResponse & packet) {
-    throw Exception("Compiled without ssl", ErrorCodes::SUPPORT_IS_DISABLED);
+    throw Exception("Compiled without SSL", ErrorCodes::SUPPORT_IS_DISABLED);
 }
 
 #if USE_SSL && USE_POCO_NETSSL
@@ -396,6 +330,4 @@
 
 #endif
 
-=======
->>>>>>> 2fcea76f
 }