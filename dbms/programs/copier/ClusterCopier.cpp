--- conflicted
+++ resolved
@@ -1512,11 +1512,7 @@
             String query;
             query += "SELECT " + fields + " FROM " + getDatabaseDotTable(from_table);
             /// TODO: Bad, it is better to rewrite with ASTLiteral(partition_key_field)
-<<<<<<< HEAD
-            query += " WHERE (" + queryToString(task_table.engine_push_partition_key_ast) + " = ( " + task_partition.name + " AS partition_key ) )";
-=======
             query += " WHERE (" + queryToString(task_table.engine_push_partition_key_ast) + " = (" + task_partition.name + " AS partition_key))";
->>>>>>> b2667bd0
             if (!task_table.where_condition_str.empty())
                 query += " AND (" + task_table.where_condition_str + ")";
             if (!limit.empty())
