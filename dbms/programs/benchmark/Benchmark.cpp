--- conflicted
+++ resolved
@@ -89,11 +89,7 @@
         configReadClient(config(), home_path);
     }
 
-<<<<<<< HEAD
-    int main(const std::vector<std::string> & /*args*/)
-=======
     int main(const std::vector<std::string> &)
->>>>>>> 42631ba8
     {
         if (!json_path.empty() && Poco::File(json_path).exists()) /// Clear file with previous results
             Poco::File(json_path).remove();
@@ -451,11 +447,7 @@
             ("json",          value<std::string>()->default_value(""),          "write final report to specified file in JSON format")
             ("host,h",        value<std::string>()->default_value("localhost"), "")
             ("port",          value<UInt16>()->default_value(9000),             "")
-<<<<<<< HEAD
-            ("secure,s",      "Use TLS connection")
-=======
-            ("secure",                                                          "Use TLS connection")
->>>>>>> 42631ba8
+            ("secure,s",                                                        "Use TLS connection")
             ("user",          value<std::string>()->default_value("default"),   "")
             ("password",      value<std::string>()->default_value(""),          "")
             ("database",      value<std::string>()->default_value("default"),   "")
