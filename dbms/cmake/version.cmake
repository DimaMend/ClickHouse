--- conflicted
+++ resolved
@@ -3,13 +3,8 @@
 set(VERSION_MAJOR 18 CACHE STRING "")
 set(VERSION_MINOR 2 CACHE STRING "")
 set(VERSION_PATCH 0 CACHE STRING "")
-<<<<<<< HEAD
-set(VERSION_GITHASH 9a4f5f5e65359c6d542fd7a420c71d04576a241c CACHE STRING "")
-set(VERSION_DESCRIBE v18.2.0+testing CACHE STRING "")
-=======
 set(VERSION_GITHASH 6ad677d7d6961a0c9088ccd9eff55779cfdaa654 CACHE STRING "")
 set(VERSION_DESCRIBE v18.2.0-testing CACHE STRING "")
->>>>>>> 2666e4ed
 set(VERSION_STRING 18.2.0 CACHE STRING "")
 # end of autochange
 
