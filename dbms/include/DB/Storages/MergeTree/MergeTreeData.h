#pragma once

#include <DB/Core/SortDescription.h>
#include <DB/Interpreters/Context.h>
#include <DB/Interpreters/ExpressionActions.h>
#include <DB/Storages/IStorage.h>
#include <DB/Storages/MergeTree/ActiveDataPartSet.h>
#include <DB/Storages/MergeTree/MergeTreeSettings.h>
#include <DB/IO/ReadBufferFromString.h>
#include <DB/IO/WriteBufferFromFile.h>
#include <DB/IO/ReadBufferFromFile.h>
#include <DB/DataTypes/DataTypeString.h>
#include <DB/DataTypes/DataTypesNumberFixed.h>
#include <DB/DataStreams/GraphiteRollupSortedBlockInputStream.h>
#include <DB/Storages/MergeTree/MergeTreeDataPart.h>


struct SimpleIncrement;


namespace DB
{

namespace ErrorCodes
{
	extern const int LOGICAL_ERROR;
	extern const int INVALID_PARTITION_NAME;
	extern const int TOO_MUCH_PARTS;
	extern const int NO_SUCH_DATA_PART;
	extern const int DUPLICATE_DATA_PART;
	extern const int DIRECTORY_ALREADY_EXISTS;
	extern const int TOO_MANY_UNEXPECTED_DATA_PARTS;
	extern const int NO_SUCH_COLUMN_IN_TABLE;
	extern const int TABLE_DIFFERS_TOO_MUCH;
}

<<<<<<< HEAD
/** Структура данных для *MergeTree движков.
  * Используется merge tree для инкрементальной сортировки данных.
  * Таблица представлена набором сортированных кусков.
  * При вставке, данные сортируются по указанному выражению (первичному ключу) и пишутся в новый кусок.
  * Куски объединяются в фоне, согласно некоторой эвристике.
  * Для каждого куска, создаётся индексный файл, содержащий значение первичного ключа для каждой n-ой строки.
  * Таким образом, реализуется эффективная выборка по диапазону первичного ключа.
  *
  * Дополнительно:
  *
  *  Указывается столбец, содержащий дату.
  *  Для каждого куска пишется минимальная и максимальная дата.
  *  (по сути - ещё один индекс)
  *
  *  Данные разделяются по разным месяцам (пишутся в разные куски для разных месяцев).
  *  Куски для разных месяцев не объединяются - для простоты эксплуатации.
  *  (дают локальность обновлений, что удобно для синхронизации и бэкапа)
  *
  * Структура файлов:
  *  / min-date _ max-date _ min-id _ max-id _ level / - директория с куском.
  * Внутри директории с куском:
  *  checksums.txt - содержит список файлов с их размерами и контрольными суммами.
  *  columns.txt - содержит список столбцов с их типами.
  *  primary.idx - индексный файл.
  *  [Column].bin - данные столбца
  *  [Column].mrk - засечки, указывающие, откуда начинать чтение, чтобы пропустить n * k строк.
  *
  * Имеется несколько режимов работы, определяющих, что делать при мердже:
  * - Ordinary - ничего дополнительно не делать;
  * - Collapsing - при склейке кусков "схлопывать"
  *   пары записей с разными значениями sign_column для одного значения первичного ключа.
  *   (см. CollapsingSortedBlockInputStream.h)
  * - Replacing - при склейке кусков, при совпадении PK, оставлять только одну строчку
  *	         - последнюю, либо, если задан столбец "версия" - последнюю среди строчек с максимальной версией.
  * - Summing - при склейке кусков, при совпадении PK суммировать все числовые столбцы, не входящие в PK.
  * - Aggregating - при склейке кусков, при совпадении PK, делается слияние состояний столбцов-агрегатных функций.
  * - Unsorted - при склейке кусков, данные не упорядочиваются, а всего лишь конкатенируются;
  *	         - это позволяет читать данные ровно такими пачками, какими они были записаны.
  * - Graphite - выполняет загрубление исторических данных для таблицы Графита - системы количественного мониторинга.
  */

/** Этот класс хранит список кусков и параметры структуры данных.
  * Для чтения и изменения данных используются отдельные классы:
  *  - MergeTreeDataSelectExecutor
  *  - MergeTreeDataWriter
  *  - MergeTreeDataMerger
  */

class MergeTreeData : public ITableDeclaration
=======
/// Data structure for *MergeTree engines.
/// Merge tree is used for incremental sorting of data.
/// The table consists of several sorted parts.
/// During insertion new data is sorted according to the primary key and is written to the new part.
/// Parts are merged in the background according to a heuristic algorithm.
/// For each part the index file is created containing primary key values for every n-th row.
/// This allows efficient selection by primary key range predicate.
///
/// Additionally:
///
/// The date column is specified. For each part min and max dates are remembered.
/// Essentially it is an index too.
///
/// Data is partitioned by month. Parts belonging to different months are not merged - for the ease of
/// administration (data sync and backup).
///
/// File structure:
/// Part directory - / min-date _ max-date _ min-id _ max-id _ level /
/// Inside the part directory:
/// checksums.txt - contains the list of all files along with their sizes and checksums.
/// columns.txt - contains the list of all columns and their types.
/// primary.idx - contains the primary index.
/// [Column].bin - contains compressed column data.
/// [Column].mrk - marks, pointing to seek positions allowing to skip n * k rows.
///
/// Several modes are implemented. Modes determine additional actions during merge:
/// - Ordinary - don't do anything special
/// - Collapsing - collapse pairs of rows with the opposite values of sign_columns for the same values
///   of primary key (cf. CollapsingSortedBlockInputStream.h)
/// - Replacing - for all rows with the same primary key keep only the latest one. Or, if the version
///   column is set, keep the latest row with the maximal version.
/// - Summing - sum all numeric columns not contained in the primary key for all rows with the same primary key.
/// - Aggregating - merge columns containing aggregate function states for all rows with the same primary key.
/// - Unsorted - during the merge the data is not sorted but merely concatenated; this allows reading the data
///   in the same batches as they were written.
/// - Graphite - performs coarsening of historical data for Graphite (a system for quantitative monitoring).

/// The MergeTreeData class contains a list of parts and the data structure parameters.
/// To read and modify the data use other classes:
/// - MergeTreeDataSelectExecutor
/// - MergeTreeDataWriter
/// - MergeTreeDataMerger

 class MergeTreeData : public ITableDeclaration
>>>>>>> 0fc7ffa0
{
	friend class ReshardingWorker;

public:
	/// Function to call if the part is suspected to contain corrupt data.
	using BrokenPartCallback = std::function<void (const String &)>;
	using DataPart = MergeTreeDataPart;

	using MutableDataPartPtr = std::shared_ptr<DataPart>;
	/// After the DataPart is added to the working set, it cannot be changed.
	using DataPartPtr = std::shared_ptr<const DataPart>;
	struct DataPartPtrLess { bool operator() (const DataPartPtr & lhs, const DataPartPtr & rhs) const { return *lhs < *rhs; } };
	using DataParts = std::set<DataPartPtr, DataPartPtrLess>;
	using DataPartsVector = std::vector<DataPartPtr>;

	/// For resharding.
	using MutableDataParts = std::set<MutableDataPartPtr, DataPartPtrLess>;
	using PerShardDataParts = std::unordered_map<size_t, MutableDataPartPtr>;

	/// Some operations on the set of parts return a Transaction object.
	/// If neither commit() nor rollback() was called, the destructor rollbacks the operation.
	class Transaction : private boost::noncopyable
	{
	public:
		Transaction() {}

		void commit()
		{
			clear();
		}

		void rollback()
		{
			if (data && (!parts_to_remove_on_rollback.empty() || !parts_to_add_on_rollback.empty()))
			{
				LOG_DEBUG(data->log, "Undoing transaction");
				data->replaceParts(parts_to_remove_on_rollback, parts_to_add_on_rollback, true);

				clear();
			}
		}

		~Transaction()
		{
			try
			{
				rollback();
			}
			catch(...)
			{
				tryLogCurrentException("~MergeTreeData::Transaction");
			}
		}
	private:
		friend class MergeTreeData;

		MergeTreeData * data = nullptr;

		/// What to do on rollback.
		DataPartsVector parts_to_remove_on_rollback;
		DataPartsVector parts_to_add_on_rollback;

		void clear()
		{
			data = nullptr;
			parts_to_remove_on_rollback.clear();
			parts_to_add_on_rollback.clear();
		}
	};

	/// An object that stores the names of temporary files created in the part directory during ALTER of its
	/// columns.
	class AlterDataPartTransaction : private boost::noncopyable
	{
	public:
		/// Renames temporary files, finishing the ALTER of the part.
		void commit();

		/// If commit() was not called, deletes temporary files, canceling the ALTER.
		~AlterDataPartTransaction();

		/// Review the changes before the commit.
		const NamesAndTypesList & getNewColumns() const { return new_columns; }
		const DataPart::Checksums & getNewChecksums() const { return new_checksums; }

	private:
		friend class MergeTreeData;

		AlterDataPartTransaction(DataPartPtr data_part_) : data_part(data_part_), alter_lock(data_part->alter_mutex) {}

		void clear()
		{
			alter_lock.unlock();
			data_part = nullptr;
		}

		DataPartPtr data_part;
		std::unique_lock<std::mutex> alter_lock;

		DataPart::Checksums new_checksums;
		NamesAndTypesList new_columns;
		/// If the value is an empty string, the file is not temporary, and it must be deleted.
		NameToNameMap rename_map;
	};

	using AlterDataPartTransactionPtr = std::unique_ptr<AlterDataPartTransaction>;


	/// Parameters for various modes.
	struct MergingParams
	{
		/// Merging mode. See above.
		enum Mode
		{
			Ordinary 	= 0,	/// Enum values are saved. Do not change them.
			Collapsing 	= 1,
			Summing 	= 2,
			Aggregating = 3,
			Unsorted 	= 4,
			Replacing	= 5,
			Graphite	= 6,
		};

		Mode mode;

		/// For collapsing mode.
		String sign_column;

		/// For Summing mode. If empty - columns_to_sum is determined automatically.
		Names columns_to_sum;

		/// For Replacing mode. Can be empty.
		String version_column;

		/// For Graphite mode.
		Graphite::Params graphite_params;

		/// Check that needed columns are present and have correct types.
		void check(const NamesAndTypesList & columns) const;

		String getModeName() const;
	};


<<<<<<< HEAD
	/** Подцепить таблицу с соответствующим именем, по соответствующему пути (с / на конце),
	  *  (корректность имён и путей не проверяется)
	  *  состоящую из указанных столбцов.
	  *
	  * primary_expr_ast	- выражение для сортировки; Пустое для UnsortedMergeTree.
	  * date_column_name 	- имя столбца с датой;
	  * index_granularity 	- на сколько строчек пишется одно значение индекса.
	  * require_part_metadata - обязательно ли в директории с куском должны быть checksums.txt и columns.txt
	  */
	MergeTreeData(	const String & database_, const String & table_,
					const String & full_path_, NamesAndTypesListPtr columns_,
=======
	/// Attach the table corresponding to the directory in full_path (must end with /), with the given columns.
	/// Correctness of names and paths is not checked.
	///
	/// primary_expr_ast - expression used for sorting; empty for UnsortedMergeTree.
	/// index_granularity - how many rows correspond to one primary key value.
	/// require_part_metadata - should checksums.txt and columns.txt exist in the part directory.
	/// attach - whether the existing table is attached or the new table is created.
	MergeTreeData(	const String & full_path_, NamesAndTypesListPtr columns_,
>>>>>>> 0fc7ffa0
					const NamesAndTypesList & materialized_columns_,
					const NamesAndTypesList & alias_columns_,
					const ColumnDefaults & column_defaults_,
					Context & context_,
					ASTPtr & primary_expr_ast_,
					const String & date_column_name_,
					const ASTPtr & sampling_expression_, /// nullptr, if sampling is not supported.
					size_t index_granularity_,
					const MergingParams & merging_params_,
					const MergeTreeSettings & settings_,
					const String & log_name_,
					bool require_part_metadata_,
					bool attach,
					BrokenPartCallback broken_part_callback_ = [](const String &){});

	/// Load the set of data parts from disk. Call once - immediately after the object is created.
	void loadDataParts(bool skip_sanity_checks);

	bool supportsSampling() const { return !!sampling_expression; }
	bool supportsPrewhere() const { return true; }

	bool supportsFinal() const
	{
		return merging_params.mode == MergingParams::Collapsing
			|| merging_params.mode == MergingParams::Summing
			|| merging_params.mode == MergingParams::Aggregating
			|| merging_params.mode == MergingParams::Replacing;
	}

	Int64 getMaxDataPartIndex();

	const NamesAndTypesList & getColumnsListImpl() const override { return *columns; }

	NameAndTypePair getColumn(const String & column_name) const override
	{
		if (column_name == "_part")
			return NameAndTypePair("_part", std::make_shared<DataTypeString>());
		if (column_name == "_part_index")
			return NameAndTypePair("_part_index", std::make_shared<DataTypeUInt64>());
		if (column_name == "_sample_factor")
			return NameAndTypePair("_sample_factor", std::make_shared<DataTypeFloat64>());

		return ITableDeclaration::getColumn(column_name);
	}

	bool hasColumn(const String & column_name) const override
	{
		return ITableDeclaration::hasColumn(column_name)
			|| column_name == "_part"
			|| column_name == "_part_index"
			|| column_name == "_sample_factor";
	}

	String getDatabaseName() const { return database_name; }

	String getTableName() const override { return table_name; }

	String getFullPath() const { return full_path; }

	String getLogName() const { return log_name; }

	/// Returns a copy of the list so that the caller shouldn't worry about locks.
	DataParts getDataParts() const;
	DataPartsVector getDataPartsVector() const;
	DataParts getAllDataParts() const;

	/// Total size of active parts in bytes.
	size_t getTotalActiveSizeInBytes() const;

	size_t getMaxPartsCountForMonth() const;

	/// Returns a pair of min block number in the given month and a bool denoting if there is at least one part.
	std::pair<Int64, bool> getMinBlockNumberForMonth(DayNum_t month) const;

	///	Returns true if block_number is contained in some part of the given month.
	bool hasBlockNumberInMonth(Int64 block_number, DayNum_t month) const;

	/// If the table contains too many active parts, sleep for a while to give them time to merge.
	/// If until is non-null, wake up from the sleep earlier if the event happened.
	void delayInsertIfNeeded(Poco::Event * until = nullptr);

	/// Returns an active part with the given name or a part containing it. If there is no such part,
	/// returns nullptr.
	DataPartPtr getActiveContainingPart(const String & part_name);

	/// Returns the part with the given name or nullptr if no such part.
	DataPartPtr getPartIfExists(const String & part_name);
	DataPartPtr getShardedPartIfExists(const String & part_name, size_t shard_no);

	/// Renames temporary part to a permanent part and adds it to the working set.
	/// If increment != nullptr, part index is determing using increment. Otherwise part index remains unchanged.
	/// It is assumed that the part does not intersect with existing parts.
	/// If out_transaction != nullptr, sets it to an object allowing to rollback part addition (but not the renaming).
	void renameTempPartAndAdd(MutableDataPartPtr & part, SimpleIncrement * increment = nullptr, Transaction * out_transaction = nullptr);

	/// The same as renameTempPartAndAdd but the part can intersect existing parts.
	/// Deletes and returns all parts covered by the added part (in ascending order).
	DataPartsVector renameTempPartAndReplace(
		MutableDataPartPtr & part, SimpleIncrement * increment = nullptr, Transaction * out_transaction = nullptr);

	/// Removes from the working set parts in remove and adds parts in add. Parts in add must already be in
	/// all_data_parts.
	/// If clear_without_timeout is true, the parts will be deleted at once, or during the next call to
	/// clearOldParts (ignoring old_parts_lifetime).
	void replaceParts(const DataPartsVector & remove, const DataPartsVector & add, bool clear_without_timeout);

	/// Adds new part to the list of known parts and to the working set.
	void attachPart(const DataPartPtr & part);

	/// Renames the part to detached/<prefix>_<part> and forgets about it. The data won't be deleted in
	/// clearOldParts.
	/// If restore_covered is true, adds to the working set inactive parts, which were merged into the deleted part.
	void renameAndDetachPart(const DataPartPtr & part, const String & prefix = "", bool restore_covered = false, bool move_to_detached = true);

	/// Removes the part from the list of parts (including all_data_parts), but doesn't move the directory.
	void detachPartInPlace(const DataPartPtr & part);

	/// Returns old inactive parts that can be deleted. At the same time removes them from the list of parts
	/// but not from the disk.
	DataPartsVector grabOldParts();

	/// Reverts the changes made by grabOldParts().
	void addOldParts(const DataPartsVector & parts);

	/// Delete irrelevant parts.
	void clearOldParts();

	void clearOldTemporaryDirectories();

	/// After the call to dropAllData() no method can be called.
	/// Deletes the data directory and flushes the uncompressed blocks cache and the marks cache.
	void dropAllData();

	/// Moves the entire data directory.
	/// Flushes the uncompressed blocks cache and the marks cache.
	/// Must be called with locked lockStructureForAlter().
	void setPath(const String & full_path, bool move_data);

	/// Check if the ALTER can be performed:
	/// - all needed columns are present.
	/// - all type conversions can be done.
	/// - columns corresponding to primary key, sign, sampling expression and date are not affected.
	/// If something is wrong, throws an exception.
	void checkAlter(const AlterCommands & commands);

	/// Performs ALTER of the data part, writes the result to temporary files.
	/// Returns an object allowing to rename temporary files to permanent files.
	/// If the number of affected columns is suspiciously high and skip_sanity_checks is false, throws an exception.
	/// If no data transformations are necessary, returns nullptr.
	AlterDataPartTransactionPtr alterDataPart(
		const DataPartPtr & part,
		const NamesAndTypesList & new_columns,
		const ASTPtr & new_primary_key,
		bool skip_sanity_checks);

	/// Must be called with locked lockStructureForAlter().
	void setColumnsList(const NamesAndTypesList & new_columns) { columns = std::make_shared<NamesAndTypesList>(new_columns); }

	/// Should be called if part data is suspected to be corrupted.
	void reportBrokenPart(const String & name)
	{
		broken_part_callback(name);
	}

	ExpressionActionsPtr getPrimaryExpression() const { return primary_expr; }
	SortDescription getSortDescription() const { return sort_descr; }

	/// Check that the part is not broken and calculate the checksums for it if they are not present.
	/// Проверить, что кусок не сломан и посчитать для него чексуммы, если их нет.
	MutableDataPartPtr loadPartAndFixMetadata(const String & relative_path);

	/** Create local backup (snapshot) for parts with specified prefix.
	  * Backup is created in directory clickhouse_dir/shadow/i/, where i - incremental number,
	  *  or if 'with_name' is specified - backup is created in directory with specified name.
	  */
	void freezePartition(const std::string & prefix, const String & with_name);

	/// Returns the size of partition in bytes.
	size_t getPartitionSize(const std::string & partition_name) const;

	struct ColumnSize
	{
		size_t marks = 0;
		size_t data_compressed = 0;
		size_t data_uncompressed = 0;

		size_t getTotalCompressedSize() const
		{
			return marks + data_compressed;
		}
	};

	size_t getColumnCompressedSize(const std::string & name) const
	{
		std::lock_guard<std::mutex> lock{data_parts_mutex};

		const auto it = column_sizes.find(name);
		return it == std::end(column_sizes) ? 0 : it->second.data_compressed;
	}

	using ColumnSizes = std::unordered_map<std::string, ColumnSize>;
	ColumnSizes getColumnSizes() const
	{
		std::lock_guard<std::mutex> lock{data_parts_mutex};
		return column_sizes;
	}

	/// NOTE Could be off after DROPped and MODIFYed columns in ALTER. Doesn't include primary.idx.
	size_t getTotalCompressedSize() const
	{
		std::lock_guard<std::mutex> lock{data_parts_mutex};
		size_t total_size = 0;

		for (const auto & col : column_sizes)
			total_size += col.second.getTotalCompressedSize();
		return total_size;
	}

	/// For ATTACH/DETACH/DROP/RESHARD PARTITION.
	static String getMonthName(const Field & partition);
	static String getMonthName(DayNum_t month);
	static DayNum_t getMonthDayNum(const Field & partition);
	static DayNum_t getMonthFromName(const String & month_name);
	/// Get month from the part name or a sufficient prefix.
	static DayNum_t getMonthFromPartPrefix(const String & part_prefix);

	Context & context;
	const String date_column_name;
	const ASTPtr sampling_expression;
	const size_t index_granularity;

	/// Merging params - what additional actions to perform during merge.
	const MergingParams merging_params;

	const MergeTreeSettings settings;

	ASTPtr primary_expr_ast;
	Block primary_key_sample;
	DataTypes primary_key_data_types;

private:
	friend struct MergeTreeDataPart;
	friend class StorageMergeTree;
	friend class ReplicatedMergeTreeAlterThread;
	friend class MergeTreeDataMerger;

	bool require_part_metadata;

	ExpressionActionsPtr primary_expr;
	SortDescription sort_descr;

	String database_name;
	String table_name;
	String full_path;

	NamesAndTypesListPtr columns;

	/// Current column sizes in compressed and uncompressed form.
	ColumnSizes column_sizes;

	BrokenPartCallback broken_part_callback;

	String log_name;
	Logger * log;

	/// Current set of data parts.
	DataParts data_parts;
	mutable std::mutex data_parts_mutex;

	/// The set of all data parts including already merged but not yet deleted. Usually it is small (tens of elements).
	/// The part is referenced from here, from the list of current parts and from each thread reading from it.
	/// This means that if reference count is 1 - the part is not used right now and can be deleted.
	DataParts all_data_parts;
	mutable std::mutex all_data_parts_mutex;

	/// Used to serialize calls to grabOldParts.
	std::mutex grab_old_parts_mutex;
	/// The same for clearOldTemporaryDirectories.
	std::mutex clear_old_temporary_directories_mutex;

	/// For each shard of the set of sharded parts.
	PerShardDataParts per_shard_data_parts;

	/// Check that columns list doesn't contain multidimensional arrays.
	/// If attach is true (attaching an existing table), writes an error message to log.
	/// Otherwise (new table or alter) throws an exception.
	void checkNoMultidimensionalArrays(const NamesAndTypesList & columns, bool attach) const;

	void initPrimaryKey();

	/// Expression for column type conversion.
	/// If no conversions are needed, out_expression=nullptr.
	/// out_rename_map maps column files for the out_expression onto new table files.
	/// out_force_update_metadata denotes if metadata must be changed even if out_rename_map is empty (used
	/// for transformation-free changing of Enum values list).
	/// Files to be deleted are mapped to an empty string in out_rename_map.
	/// If part == nullptr, just checks that all type conversions are possible.
	void createConvertExpression(const DataPartPtr & part, const NamesAndTypesList & old_columns, const NamesAndTypesList & new_columns,
		ExpressionActionsPtr & out_expression, NameToNameMap & out_rename_map, bool & out_force_update_metadata) const;

	/// Calculates column sizes in compressed form for the current state of data_parts. Call with data_parts mutex locked.
	void calculateColumnSizes();
	/// Adds or subtracts the contribution of the part to compressed column sizes.
	void addPartContributionToColumnSizes(const DataPartPtr & part);
	void removePartContributionToColumnSizes(const DataPartPtr & part);
};

}<|MERGE_RESOLUTION|>--- conflicted
+++ resolved
@@ -34,57 +34,7 @@
 	extern const int TABLE_DIFFERS_TOO_MUCH;
 }
 
-<<<<<<< HEAD
-/** Структура данных для *MergeTree движков.
-  * Используется merge tree для инкрементальной сортировки данных.
-  * Таблица представлена набором сортированных кусков.
-  * При вставке, данные сортируются по указанному выражению (первичному ключу) и пишутся в новый кусок.
-  * Куски объединяются в фоне, согласно некоторой эвристике.
-  * Для каждого куска, создаётся индексный файл, содержащий значение первичного ключа для каждой n-ой строки.
-  * Таким образом, реализуется эффективная выборка по диапазону первичного ключа.
-  *
-  * Дополнительно:
-  *
-  *  Указывается столбец, содержащий дату.
-  *  Для каждого куска пишется минимальная и максимальная дата.
-  *  (по сути - ещё один индекс)
-  *
-  *  Данные разделяются по разным месяцам (пишутся в разные куски для разных месяцев).
-  *  Куски для разных месяцев не объединяются - для простоты эксплуатации.
-  *  (дают локальность обновлений, что удобно для синхронизации и бэкапа)
-  *
-  * Структура файлов:
-  *  / min-date _ max-date _ min-id _ max-id _ level / - директория с куском.
-  * Внутри директории с куском:
-  *  checksums.txt - содержит список файлов с их размерами и контрольными суммами.
-  *  columns.txt - содержит список столбцов с их типами.
-  *  primary.idx - индексный файл.
-  *  [Column].bin - данные столбца
-  *  [Column].mrk - засечки, указывающие, откуда начинать чтение, чтобы пропустить n * k строк.
-  *
-  * Имеется несколько режимов работы, определяющих, что делать при мердже:
-  * - Ordinary - ничего дополнительно не делать;
-  * - Collapsing - при склейке кусков "схлопывать"
-  *   пары записей с разными значениями sign_column для одного значения первичного ключа.
-  *   (см. CollapsingSortedBlockInputStream.h)
-  * - Replacing - при склейке кусков, при совпадении PK, оставлять только одну строчку
-  *	         - последнюю, либо, если задан столбец "версия" - последнюю среди строчек с максимальной версией.
-  * - Summing - при склейке кусков, при совпадении PK суммировать все числовые столбцы, не входящие в PK.
-  * - Aggregating - при склейке кусков, при совпадении PK, делается слияние состояний столбцов-агрегатных функций.
-  * - Unsorted - при склейке кусков, данные не упорядочиваются, а всего лишь конкатенируются;
-  *	         - это позволяет читать данные ровно такими пачками, какими они были записаны.
-  * - Graphite - выполняет загрубление исторических данных для таблицы Графита - системы количественного мониторинга.
-  */
-
-/** Этот класс хранит список кусков и параметры структуры данных.
-  * Для чтения и изменения данных используются отдельные классы:
-  *  - MergeTreeDataSelectExecutor
-  *  - MergeTreeDataWriter
-  *  - MergeTreeDataMerger
-  */
-
-class MergeTreeData : public ITableDeclaration
-=======
+
 /// Data structure for *MergeTree engines.
 /// Merge tree is used for incremental sorting of data.
 /// The table consists of several sorted parts.
@@ -128,8 +78,7 @@
 /// - MergeTreeDataWriter
 /// - MergeTreeDataMerger
 
- class MergeTreeData : public ITableDeclaration
->>>>>>> 0fc7ffa0
+class MergeTreeData : public ITableDeclaration
 {
 	friend class ReshardingWorker;
 
@@ -274,19 +223,6 @@
 	};
 
 
-<<<<<<< HEAD
-	/** Подцепить таблицу с соответствующим именем, по соответствующему пути (с / на конце),
-	  *  (корректность имён и путей не проверяется)
-	  *  состоящую из указанных столбцов.
-	  *
-	  * primary_expr_ast	- выражение для сортировки; Пустое для UnsortedMergeTree.
-	  * date_column_name 	- имя столбца с датой;
-	  * index_granularity 	- на сколько строчек пишется одно значение индекса.
-	  * require_part_metadata - обязательно ли в директории с куском должны быть checksums.txt и columns.txt
-	  */
-	MergeTreeData(	const String & database_, const String & table_,
-					const String & full_path_, NamesAndTypesListPtr columns_,
-=======
 	/// Attach the table corresponding to the directory in full_path (must end with /), with the given columns.
 	/// Correctness of names and paths is not checked.
 	///
@@ -294,8 +230,8 @@
 	/// index_granularity - how many rows correspond to one primary key value.
 	/// require_part_metadata - should checksums.txt and columns.txt exist in the part directory.
 	/// attach - whether the existing table is attached or the new table is created.
-	MergeTreeData(	const String & full_path_, NamesAndTypesListPtr columns_,
->>>>>>> 0fc7ffa0
+	MergeTreeData(	const String & database_, const String & table_,
+					const String & full_path_, NamesAndTypesListPtr columns_,
 					const NamesAndTypesList & materialized_columns_,
 					const NamesAndTypesList & alias_columns_,
 					const ColumnDefaults & column_defaults_,
