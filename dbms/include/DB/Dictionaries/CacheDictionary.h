#pragma once

#include <DB/Dictionaries/IDictionary.h>
#include <DB/Dictionaries/IDictionarySource.h>
#include <DB/Dictionaries/DictionaryStructure.h>
#include <DB/Common/ArenaWithFreeLists.h>
#include <DB/Columns/ColumnString.h>
#include <ext/bit_cast.hpp>
#include <Poco/RWLock.h>
#include <cmath>
#include <atomic>
#include <chrono>
#include <vector>
#include <map>
#include <tuple>
#include <random>

namespace ProfileEvents
{
	extern const Event DictCacheKeysRequested;
	extern const Event DictCacheKeysRequestedMiss;
	extern const Event DictCacheKeysRequestedFound;
	extern const Event DictCacheKeysExpired;
	extern const Event DictCacheKeysNotFound;
	extern const Event DictCacheKeysHit;
	extern const Event DictCacheRequestTimeNs;
	extern const Event DictCacheRequests;
	extern const Event DictCacheLockWriteNs;
	extern const Event DictCacheLockReadNs;
}

namespace CurrentMetrics
{
	extern const Metric DictCacheRequests;
}

namespace DB
{

class CacheDictionary final : public IDictionary
{
public:
	CacheDictionary(const std::string & name, const DictionaryStructure & dict_struct,
		DictionarySourcePtr source_ptr, const DictionaryLifetime dict_lifetime,
		const std::size_t size);

	CacheDictionary(const CacheDictionary & other);

	std::exception_ptr getCreationException() const override { return {}; }

	std::string getName() const override { return name; }

	std::string getTypeName() const override { return "Cache"; }

	std::size_t getBytesAllocated() const override { return bytes_allocated + (string_arena ? string_arena->size() : 0); }

	std::size_t getQueryCount() const override { return query_count.load(std::memory_order_relaxed); }

	double getHitRate() const override
	{
		return static_cast<double>(hit_count.load(std::memory_order_acquire)) /
			query_count.load(std::memory_order_relaxed);
	}

	std::size_t getElementCount() const override { return element_count.load(std::memory_order_relaxed); }

	double getLoadFactor() const override
	{
		return static_cast<double>(element_count.load(std::memory_order_relaxed)) / size;
	}

	bool isCached() const override { return true; }

	DictionaryPtr clone() const override { return std::make_unique<CacheDictionary>(*this); }

	const IDictionarySource * getSource() const override { return source_ptr.get(); }

	const DictionaryLifetime & getLifetime() const override { return dict_lifetime; }

	const DictionaryStructure & getStructure() const override { return dict_struct; }

	std::chrono::time_point<std::chrono::system_clock> getCreationTime() const override
	{
		return creation_time;
	}

	bool isInjective(const std::string & attribute_name) const override
	{
		return dict_struct.attributes[&getAttribute(attribute_name) - attributes.data()].injective;
	}

	bool hasHierarchy() const override { return hierarchical_attribute; }

	void toParent(const PaddedPODArray<Key> & ids, PaddedPODArray<Key> & out) const override;

#define DECLARE(TYPE)\
	void get##TYPE(const std::string & attribute_name, const PaddedPODArray<Key> & ids, PaddedPODArray<TYPE> & out) const;
	DECLARE(UInt8)
	DECLARE(UInt16)
	DECLARE(UInt32)
	DECLARE(UInt64)
	DECLARE(Int8)
	DECLARE(Int16)
	DECLARE(Int32)
	DECLARE(Int64)
	DECLARE(Float32)
	DECLARE(Float64)
#undef DECLARE

	void getString(const std::string & attribute_name, const PaddedPODArray<Key> & ids, ColumnString * out) const;

#define DECLARE(TYPE)\
	void get##TYPE(\
		const std::string & attribute_name, const PaddedPODArray<Key> & ids, const PaddedPODArray<TYPE> & def,\
		PaddedPODArray<TYPE> & out) const;
	DECLARE(UInt8)
	DECLARE(UInt16)
	DECLARE(UInt32)
	DECLARE(UInt64)
	DECLARE(Int8)
	DECLARE(Int16)
	DECLARE(Int32)
	DECLARE(Int64)
	DECLARE(Float32)
	DECLARE(Float64)
#undef DECLARE

	void getString(
		const std::string & attribute_name, const PaddedPODArray<Key> & ids, const ColumnString * const def,
		ColumnString * const out) const;

#define DECLARE(TYPE)\
	void get##TYPE(\
		const std::string & attribute_name, const PaddedPODArray<Key> & ids, const TYPE def, PaddedPODArray<TYPE> & out) const;
	DECLARE(UInt8)
	DECLARE(UInt16)
	DECLARE(UInt32)
	DECLARE(UInt64)
	DECLARE(Int8)
	DECLARE(Int16)
	DECLARE(Int32)
	DECLARE(Int64)
	DECLARE(Float32)
	DECLARE(Float64)
#undef DECLARE

	void getString(
		const std::string & attribute_name, const PaddedPODArray<Key> & ids, const String & def,
		ColumnString * const out) const;

	void has(const PaddedPODArray<Key> & ids, PaddedPODArray<UInt8> & out) const override;

private:
	template <typename Value> using ContainerType = Value[];
	template <typename Value> using ContainerPtrType = std::unique_ptr<ContainerType<Value>>;

	struct CellMetadata final
	{
		using time_point_t = std::chrono::system_clock::time_point;
		using time_point_rep_t = time_point_t::rep;
		using time_point_urep_t = std::make_unsigned_t<time_point_rep_t>;

		static constexpr UInt64 EXPIRES_AT_MASK = std::numeric_limits<time_point_rep_t>::max();
		static constexpr UInt64 IS_DEFAULT_MASK = ~EXPIRES_AT_MASK;

		UInt64 id;
		/// Stores both expiration time and `is_default` flag in the most significant bit
		time_point_urep_t data;

		/// Sets expiration time, resets `is_default` flag to false
		time_point_t expiresAt() const { return ext::safe_bit_cast<time_point_t>(data & EXPIRES_AT_MASK); }
		void setExpiresAt(const time_point_t & t) { data = ext::safe_bit_cast<time_point_urep_t>(t); }

		bool isDefault() const { return (data & IS_DEFAULT_MASK) == IS_DEFAULT_MASK; }
		void setDefault() { data |= IS_DEFAULT_MASK; }
	};

	struct Attribute final
	{
		AttributeUnderlyingType type;
		std::tuple<
			UInt8, UInt16, UInt32, UInt64,
			Int8, Int16, Int32, Int64,
			Float32, Float64,
			String> null_values;
		std::tuple<
			ContainerPtrType<UInt8>, ContainerPtrType<UInt16>, ContainerPtrType<UInt32>, ContainerPtrType<UInt64>,
			ContainerPtrType<Int8>, ContainerPtrType<Int16>, ContainerPtrType<Int32>, ContainerPtrType<Int64>,
			ContainerPtrType<Float32>, ContainerPtrType<Float64>,
			ContainerPtrType<StringRef>> arrays;
	};

	void createAttributes();

	Attribute createAttributeWithType(const AttributeUnderlyingType type, const Field & null_value);


	template <typename OutputType, typename DefaultGetter>
	void getItemsNumber(
		Attribute & attribute,
		const PaddedPODArray<Key> & ids,
		PaddedPODArray<OutputType> & out,
		DefaultGetter && get_default) const;

	template <typename AttributeType, typename OutputType, typename DefaultGetter>
	void getItemsNumberImpl(
		Attribute & attribute,
		const PaddedPODArray<Key> & ids,
		PaddedPODArray<OutputType> & out,
		DefaultGetter && get_default) const;

	template <typename DefaultGetter>
	void getItemsString(
		Attribute & attribute,
		const PaddedPODArray<Key> & ids,
		ColumnString * out,
		DefaultGetter && get_default) const;

	template <typename PresentIdHandler, typename AbsentIdHandler>
	void update(
		const std::vector<Key> & requested_ids, PresentIdHandler && on_cell_updated,
		AbsentIdHandler && on_id_not_found) const;

	UInt64 getCellIdx(const Key id) const;

	void setDefaultAttributeValue(Attribute & attribute, const Key idx) const;

	void setAttributeValue(Attribute & attribute, const Key idx, const Field & value) const;

	Attribute & getAttribute(const std::string & attribute_name) const;

<<<<<<< HEAD
	std::tuple<bool, bool, size_t> findCellIdx(const Key & id, const CellMetadata::time_point_t now) const;
=======
	struct FindResult {
		const bool valid;
		const bool outdated;
		const size_t cell_idx;
	};

	FindResult findCellIdx(const Key & id, const CellMetadata::time_point_t now) const;
>>>>>>> ab431497

	const std::string name;
	const DictionaryStructure dict_struct;
	const DictionarySourcePtr source_ptr;
	const DictionaryLifetime dict_lifetime;

	mutable Poco::RWLock rw_lock;

	// Actual size will be increased to match power of 2
	const std::size_t size;
<<<<<<< HEAD
	const std::size_t size_overlap_mask;
	static constexpr std::size_t max_collision_length = 10;
=======

	// all bits to 1  mask (size - 1) (0b1000 - 1 = 0b111)
	const std::size_t size_overlap_mask;

	// Max tries to find cell, overlaped with mask: if size = 16 and start_cell=10: will try cells: 10,11,12,13,14,15,0,1,2,3
	static constexpr std::size_t max_collision_length = 10;

>>>>>>> ab431497
	const UInt64 zero_cell_idx{getCellIdx(0)};
	std::map<std::string, std::size_t> attribute_index_by_name;
	mutable std::vector<Attribute> attributes;
	mutable std::vector<CellMetadata> cells;
	Attribute * hierarchical_attribute = nullptr;
	std::unique_ptr<ArenaWithFreeLists> string_arena;

	mutable std::mt19937_64 rnd_engine;

	mutable std::size_t bytes_allocated = 0;
	mutable std::atomic<std::size_t> element_count{0};
	mutable std::atomic<std::size_t> hit_count{0};
	mutable std::atomic<std::size_t> query_count{0};

	const std::chrono::time_point<std::chrono::system_clock> creation_time = std::chrono::system_clock::now();
};

}<|MERGE_RESOLUTION|>--- conflicted
+++ resolved
@@ -229,9 +229,6 @@
 
 	Attribute & getAttribute(const std::string & attribute_name) const;
 
-<<<<<<< HEAD
-	std::tuple<bool, bool, size_t> findCellIdx(const Key & id, const CellMetadata::time_point_t now) const;
-=======
 	struct FindResult {
 		const bool valid;
 		const bool outdated;
@@ -239,7 +236,6 @@
 	};
 
 	FindResult findCellIdx(const Key & id, const CellMetadata::time_point_t now) const;
->>>>>>> ab431497
 
 	const std::string name;
 	const DictionaryStructure dict_struct;
@@ -250,10 +246,6 @@
 
 	// Actual size will be increased to match power of 2
 	const std::size_t size;
-<<<<<<< HEAD
-	const std::size_t size_overlap_mask;
-	static constexpr std::size_t max_collision_length = 10;
-=======
 
 	// all bits to 1  mask (size - 1) (0b1000 - 1 = 0b111)
 	const std::size_t size_overlap_mask;
@@ -261,7 +253,6 @@
 	// Max tries to find cell, overlaped with mask: if size = 16 and start_cell=10: will try cells: 10,11,12,13,14,15,0,1,2,3
 	static constexpr std::size_t max_collision_length = 10;
 
->>>>>>> ab431497
 	const UInt64 zero_cell_idx{getCellIdx(0)};
 	std::map<std::string, std::size_t> attribute_index_by_name;
 	mutable std::vector<Attribute> attributes;
