--- conflicted
+++ resolved
@@ -257,12 +257,8 @@
 	static StringRef copyIntoArena(StringRef src, Arena & arena);
 	StringRef copyKey(const StringRef key) const;
 
-<<<<<<< HEAD
-	struct FindResult {
-=======
 	struct FindResult
 	{
->>>>>>> 8cda3359
 		const size_t cell_idx;
 		const bool valid;
 		const bool outdated;
