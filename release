#!/bin/bash

source "$(cd "$(dirname "${BASH_SOURCE[0]}")" && pwd)/release_lib.sh"

CONTROL=debian/control
CHLOG=debian/changelog
CHDATE=$(LC_ALL=C date -R | sed -e 's/,/\\,/g') # Replace comma to '\,'

# Build a package with configuration files for Yandex.Metrika.
BUILD_PACKAGE_FOR_METRIKA=$([ -f 'private/Server/metrika/config.xml' ] && echo 'yes')

while [[ $1 == --* ]]
do
	# Don't sign packages, don't upload, don't create tags.
	if [[ $1 == '--standalone' ]]
	then
		STANDALONE='yes'
		DEBUILD_NOSIGN_OPTIONS="-us -uc"
		shift
	elif [[ $1 == '--test' ]]
	then
		STANDALONE='yes'
		TEST='yes'
		DEBUILD_NOSIGN_OPTIONS="-us -uc"
		shift
	elif [[ $1 == '--ignore-deps' ]]
	then
		DEBUILD_NODEPS_OPTIONS="-d"
		shift
	elif [[ $1 == '--version' ]]
	then
		gen_revision_author
		git push
		exit 0
	else
		echo "Unknown option $1"
		exit 2
	fi
done

# List of daemons to build could be specified in command line arguments.
if [ $# -gt 0 ]
then
	DAEMONS="$@"
else
	DAEMONS="$(echo `cat debian/daemons`)"
fi

if [[ $TEST != 'yes' ]]
then
	gen_revision_author
else
	REVISION=99999
fi

echo -e "\nCurrent revision is $REVISION"

make_control "$CONTROL" "$DAEMONS"

gen_changelog "$REVISION" "$CHDATE" "$AUTHOR" "$CHLOG" "$DAEMONS"

# Build (only binary packages).
<<<<<<< HEAD
debuild -e DAEMONS="${DAEMONS}" -e DzEB_CC -e DzEB_CXX -e DEB_COMPILER_VERSION -e CMAKE_FLAGS_ADD -b ${DEBUILD_NOSIGN_OPTIONS} ${DEBUILD_NODEPS_OPTIONS}
=======
debuild -e DAEMONS="${DAEMONS}" -e GLIBC_COMPATIBILITY -e CC -e CXX -b ${DEBUILD_NOSIGN_OPTIONS} ${DEBUILD_NODEPS_OPTIONS}
>>>>>>> 7090d086

if [[ $STANDALONE != 'yes' ]]
then
	upload_debs "$REVISION" "$DAEMONS"
fi<|MERGE_RESOLUTION|>--- conflicted
+++ resolved
@@ -60,11 +60,7 @@
 gen_changelog "$REVISION" "$CHDATE" "$AUTHOR" "$CHLOG" "$DAEMONS"
 
 # Build (only binary packages).
-<<<<<<< HEAD
-debuild -e DAEMONS="${DAEMONS}" -e DzEB_CC -e DzEB_CXX -e DEB_COMPILER_VERSION -e CMAKE_FLAGS_ADD -b ${DEBUILD_NOSIGN_OPTIONS} ${DEBUILD_NODEPS_OPTIONS}
-=======
-debuild -e DAEMONS="${DAEMONS}" -e GLIBC_COMPATIBILITY -e CC -e CXX -b ${DEBUILD_NOSIGN_OPTIONS} ${DEBUILD_NODEPS_OPTIONS}
->>>>>>> 7090d086
+debuild -e DAEMONS="${DAEMONS}" -e DEB_CC -e DEB_CXX -e DEB_COMPILER_VERSION -e CMAKE_FLAGS_ADD -b ${DEBUILD_NOSIGN_OPTIONS} ${DEBUILD_NODEPS_OPTIONS}
 
 if [[ $STANDALONE != 'yes' ]]
 then
