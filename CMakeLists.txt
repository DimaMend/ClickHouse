cmake_minimum_required(VERSION 3.3)

foreach(policy
        CMP0023
        CMP0048 # CMake 3.0
        CMP0074 # CMake 3.12
        CMP0077
        CMP0079
    )
    if(POLICY ${policy})
        cmake_policy(SET ${policy} NEW)
    endif()
endforeach()

# set default policy
foreach(default_policy_var_name
        # make option() honor normal variables for BUILD_SHARED_LIBS:
        # - re2
        # - snappy
        CMAKE_POLICY_DEFAULT_CMP0077
        # Google Test from sources uses too old cmake, 2.6.x, and CMP0022 should
        # set, to avoid using deprecated LINK_INTERFACE_LIBRARIES(_<CONFIG>)? over
        # INTERFACE_LINK_LIBRARIES.
        CMAKE_POLICY_DEFAULT_CMP0022
    )
    set(${default_policy_var_name} NEW)
endforeach()

project(ClickHouse)

# If turned off: e.g. when ENABLE_FOO is ON, but FOO tool was not found, the CMake will continue.
option(FAIL_ON_UNSUPPORTED_OPTIONS_COMBINATION
   "Stop/Fail CMake configuration if some ENABLE_XXX option is defined (either ON or OFF)
   but is not possible to satisfy" ON)

if(FAIL_ON_UNSUPPORTED_OPTIONS_COMBINATION)
    set(RECONFIGURE_MESSAGE_LEVEL FATAL_ERROR)
else()
    set(RECONFIGURE_MESSAGE_LEVEL WARNING)
endif()

enable_language(C CXX ASM)

include (cmake/arch.cmake)
include (cmake/target.cmake)
include (cmake/tools.cmake)
include (cmake/analysis.cmake)

# Ignore export() since we don't use it,
# but it gets broken with a global targets via link_libraries()
macro (export)
endmacro ()

set(CMAKE_MODULE_PATH ${CMAKE_MODULE_PATH} "${CMAKE_CURRENT_SOURCE_DIR}/cmake/Modules/")
set(CMAKE_EXPORT_COMPILE_COMMANDS 1) # Write compile_commands.json
set(CMAKE_LINK_DEPENDS_NO_SHARED 1) # Do not relink all depended targets on .so
set(CMAKE_CONFIGURATION_TYPES "RelWithDebInfo;Debug;Release;MinSizeRel" CACHE STRING "" FORCE)
set(CMAKE_DEBUG_POSTFIX "d" CACHE STRING "Generate debug library name with a postfix.")    # To be consistent with CMakeLists from contrib libs.

# Enable the ability to organize targets into hierarchies of "folders" for capable GUI-based IDEs.
# For more info see https://cmake.org/cmake/help/latest/prop_gbl/USE_FOLDERS.html
set_property(GLOBAL PROPERTY USE_FOLDERS ON)

# Check that submodules are present only if source was downloaded with git
if (EXISTS "${CMAKE_CURRENT_SOURCE_DIR}/.git" AND NOT EXISTS "${ClickHouse_SOURCE_DIR}/contrib/boost/boost")
    message (FATAL_ERROR "Submodules are not initialized. Run\n\tgit submodule update --init --recursive")
endif ()

include (cmake/find/ccache.cmake)

# Take care to add prlimit in command line before ccache, or else ccache thinks that
# prlimit is compiler, and clang++ is its input file, and refuses to work  with
# multiple inputs, e.g in ccache log:
# [2021-03-31T18:06:32.655327 36900] Command line: /usr/bin/ccache prlimit --as=10000000000 --data=5000000000 --cpu=600 /usr/bin/clang++-11 - ...... std=gnu++2a -MD -MT src/CMakeFiles/dbms.dir/Storages/MergeTree/IMergeTreeDataPart.cpp.o -MF src/CMakeFiles/dbms.dir/Storages/MergeTree/IMergeTreeDataPart.cpp.o.d -o src/CMakeFiles/dbms.dir/Storages/MergeTree/IMergeTreeDataPart.cpp.o -c ../src/Storages/MergeTree/IMergeTreeDataPart.cpp
#
# [2021-03-31T18:06:32.656704 36900] Multiple input files: /usr/bin/clang++-11 and ../src/Storages/MergeTree/IMergeTreeDataPart.cpp
#
# Another way would be to use --ccache-skip option before clang++-11 to make
# ccache ignore it.
option(ENABLE_CHECK_HEAVY_BUILDS "Don't allow C++ translation units to compile too long or to take too much memory while compiling." OFF)
if (ENABLE_CHECK_HEAVY_BUILDS)
    # set DATA (since RSS does not work since 2.6.x+) to 2G
    set (RLIMIT_DATA 5000000000)
    # set VIRT (RLIMIT_AS) to 10G (DATA*10)
    set (RLIMIT_AS 10000000000)
    # set CPU time limit to 600 seconds
    set (RLIMIT_CPU 600)

    # gcc10/gcc10/clang -fsanitize=memory is too heavy
    if (SANITIZE STREQUAL "memory" OR COMPILER_GCC)
       set (RLIMIT_DATA 10000000000)
    endif()

    set (CMAKE_CXX_COMPILER_LAUNCHER prlimit --as=${RLIMIT_AS} --data=${RLIMIT_DATA} --cpu=${RLIMIT_CPU} ${CMAKE_CXX_COMPILER_LAUNCHER})
endif ()

if (NOT CMAKE_BUILD_TYPE OR CMAKE_BUILD_TYPE STREQUAL "None")
    set (CMAKE_BUILD_TYPE "RelWithDebInfo")
    message (STATUS "CMAKE_BUILD_TYPE is not set, set to default = ${CMAKE_BUILD_TYPE}")
endif ()
message (STATUS "CMAKE_BUILD_TYPE: ${CMAKE_BUILD_TYPE}")

string (TOUPPER ${CMAKE_BUILD_TYPE} CMAKE_BUILD_TYPE_UC)

option(USE_STATIC_LIBRARIES "Disable to use shared libraries" ON)
option(MAKE_STATIC_LIBRARIES "Disable to make shared libraries" ${USE_STATIC_LIBRARIES})

if (NOT MAKE_STATIC_LIBRARIES)
    # DEVELOPER ONLY.
    # Faster linking if turned on.
    option(SPLIT_SHARED_LIBRARIES "Keep all internal libraries as separate .so files")

    option(CLICKHOUSE_SPLIT_BINARY
        "Make several binaries (clickhouse-server, clickhouse-client etc.) instead of one bundled")
endif ()

if (MAKE_STATIC_LIBRARIES AND SPLIT_SHARED_LIBRARIES)
    message(FATAL_ERROR "Defining SPLIT_SHARED_LIBRARIES=1 without MAKE_STATIC_LIBRARIES=0 has no effect.")
endif()

if (NOT MAKE_STATIC_LIBRARIES AND SPLIT_SHARED_LIBRARIES)
    set(BUILD_SHARED_LIBS 1 CACHE INTERNAL "")
endif ()

if (USE_STATIC_LIBRARIES)
    list(REVERSE CMAKE_FIND_LIBRARY_SUFFIXES)
endif ()

# Implies ${WITH_COVERAGE}
option (ENABLE_FUZZING "Fuzzy testing using libfuzzer" OFF)

if (ENABLE_FUZZING)
    message (STATUS "Fuzzing instrumentation enabled")
    set (WITH_COVERAGE ON)
    set (FUZZER "libfuzzer")
endif()

# Global libraries
# See:
# - default_libs.cmake
# - sanitize.cmake
add_library(global-libs INTERFACE)

include (cmake/fuzzer.cmake)
include (cmake/sanitize.cmake)

if (CMAKE_GENERATOR STREQUAL "Ninja" AND NOT DISABLE_COLORED_BUILD)
    # Turn on colored output. https://github.com/ninja-build/ninja/wiki/FAQ
    set (CMAKE_CXX_FLAGS "${CMAKE_CXX_FLAGS} -fdiagnostics-color=always")
    set (CMAKE_C_FLAGS "${CMAKE_C_FLAGS} -fdiagnostics-color=always")
endif ()

include (cmake/add_warning.cmake)

if (NOT MSVC)
    set (COMMON_WARNING_FLAGS "${COMMON_WARNING_FLAGS} -Wall")    # -Werror and many more is also added inside cmake/warnings.cmake
endif ()

if (COMPILER_CLANG)
    # clang: warning: argument unused during compilation: '-specs=/usr/share/dpkg/no-pie-compile.specs' [-Wunused-command-line-argument]
    set (COMMON_WARNING_FLAGS "${COMMON_WARNING_FLAGS} -Wno-unused-command-line-argument")
    # generate ranges for fast "addr2line" search
    if (NOT CMAKE_BUILD_TYPE_UC STREQUAL "RELEASE")
        set(COMPILER_FLAGS "${COMPILER_FLAGS} -gdwarf-aranges")
    endif ()
endif ()

# If turned `ON`, assumes the user has either the system GTest library or the bundled one.
option(ENABLE_TESTS "Provide unit_test_dbms target with Google.Test unit tests" ON)
option(ENABLE_EXAMPLES "Build all example programs in 'examples' subdirectories" OFF)

if (OS_LINUX AND (ARCH_AMD64 OR ARCH_AARCH64) AND NOT UNBUNDLED AND MAKE_STATIC_LIBRARIES AND NOT SPLIT_SHARED_LIBRARIES AND CMAKE_VERSION VERSION_GREATER "3.9.0")
    # Only for Linux, x86_64 or aarch64.
    option(GLIBC_COMPATIBILITY "Enable compatibility with older glibc libraries." ON)
elseif(GLIBC_COMPATIBILITY)
    message (${RECONFIGURE_MESSAGE_LEVEL} "Glibc compatibility cannot be enabled in current configuration")
endif ()

if (NOT CMAKE_VERSION VERSION_GREATER "3.9.0")
    message (WARNING "CMake version must be greater than 3.9.0 for production builds.")
endif ()

# Make sure the final executable has symbols exported
set (CMAKE_EXE_LINKER_FLAGS "${CMAKE_EXE_LINKER_FLAGS} -rdynamic")

find_program (OBJCOPY_PATH NAMES "llvm-objcopy" "llvm-objcopy-12" "llvm-objcopy-11" "llvm-objcopy-10" "llvm-objcopy-9" "llvm-objcopy-8" "objcopy")

if (NOT OBJCOPY_PATH AND OS_DARWIN)
    find_program (BREW_PATH NAMES "brew")
    if (BREW_PATH)
        execute_process (COMMAND ${BREW_PATH} --prefix llvm ERROR_QUIET OUTPUT_STRIP_TRAILING_WHITESPACE OUTPUT_VARIABLE LLVM_PREFIX)
        if (LLVM_PREFIX)
            find_program (OBJCOPY_PATH NAMES "llvm-objcopy" PATHS "${LLVM_PREFIX}/bin" NO_DEFAULT_PATH)
        endif ()
        if (NOT OBJCOPY_PATH)
            execute_process (COMMAND ${BREW_PATH} --prefix binutils ERROR_QUIET OUTPUT_STRIP_TRAILING_WHITESPACE OUTPUT_VARIABLE BINUTILS_PREFIX)
            if (BINUTILS_PREFIX)
                find_program (OBJCOPY_PATH NAMES "objcopy" PATHS "${BINUTILS_PREFIX}/bin" NO_DEFAULT_PATH)
            endif ()
        endif ()
    endif ()
endif ()

if (OBJCOPY_PATH)
    message (STATUS "Using objcopy: ${OBJCOPY_PATH}")
else ()
    message (FATAL_ERROR "Cannot find objcopy.")
endif ()

if (OS_DARWIN)
    # The `-all_load` flag forces loading of all symbols from all libraries,
    # and leads to multiply-defined symbols. This flag allows force loading
    # from a _specific_ library, which is what we need.
    set(WHOLE_ARCHIVE -force_load)
    # The `-noall_load` flag is the default and now obsolete.
    set(NO_WHOLE_ARCHIVE "")
else ()
    set(WHOLE_ARCHIVE --whole-archive)
    set(NO_WHOLE_ARCHIVE --no-whole-archive)
endif ()

# Ignored if `lld` is used
option(ADD_GDB_INDEX_FOR_GOLD "Add .gdb-index to resulting binaries for gold linker.")

if (NOT CMAKE_BUILD_TYPE_UC STREQUAL "RELEASE")
    # Can be lld or ld-lld.
    if (LINKER_NAME MATCHES "lld$")
        set (CMAKE_EXE_LINKER_FLAGS "${CMAKE_EXE_LINKER_FLAGS} -Wl,--gdb-index")
        set (CMAKE_SHARED_LINKER_FLAGS "${CMAKE_SHARED_LINKER_FLAGS} -Wl,--gdb-index")
        message (STATUS "Adding .gdb-index via --gdb-index linker option.")
    # we use another tool for gdb-index, because gold linker removes section .debug_aranges, which used inside clickhouse stacktraces
    # http://sourceware-org.1504.n7.nabble.com/gold-No-debug-aranges-section-when-linking-with-gdb-index-td540965.html#a556932
    elseif (LINKER_NAME MATCHES "gold$" AND ADD_GDB_INDEX_FOR_GOLD)
        find_program (GDB_ADD_INDEX_EXE NAMES "gdb-add-index" DOC "Path to gdb-add-index executable")
        if (NOT GDB_ADD_INDEX_EXE)
            set (USE_GDB_ADD_INDEX 0)
            message (WARNING "Cannot add gdb index to binaries, because gold linker is used, but gdb-add-index executable not found.")
        else()
            set (USE_GDB_ADD_INDEX 1)
            message (STATUS "gdb-add-index found: ${GDB_ADD_INDEX_EXE}")
        endif()
    endif ()
endif()

# Create BuildID when using lld. For other linkers it is created by default.
if (LINKER_NAME MATCHES "lld$")
    # SHA1 is not cryptographically secure but it is the best what lld is offering.
    set (CMAKE_EXE_LINKER_FLAGS "${CMAKE_EXE_LINKER_FLAGS} -Wl,--build-id=sha1")
endif ()

# Add a section with the hash of the compiled machine code for integrity checks.
# Only for official builds, because adding a section can be time consuming (rewrite of several GB).
# And cross compiled binaries are not supported (since you cannot execute clickhouse hash-binary)
if (OBJCOPY_PATH AND YANDEX_OFFICIAL_BUILD AND (NOT CMAKE_TOOLCHAIN_FILE))
    set (USE_BINARY_HASH 1)
endif ()

cmake_host_system_information(RESULT AVAILABLE_PHYSICAL_MEMORY QUERY AVAILABLE_PHYSICAL_MEMORY) # Not available under freebsd


if(NOT AVAILABLE_PHYSICAL_MEMORY OR AVAILABLE_PHYSICAL_MEMORY GREATER 8000)
    # Less `/tmp` usage, more RAM usage.
    option(COMPILER_PIPE "-pipe compiler option" ON)
endif()

if(COMPILER_PIPE)
    set(COMPILER_FLAGS "${COMPILER_FLAGS} -pipe")
else()
    message(STATUS "Disabling compiler -pipe option (have only ${AVAILABLE_PHYSICAL_MEMORY} mb of memory)")
endif()

include(cmake/cpu_features.cmake)

# Asynchronous unwind tables are needed for Query Profiler.
# They are already by default on some platforms but possibly not on all platforms.
# Enable it explicitly.
set (COMPILER_FLAGS "${COMPILER_FLAGS} -fasynchronous-unwind-tables")

if (${CMAKE_VERSION} VERSION_LESS "3.12.4")
    # CMake < 3.12 doesn't support setting 20 as a C++ standard version.
    # We will add C++ standard controlling flag in CMAKE_CXX_FLAGS manually for now.

    if (COMPILER_GCC OR COMPILER_CLANG)
        # to make numeric_limits<__int128> works with GCC
        set (_CXX_STANDARD "gnu++2a")
    else ()
        set (_CXX_STANDARD "c++2a")
    endif ()

    set (CMAKE_CXX_FLAGS "${CMAKE_CXX_FLAGS} -std=${_CXX_STANDARD}")
else ()
    set (CMAKE_CXX_STANDARD 20)
    set (CMAKE_CXX_EXTENSIONS ON) # Same as gnu++2a (ON) vs c++2a (OFF): https://cmake.org/cmake/help/latest/prop_tgt/CXX_EXTENSIONS.html
    set (CMAKE_CXX_STANDARD_REQUIRED ON)
endif ()

set (CMAKE_C_STANDARD 11)
set (CMAKE_C_EXTENSIONS ON)
set (CMAKE_C_STANDARD_REQUIRED ON)

if (COMPILER_GCC OR COMPILER_CLANG)
    # Enable C++14 sized global deallocation functions. It should be enabled by setting -std=c++14 but I'm not sure.
    set(CMAKE_CXX_FLAGS "${CMAKE_CXX_FLAGS} -fsized-deallocation")
endif ()

# falign-functions=32 prevents from random performance regressions with the code change. Thus, providing more stable
# benchmarks.
if (COMPILER_GCC OR COMPILER_CLANG)
    set(COMPILER_FLAGS "${COMPILER_FLAGS} -falign-functions=32")
endif ()

# Compiler-specific coverage flags e.g. -fcoverage-mapping for gcc
option(WITH_COVERAGE "Profile the resulting binary/binaries" OFF)

if (WITH_COVERAGE AND COMPILER_CLANG)
    set(COMPILER_FLAGS "${COMPILER_FLAGS} -fprofile-instr-generate -fcoverage-mapping")
    # If we want to disable coverage for specific translation units
    set(WITHOUT_COVERAGE "-fno-profile-instr-generate -fno-coverage-mapping")
endif()

if (WITH_COVERAGE AND COMPILER_GCC)
    set(COMPILER_FLAGS "${COMPILER_FLAGS} -fprofile-arcs -ftest-coverage")
    set(COVERAGE_OPTION "-lgcov")
    set(WITHOUT_COVERAGE "-fno-profile-arcs -fno-test-coverage")
endif()

set(COMPILER_FLAGS "${COMPILER_FLAGS}")

set (CMAKE_BUILD_COLOR_MAKEFILE          ON)
set (CMAKE_CXX_FLAGS                     "${CMAKE_CXX_FLAGS} ${COMPILER_FLAGS} ${PLATFORM_EXTRA_CXX_FLAG} ${COMMON_WARNING_FLAGS} ${CXX_WARNING_FLAGS}")
set (CMAKE_CXX_FLAGS_RELWITHDEBINFO      "${CMAKE_CXX_FLAGS_RELWITHDEBINFO} -O3 ${CMAKE_CXX_FLAGS_ADD}")
set (CMAKE_CXX_FLAGS_DEBUG               "${CMAKE_CXX_FLAGS_DEBUG} -O0 -g3 -ggdb3 -fno-inline ${CMAKE_CXX_FLAGS_ADD}")

set (CMAKE_C_FLAGS                       "${CMAKE_C_FLAGS} ${COMPILER_FLAGS} ${COMMON_WARNING_FLAGS} ${CMAKE_C_FLAGS_ADD}")
set (CMAKE_C_FLAGS_RELWITHDEBINFO        "${CMAKE_C_FLAGS_RELWITHDEBINFO} -O3 ${CMAKE_C_FLAGS_ADD}")
set (CMAKE_C_FLAGS_DEBUG                 "${CMAKE_C_FLAGS_DEBUG} -O0 -g3 -ggdb3 -fno-inline ${CMAKE_C_FLAGS_ADD}")

if (COMPILER_CLANG)
    if (OS_DARWIN)
        set(CMAKE_CXX_FLAGS "${CMAKE_CXX_FLAGS} -stdlib=libc++")
        set(CMAKE_EXE_LINKER_FLAGS "${CMAKE_EXE_LINKER_FLAGS} -Wl,-U,_inside_main")
    endif()

    # Display absolute paths in error messages. Otherwise KDevelop fails to navigate to correct file and opens a new file instead.
    set(CMAKE_CXX_FLAGS "${CMAKE_CXX_FLAGS} -fdiagnostics-absolute-paths")
    set(CMAKE_C_FLAGS "${CMAKE_C_FLAGS} -fdiagnostics-absolute-paths")

    if (NOT ENABLE_TESTS AND NOT SANITIZE)
        # https://clang.llvm.org/docs/ThinLTO.html
        # Applies to clang only.
        # Disabled when building with tests or sanitizers.
        option(ENABLE_THINLTO "Clang-specific link time optimization" ON)
    endif()

    # Set new experimental pass manager, it's a performance, build time and binary size win.
    # Can be removed after https://reviews.llvm.org/D66490 merged and released to at least two versions of clang.
    set(CMAKE_CXX_FLAGS "${CMAKE_CXX_FLAGS} -fexperimental-new-pass-manager")
    set(CMAKE_C_FLAGS "${CMAKE_C_FLAGS} -fexperimental-new-pass-manager")

    # We cannot afford to use LTO when compiling unit tests, and it's not enough
    # to only supply -fno-lto at the final linking stage. So we disable it
    # completely.
    if (ENABLE_THINLTO AND NOT ENABLE_TESTS AND NOT SANITIZE)
        # Link time optimization
        set (CMAKE_C_FLAGS_RELWITHDEBINFO "${CMAKE_C_FLAGS_RELWITHDEBINFO} -flto=thin")
        set (CMAKE_CXX_FLAGS_RELWITHDEBINFO "${CMAKE_CXX_FLAGS_RELWITHDEBINFO} -flto=thin")
        set (CMAKE_EXE_LINKER_FLAGS_RELWITHDEBINFO "${CMAKE_EXE_LINKER_FLAGS_RELWITHDEBINFO} -flto=thin")
    elseif (ENABLE_THINLTO)
        message (${RECONFIGURE_MESSAGE_LEVEL} "Cannot enable ThinLTO")
    endif ()

    # Always prefer llvm tools when using clang. For instance, we cannot use GNU ar when llvm LTO is enabled
    find_program (LLVM_AR_PATH NAMES "llvm-ar" "llvm-ar-12" "llvm-ar-11" "llvm-ar-10" "llvm-ar-9" "llvm-ar-8")

    if (LLVM_AR_PATH)
        message(STATUS "Using llvm-ar: ${LLVM_AR_PATH}.")
        set (CMAKE_AR ${LLVM_AR_PATH})
    else ()
        message(WARNING "Cannot find llvm-ar. System ar will be used instead. It does not work with ThinLTO.")
    endif ()

    find_program (LLVM_RANLIB_PATH NAMES "llvm-ranlib" "llvm-ranlib-12" "llvm-ranlib-11" "llvm-ranlib-10" "llvm-ranlib-9" "llvm-ranlib-8")

    if (LLVM_RANLIB_PATH)
        message(STATUS "Using llvm-ranlib: ${LLVM_RANLIB_PATH}.")
        set (CMAKE_RANLIB ${LLVM_RANLIB_PATH})
    else ()
        message(WARNING "Cannot find llvm-ranlib. System ranlib will be used instead. It does not work with ThinLTO.")
    endif ()

elseif (ENABLE_THINLTO)
    message (${RECONFIGURE_MESSAGE_LEVEL} "ThinLTO is only available with CLang")
endif ()

# Turns on all external libs like s3, kafka, ODBC, ...
option(ENABLE_LIBRARIES "Enable all external libraries by default" ON)

# We recommend avoiding this mode for production builds because we can't guarantee
# all needed libraries exist in your system.
# This mode exists for enthusiastic developers who are searching for trouble.
# The whole idea of using unknown version of libraries from the OS distribution is deeply flawed.
# Useful for maintainers of OS packages.
option (UNBUNDLED "Use system libraries instead of ones in contrib/" OFF)

if (UNBUNDLED)
    set(NOT_UNBUNDLED OFF)
else ()
    set(NOT_UNBUNDLED ON)
endif ()

if (UNBUNDLED OR NOT (OS_LINUX OR OS_DARWIN))
    # Using system libs can cause a lot of warnings in includes (on macro expansion).
    option(WERROR "Enable -Werror compiler option" OFF)
else ()
    option(WERROR "Enable -Werror compiler option" ON)
endif ()

if (WERROR)
    add_warning(error)
endif ()

# Make this extra-checks for correct library dependencies.
if (OS_LINUX AND NOT SANITIZE)
    set (CMAKE_EXE_LINKER_FLAGS "${CMAKE_EXE_LINKER_FLAGS} -Wl,--no-undefined")
    set (CMAKE_SHARED_LINKER_FLAGS "${CMAKE_SHARED_LINKER_FLAGS} -Wl,--no-undefined")
endif ()

include(cmake/dbms_glob_sources.cmake)

if (OS_LINUX OR OS_ANDROID)
    include(cmake/linux/default_libs.cmake)
elseif (OS_DARWIN)
    include(cmake/darwin/default_libs.cmake)
elseif (OS_FREEBSD)
    include(cmake/freebsd/default_libs.cmake)
endif ()

######################################
### Add targets below this comment ###
######################################

set (CMAKE_POSTFIX_VARIABLE "CMAKE_${CMAKE_BUILD_TYPE_UC}_POSTFIX")

if (MAKE_STATIC_LIBRARIES)
    set (CMAKE_POSITION_INDEPENDENT_CODE OFF)
    if (OS_LINUX AND NOT ARCH_ARM)
        # Slightly more efficient code can be generated
        # It's disabled for ARM because otherwise ClickHouse cannot run on Android.
        set (CMAKE_CXX_FLAGS_RELWITHDEBINFO "${CMAKE_CXX_FLAGS_RELWITHDEBINFO} -fno-pie")
        set (CMAKE_C_FLAGS_RELWITHDEBINFO "${CMAKE_C_FLAGS_RELWITHDEBINFO} -fno-pie")
        set (CMAKE_EXE_LINKER_FLAGS "${CMAKE_EXE_LINKER_FLAGS} -Wl,-no-pie")
    endif ()
else ()
    set (CMAKE_POSITION_INDEPENDENT_CODE ON)
endif ()

# https://github.com/include-what-you-use/include-what-you-use
option (USE_INCLUDE_WHAT_YOU_USE "Automatically reduce unneeded includes in source code (external tool)" OFF)

if (USE_INCLUDE_WHAT_YOU_USE)
    find_program(IWYU_PATH NAMES include-what-you-use iwyu)
    if (NOT IWYU_PATH)
        message(FATAL_ERROR "Could not find the program include-what-you-use")
    endif()
    if (${CMAKE_VERSION} VERSION_LESS "3.3.0")
        message(FATAL_ERROR "include-what-you-use requires CMake version at least 3.3.")
    endif()
endif ()

if (ENABLE_TESTS)
    message (STATUS "Unit tests are enabled")
else()
    message(STATUS "Unit tests are disabled")
endif ()

enable_testing() # Enable for tests without binary

# when installing to /usr - place configs to /etc but for /usr/local place to /usr/local/etc
if (CMAKE_INSTALL_PREFIX STREQUAL "/usr")
    set (CLICKHOUSE_ETC_DIR "/etc")
else ()
    set (CLICKHOUSE_ETC_DIR "${CMAKE_INSTALL_PREFIX}/etc")
endif ()

message (STATUS
    "Building for: ${CMAKE_SYSTEM} ${CMAKE_SYSTEM_PROCESSOR} ${CMAKE_LIBRARY_ARCHITECTURE} ;
    USE_STATIC_LIBRARIES=${USE_STATIC_LIBRARIES}
    MAKE_STATIC_LIBRARIES=${MAKE_STATIC_LIBRARIES}
    SPLIT_SHARED=${SPLIT_SHARED_LIBRARIES}
    UNBUNDLED=${UNBUNDLED}
    CCACHE=${CCACHE_FOUND} ${CCACHE_VERSION}")

include (GNUInstallDirs)
include (cmake/contrib_finder.cmake)

find_contrib_lib(double-conversion) # Must be before parquet
include (cmake/find/ssl.cmake)
include (cmake/find/ldap.cmake) # after ssl
include (cmake/find/icu.cmake)
include (cmake/find/xz.cmake)
include (cmake/find/zlib.cmake)
include (cmake/find/zstd.cmake)
include (cmake/find/ltdl.cmake) # for odbc
# openssl, zlib before poco
include (cmake/find/sparsehash.cmake)
include (cmake/find/re2.cmake)
include (cmake/find/krb5.cmake)
include (cmake/find/libgsasl.cmake)
include (cmake/find/cyrus-sasl.cmake)
include (cmake/find/rdkafka.cmake)
include (cmake/find/libuv.cmake) # for amqpcpp and cassandra
include (cmake/find/amqpcpp.cmake)
include (cmake/find/capnp.cmake)
include (cmake/find/llvm.cmake)
include (cmake/find/h3.cmake)
include (cmake/find/libxml2.cmake)
include (cmake/find/brotli.cmake)
include (cmake/find/protobuf.cmake)
include (cmake/find/grpc.cmake)
include (cmake/find/pdqsort.cmake)
include (cmake/find/miniselect.cmake)
include (cmake/find/hdfs3.cmake) # uses protobuf
include (cmake/find/poco.cmake)
include (cmake/find/curl.cmake)
include (cmake/find/s3.cmake)
include (cmake/find/base64.cmake)
include (cmake/find/parquet.cmake)
include (cmake/find/simdjson.cmake)
include (cmake/find/fast_float.cmake)
include (cmake/find/rapidjson.cmake)
include (cmake/find/fastops.cmake)
include (cmake/find/odbc.cmake)
include (cmake/find/nanodbc.cmake)
include (cmake/find/sqlite.cmake)
include (cmake/find/rocksdb.cmake)
include (cmake/find/libpqxx.cmake)
include (cmake/find/nuraft.cmake)
include (cmake/find/yaml-cpp.cmake)
include (cmake/find/s2geometry.cmake)
include (cmake/find/nlp.cmake)
include (cmake/find/bzip2.cmake)

if(NOT USE_INTERNAL_PARQUET_LIBRARY)
    set (ENABLE_ORC OFF CACHE INTERNAL "")
endif()
include (cmake/find/orc.cmake)

include (cmake/find/avro.cmake)
include (cmake/find/msgpack.cmake)
include (cmake/find/cassandra.cmake)
include (cmake/find/sentry.cmake)
include (cmake/find/stats.cmake)
include (cmake/find/datasketches.cmake)

set (USE_INTERNAL_CITYHASH_LIBRARY ON CACHE INTERNAL "")
find_contrib_lib(cityhash)

find_contrib_lib(farmhash)

if (ENABLE_TESTS)
    include (cmake/find/gtest.cmake)
endif ()

# Need to process before "contrib" dir:
include (cmake/find/mysqlclient.cmake)

# When testing for memory leaks with Valgrind, don't link tcmalloc or jemalloc.

include (cmake/print_flags.cmake)

if (TARGET global-group)
    install (EXPORT global DESTINATION cmake)
endif ()

add_subdirectory (contrib EXCLUDE_FROM_ALL)

if (NOT ENABLE_JEMALLOC)
    message (WARNING "Non default allocator is disabled. This is not recommended for production builds.")
endif ()

macro (add_executable target)
    # invoke built-in add_executable
    # explicitly acquire and interpose malloc symbols by clickhouse_malloc
    # if GLIBC_COMPATIBILITY is ON and ENABLE_THINLTO is on than provide memcpy symbol explicitly to neutrialize thinlto's libcall generation.
    if (GLIBC_COMPATIBILITY AND ENABLE_THINLTO)
        _add_executable (${ARGV} $<TARGET_OBJECTS:clickhouse_malloc> $<TARGET_OBJECTS:memcpy>)
    else ()
        _add_executable (${ARGV} $<TARGET_OBJECTS:clickhouse_malloc>)
    endif ()

    get_target_property (type ${target} TYPE)
    if (${type} STREQUAL EXECUTABLE)
        # disabled for TSAN and gcc since libtsan.a provides overrides too
        if (TARGET clickhouse_new_delete)
            if (NOT ${target} STREQUAL Git::Git)
            # operator::new/delete for executables (MemoryTracker stuff)
<<<<<<< HEAD
                target_link_libraries (${target} PRIVATE clickhouse_new_delete ${MALLOC_LIBRARIES})
            endif()
=======
            target_link_libraries (${target} PRIVATE clickhouse_new_delete)
        endif()

        # In case of static jemalloc, because zone_register() is located in zone.c and
        # is never used outside (it is declared as constructor) it is omitted
        # by the linker, and so jemalloc will not be registered as system
        # allocator under osx [1], and clickhouse will SIGSEGV.
        #
        #   [1]: https://github.com/jemalloc/jemalloc/issues/708
        #
        # About symbol name:
        # - _zone_register not zone_register due to Mach-O binary format,
        # - _je_zone_register due to JEMALLOC_PRIVATE_NAMESPACE=je_ under OS X.
        # - but jemalloc-cmake does not run private_namespace.sh
        #   so symbol name should be _zone_register
        if (ENABLE_JEMALLOC AND MAKE_STATIC_LIBRARIES AND OS_DARWIN)
            set_property(TARGET ${target} APPEND PROPERTY LINK_OPTIONS -u_zone_register)
>>>>>>> a6b6067a
        endif()
    endif()
endmacro()

set(ConfigIncludePath ${CMAKE_CURRENT_BINARY_DIR}/includes/configs CACHE INTERNAL "Path to generated configuration files.")
include_directories(${ConfigIncludePath})

# Add as many warnings as possible for our own code.
include (cmake/warnings.cmake)

# Check if needed compiler flags are supported
include (cmake/check_flags.cmake)

add_subdirectory (base)
add_subdirectory (src)
add_subdirectory (programs)
add_subdirectory (tests)
add_subdirectory (utils)

include (cmake/print_include_directories.cmake)

include (cmake/sanitize_target_link_libraries.cmake)<|MERGE_RESOLUTION|>--- conflicted
+++ resolved
@@ -592,12 +592,7 @@
     if (${type} STREQUAL EXECUTABLE)
         # disabled for TSAN and gcc since libtsan.a provides overrides too
         if (TARGET clickhouse_new_delete)
-            if (NOT ${target} STREQUAL Git::Git)
             # operator::new/delete for executables (MemoryTracker stuff)
-<<<<<<< HEAD
-                target_link_libraries (${target} PRIVATE clickhouse_new_delete ${MALLOC_LIBRARIES})
-            endif()
-=======
             target_link_libraries (${target} PRIVATE clickhouse_new_delete)
         endif()
 
@@ -615,7 +610,6 @@
         #   so symbol name should be _zone_register
         if (ENABLE_JEMALLOC AND MAKE_STATIC_LIBRARIES AND OS_DARWIN)
             set_property(TARGET ${target} APPEND PROPERTY LINK_OPTIONS -u_zone_register)
->>>>>>> a6b6067a
         endif()
     endif()
 endmacro()
