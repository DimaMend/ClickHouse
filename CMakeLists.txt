cmake_minimum_required(VERSION 3.20)

project(ClickHouse LANGUAGES C CXX ASM)

# If turned off: e.g. when ENABLE_FOO is ON, but FOO tool was not found, the CMake will continue.
option(FAIL_ON_UNSUPPORTED_OPTIONS_COMBINATION
   "Stop/Fail CMake configuration if some ENABLE_XXX option is defined (either ON or OFF)
   but is not possible to satisfy" ON)

if(FAIL_ON_UNSUPPORTED_OPTIONS_COMBINATION)
    set(RECONFIGURE_MESSAGE_LEVEL FATAL_ERROR)
else()
    set(RECONFIGURE_MESSAGE_LEVEL WARNING)
endif()

include (cmake/arch.cmake)
include (cmake/target.cmake)
include (cmake/tools.cmake)
include (cmake/ccache.cmake)
include (cmake/clang_tidy.cmake)
include (cmake/git.cmake)

# Ignore export() since we don't use it,
# but it gets broken with a global targets via link_libraries()
macro (export)
endmacro ()

set(CMAKE_EXPORT_COMPILE_COMMANDS 1) # Write compile_commands.json
set(CMAKE_LINK_DEPENDS_NO_SHARED 1) # Do not relink all depended targets on .so
set(CMAKE_CONFIGURATION_TYPES "RelWithDebInfo;Debug;Release;MinSizeRel" CACHE STRING "" FORCE)
set(CMAKE_DEBUG_POSTFIX "d" CACHE STRING "Generate debug library name with a postfix.")    # To be consistent with CMakeLists from contrib libs.

# Enable the ability to organize targets into hierarchies of "folders" for capable GUI-based IDEs.
# For more info see https://cmake.org/cmake/help/latest/prop_gbl/USE_FOLDERS.html
set_property(GLOBAL PROPERTY USE_FOLDERS ON)

# Check that submodules are present
if (NOT EXISTS "${ClickHouse_SOURCE_DIR}/contrib/sysroot/README.md")
    message (FATAL_ERROR "Submodules are not initialized. Run\n\tgit submodule update --init")
endif ()

# Take care to add prlimit in command line before ccache, or else ccache thinks that
# prlimit is compiler, and clang++ is its input file, and refuses to work  with
# multiple inputs, e.g in ccache log:
# [2021-03-31T18:06:32.655327 36900] Command line: /usr/bin/ccache prlimit --as=10000000000 --data=5000000000 --cpu=600 /usr/bin/clang++-11 - ...... std=gnu++2a -MD -MT src/CMakeFiles/dbms.dir/Storages/MergeTree/IMergeTreeDataPart.cpp.o -MF src/CMakeFiles/dbms.dir/Storages/MergeTree/IMergeTreeDataPart.cpp.o.d -o src/CMakeFiles/dbms.dir/Storages/MergeTree/IMergeTreeDataPart.cpp.o -c ../src/Storages/MergeTree/IMergeTreeDataPart.cpp
#
# [2021-03-31T18:06:32.656704 36900] Multiple input files: /usr/bin/clang++-11 and ../src/Storages/MergeTree/IMergeTreeDataPart.cpp
#
# Another way would be to use --ccache-skip option before clang++-11 to make
# ccache ignore it.
option(ENABLE_CHECK_HEAVY_BUILDS "Don't allow C++ translation units to compile too long or to take too much memory while compiling." OFF)
if (ENABLE_CHECK_HEAVY_BUILDS)
    # set DATA (since RSS does not work since 2.6.x+) to 5G
    set (RLIMIT_DATA 5000000000)
    # set VIRT (RLIMIT_AS) to 10G (DATA*10)
    set (RLIMIT_AS 10000000000)
    # set CPU time limit to 1000 seconds
    set (RLIMIT_CPU 1000)

    # -fsanitize=memory is too heavy
    if (SANITIZE STREQUAL "memory")
       set (RLIMIT_DATA 10000000000) # 10G
    endif()

    set (CMAKE_CXX_COMPILER_LAUNCHER prlimit --as=${RLIMIT_AS} --data=${RLIMIT_DATA} --cpu=${RLIMIT_CPU} ${CMAKE_CXX_COMPILER_LAUNCHER})
endif ()

if (NOT CMAKE_BUILD_TYPE OR CMAKE_BUILD_TYPE STREQUAL "None")
    set (CMAKE_BUILD_TYPE "RelWithDebInfo")
    message (STATUS "CMAKE_BUILD_TYPE is not set, set to default = ${CMAKE_BUILD_TYPE}")
endif ()
message (STATUS "CMAKE_BUILD_TYPE: ${CMAKE_BUILD_TYPE}")

string (TOUPPER ${CMAKE_BUILD_TYPE} CMAKE_BUILD_TYPE_UC)

list(REVERSE CMAKE_FIND_LIBRARY_SUFFIXES)

option (ENABLE_FUZZING "Fuzzy testing using libfuzzer" OFF)
option (ENABLE_THINLTO "Clang-specific link time optimization" OFF)

if (ENABLE_FUZZING)
    # Also set WITH_COVERAGE=1 for better fuzzing process
    # By default this is disabled, because fuzzers are built in CI with the clickhouse itself.
    # And we don't want to enable coverage for it.
    message (STATUS "Fuzzing instrumentation enabled")
    set (FUZZER "libfuzzer")
    set (CMAKE_CXX_FLAGS "${CMAKE_CXX_FLAGS} -nostdlib++")
    set (ENABLE_BENCHMARKS OFF)
    set (ENABLE_CHECK_HEAVY_BUILDS ON)
    set (ENABLE_CLICKHOUSE_ODBC_BRIDGE OFF)
<<<<<<< HEAD
    set (ENABLE_EMBEDDED_COMPILER OFF)
    set (ENABLE_EXAMPLES OFF)
    set (ENABLE_JEMALLOC OFF)
    set (ENABLE_LIBRARIES OFF)
    set (ENABLE_SSL ON)
    set (ENABLE_TCMALLOC OFF)
    set (ENABLE_THINLTO OFF)
    set (ENABLE_UTILS OFF)
=======
    set (ENABLE_LIBRARIES 0)
    set (ENABLE_SSL 1)
    set (ENABLE_EMBEDDED_COMPILER 0)
    set (ENABLE_EXAMPLES 0)
    set (ENABLE_UTILS 0)
    set (ENABLE_THINLTO 0)
    set (ENABLE_TCMALLOC 0)
    set (ENABLE_JEMALLOC 0)
    set (ENABLE_CHECK_HEAVY_BUILDS 1)
>>>>>>> db1b1727
    set (GLIBC_COMPATIBILITY OFF)
    set (USE_UNWIND ON)

    # For codegen_select_fuzzer
    set (ENABLE_PROTOBUF 1)
endif()

option (ENABLE_WOBOQ_CODEBROWSER "Build for woboq codebrowser" OFF)

if (ENABLE_WOBOQ_CODEBROWSER)
    set (ENABLE_EMBEDDED_COMPILER OFF)
    set (CMAKE_C_FLAGS "${CMAKE_C_FLAGS} -Wno-poison-system-directories")
    # woboq codebrowser uses clang tooling, and they could add default system
    # clang includes, and later clang will warn for those added by itself
    # includes.
    set (CMAKE_CXX_FLAGS "${CMAKE_CXX_FLAGS} -Wno-poison-system-directories")
endif()

# Global libraries
# See:
# - default_libs.cmake
# - sanitize.cmake
add_library(global-libs INTERFACE)

include (cmake/fuzzer.cmake)
include (cmake/sanitize.cmake)

option(ENABLE_COLORED_BUILD "Enable colors in compiler output" ON)

set (CMAKE_COLOR_MAKEFILE ${ENABLE_COLORED_BUILD}) # works only for the makefile generator

if (ENABLE_COLORED_BUILD AND CMAKE_GENERATOR STREQUAL "Ninja")
    # Turn on colored output. https://github.com/ninja-build/ninja/wiki/FAQ
    set (CMAKE_CXX_FLAGS "${CMAKE_CXX_FLAGS} -fdiagnostics-color=always")
    set (CMAKE_C_FLAGS "${CMAKE_C_FLAGS} -fdiagnostics-color=always")
    # ... such manually setting of flags can be removed once CMake supports a variable to
    # activate colors in *all* build systems: https://gitlab.kitware.com/cmake/cmake/-/issues/15502
    # --> available since CMake 3.24: https://stackoverflow.com/a/73349744
endif ()

include (cmake/check_flags.cmake)
include (cmake/add_warning.cmake)

if (COMPILER_CLANG)
    # generate ranges for fast "addr2line" search
    if (NOT CMAKE_BUILD_TYPE_UC STREQUAL "RELEASE")
        # NOTE: that clang has a bug because of it does not emit .debug_aranges
        # with ThinLTO, so custom ld.lld wrapper is shipped in docker images.
        set(COMPILER_FLAGS "${COMPILER_FLAGS} -gdwarf-aranges")
    endif ()

    # See https://blog.llvm.org/posts/2021-04-05-constructor-homing-for-debug-info/
    if (CMAKE_BUILD_TYPE_UC STREQUAL "DEBUG" OR CMAKE_BUILD_TYPE_UC STREQUAL "RELWITHDEBINFO")
        set (CMAKE_CXX_FLAGS "${CMAKE_CXX_FLAGS} -Xclang -fuse-ctor-homing")
        set (CMAKE_C_FLAGS "${CMAKE_C_FLAGS} -Xclang -fuse-ctor-homing")
    endif()

    no_warning(enum-constexpr-conversion) # breaks Protobuf in clang-16
endif ()

option(ENABLE_TESTS "Provide unit_test_dbms target with Google.Test unit tests" ON)
option(ENABLE_UTILS "Build all utility programs in 'utils' subdirectories" OFF)
option(ENABLE_EXAMPLES "Build all example programs in 'examples' subdirectories" OFF)
option(ENABLE_BENCHMARKS "Build all benchmark programs in 'benchmarks' subdirectories" OFF)

if (OS_LINUX AND (ARCH_AMD64 OR ARCH_AARCH64) AND NOT USE_MUSL)
    # Only for Linux, x86_64 or aarch64.
    option(GLIBC_COMPATIBILITY "Enable compatibility with older glibc libraries." ON)
elseif(GLIBC_COMPATIBILITY)
    message (${RECONFIGURE_MESSAGE_LEVEL} "Glibc compatibility cannot be enabled in current configuration")
endif ()

# Make sure the final executable has symbols exported
set (CMAKE_EXE_LINKER_FLAGS "${CMAKE_EXE_LINKER_FLAGS} -rdynamic")

if (OS_DARWIN)
    # The `-all_load` flag forces loading of all symbols from all libraries,
    # and leads to multiply-defined symbols. This flag allows force loading
    # from a _specific_ library, which is what we need.
    set(WHOLE_ARCHIVE -force_load)
    # The `-noall_load` flag is the default and now obsolete.
    set(NO_WHOLE_ARCHIVE "-undefined,error") # Effectively, a no-op. Here to avoid empty "-Wl, " sequence to be generated in the command line.
else ()
    set(WHOLE_ARCHIVE --whole-archive)
    set(NO_WHOLE_ARCHIVE --no-whole-archive)
endif ()

if (NOT CMAKE_BUILD_TYPE_UC STREQUAL "RELEASE")
    # Can be lld or ld-lld or lld-13 or /path/to/lld.
    if (LINKER_NAME MATCHES "lld")
        set (CMAKE_EXE_LINKER_FLAGS "${CMAKE_EXE_LINKER_FLAGS} -Wl,--gdb-index")
        message (STATUS "Adding .gdb-index via --gdb-index linker option.")
    endif ()
endif()

if (CMAKE_BUILD_TYPE_UC STREQUAL "RELEASE"
    OR CMAKE_BUILD_TYPE_UC STREQUAL "RELWITHDEBINFO"
    OR CMAKE_BUILD_TYPE_UC STREQUAL "MINSIZEREL")
    set (OMIT_HEAVY_DEBUG_SYMBOLS_DEFAULT ON)
else()
    set (OMIT_HEAVY_DEBUG_SYMBOLS_DEFAULT OFF)
endif()
# Provides faster linking and lower binary size.
# Tradeoff is the inability to debug some source files with e.g. gdb
# (empty stack frames and no local variables)."
option(OMIT_HEAVY_DEBUG_SYMBOLS
    "Do not generate debugger info for heavy modules (ClickHouse functions and dictionaries, some contrib)"
    ${OMIT_HEAVY_DEBUG_SYMBOLS_DEFAULT})

if (CMAKE_BUILD_TYPE_UC STREQUAL "DEBUG")
    set(USE_DEBUG_HELPERS ON)
endif()
option(USE_DEBUG_HELPERS "Enable debug helpers" ${USE_DEBUG_HELPERS})

option(BUILD_STANDALONE_KEEPER "Build keeper as small standalone binary" OFF)
if (NOT BUILD_STANDALONE_KEEPER)
    option(CREATE_KEEPER_SYMLINK "Create symlink for clickhouse-keeper to main server binary" ON)
else ()
    option(CREATE_KEEPER_SYMLINK "Create symlink for clickhouse-keeper to main server binary" OFF)
endif ()

# Create BuildID when using lld. For other linkers it is created by default.
# (NOTE: LINKER_NAME can be either path or name, and in different variants)
if (LINKER_NAME MATCHES "lld")
    # SHA1 is not cryptographically secure but it is the best what lld is offering.
    set (CMAKE_EXE_LINKER_FLAGS "${CMAKE_EXE_LINKER_FLAGS} -Wl,--build-id=sha1")
endif ()

# Add a section with the hash of the compiled machine code for integrity checks.
# Only for official builds, because adding a section can be time consuming (rewrite of several GB).
# And cross compiled binaries are not supported (since you cannot execute clickhouse hash-binary)
if (CLICKHOUSE_OFFICIAL_BUILD AND (NOT CMAKE_TOOLCHAIN_FILE OR CMAKE_TOOLCHAIN_FILE MATCHES "linux/toolchain-x86_64.cmake$"))
    message(STATUS "Official build: A checksum hash will be added to the clickhouse executable")
    set (USE_BINARY_HASH 1 CACHE STRING "Calculate binary hash and store it in the separate section")
else ()
    message(STATUS "No official build: A checksum hash will not be added to the clickhouse executable")
endif ()

# Optionally split binaries and debug symbols.
option(SPLIT_DEBUG_SYMBOLS "Split binaries and debug symbols" OFF)
if (SPLIT_DEBUG_SYMBOLS)
    message(STATUS "Will split binaries and debug symbols")
    set(SPLITTED_DEBUG_SYMBOLS_DIR "stripped" CACHE STRING "A separate directory for stripped information")
endif()

cmake_host_system_information(RESULT AVAILABLE_PHYSICAL_MEMORY QUERY AVAILABLE_PHYSICAL_MEMORY) # Not available under freebsd


if(NOT AVAILABLE_PHYSICAL_MEMORY OR AVAILABLE_PHYSICAL_MEMORY GREATER 8000)
    # Less `/tmp` usage, more RAM usage.
    option(COMPILER_PIPE "-pipe compiler option" ON)
endif()

if(COMPILER_PIPE)
    set(COMPILER_FLAGS "${COMPILER_FLAGS} -pipe")
else()
    message(STATUS "Disabling compiler -pipe option (have only ${AVAILABLE_PHYSICAL_MEMORY} mb of memory)")
endif()

include(cmake/cpu_features.cmake)

# Asynchronous unwind tables are needed for Query Profiler.
# They are already by default on some platforms but possibly not on all platforms.
# Enable it explicitly.
set (COMPILER_FLAGS "${COMPILER_FLAGS} -fasynchronous-unwind-tables")

# Reproducible builds.
if (CMAKE_BUILD_TYPE_UC STREQUAL "DEBUG")
    set (ENABLE_BUILD_PATH_MAPPING_DEFAULT OFF)
else ()
    set (ENABLE_BUILD_PATH_MAPPING_DEFAULT ON)
endif ()

option (ENABLE_BUILD_PATH_MAPPING "Enable remapping of file source paths in debug info, predefined preprocessor macros, and __builtin_FILE(). It's used to generate reproducible builds. See https://reproducible-builds.org/docs/build-path" ${ENABLE_BUILD_PATH_MAPPING_DEFAULT})

if (ENABLE_BUILD_PATH_MAPPING)
    set (COMPILER_FLAGS "${COMPILER_FLAGS} -ffile-prefix-map=${PROJECT_SOURCE_DIR}=.")
    set (CMAKE_ASM_FLAGS "${CMAKE_ASM_FLAGS} -ffile-prefix-map=${PROJECT_SOURCE_DIR}=.")
endif ()

option (ENABLE_BUILD_PROFILING "Enable profiling of build time" OFF)
if (ENABLE_BUILD_PROFILING)
     if (COMPILER_CLANG)
        set (COMPILER_FLAGS "${COMPILER_FLAGS} -ftime-trace")
     else ()
        message (${RECONFIGURE_MESSAGE_LEVEL} "Build profiling is only available with CLang")
     endif ()
endif ()

set (CMAKE_CXX_STANDARD 23)
set (CMAKE_CXX_EXTENSIONS OFF)
set (CMAKE_CXX_STANDARD_REQUIRED ON)

set (CMAKE_C_STANDARD 11)
set (CMAKE_C_EXTENSIONS ON) # required by most contribs written in C
set (CMAKE_C_STANDARD_REQUIRED ON)

# Compiler-specific coverage flags e.g. -fcoverage-mapping
option(WITH_COVERAGE "Profile the resulting binary/binaries" OFF)

if (COMPILER_CLANG)
    # Enable C++14 sized global deallocation functions. It should be enabled by setting -std=c++14 but I'm not sure.
    # See https://reviews.llvm.org/D112921
    set(CMAKE_CXX_FLAGS "${CMAKE_CXX_FLAGS} -fsized-deallocation")

    # falign-functions=32 prevents from random performance regressions with the code change. Thus, providing more stable
    # benchmarks.
    set(COMPILER_FLAGS "${COMPILER_FLAGS} -falign-functions=32")

    if (ARCH_AMD64)
        # align branches within a 32-Byte boundary to avoid the potential performance loss when code layout change,
        # which makes benchmark results more stable.
        set(BRANCHES_WITHIN_32B_BOUNDARIES "-mbranches-within-32B-boundaries")
        set(COMPILER_FLAGS "${COMPILER_FLAGS} ${BRANCHES_WITHIN_32B_BOUNDARIES}")
    endif()

    if (WITH_COVERAGE)
        set(COMPILER_FLAGS "${COMPILER_FLAGS} -fprofile-instr-generate -fcoverage-mapping")
        # If we want to disable coverage for specific translation units
        set(WITHOUT_COVERAGE "-fno-profile-instr-generate -fno-coverage-mapping")
    endif()
endif ()

set (COMPILER_FLAGS "${COMPILER_FLAGS}")

# Our built-in unwinder only supports DWARF version up to 4.
set (DEBUG_INFO_FLAGS "-g -gdwarf-4")

set (CMAKE_CXX_FLAGS                     "${CMAKE_CXX_FLAGS} ${COMPILER_FLAGS}")
set (CMAKE_CXX_FLAGS_RELWITHDEBINFO      "${CMAKE_CXX_FLAGS_RELWITHDEBINFO} -O3 ${DEBUG_INFO_FLAGS} ${CMAKE_CXX_FLAGS_ADD}")
set (CMAKE_CXX_FLAGS_DEBUG               "${CMAKE_CXX_FLAGS_DEBUG} -O0 ${DEBUG_INFO_FLAGS} ${CMAKE_CXX_FLAGS_ADD}")

set (CMAKE_C_FLAGS                       "${CMAKE_C_FLAGS} ${COMPILER_FLAGS} ${CMAKE_C_FLAGS_ADD}")
set (CMAKE_C_FLAGS_RELWITHDEBINFO        "${CMAKE_C_FLAGS_RELWITHDEBINFO} -O3 ${DEBUG_INFO_FLAGS} ${CMAKE_C_FLAGS_ADD}")
set (CMAKE_C_FLAGS_DEBUG                 "${CMAKE_C_FLAGS_DEBUG} -O0 ${DEBUG_INFO_FLAGS} ${CMAKE_C_FLAGS_ADD}")

set (CMAKE_ASM_FLAGS                     "${CMAKE_ASM_FLAGS} ${COMPILER_FLAGS} ${CMAKE_ASM_FLAGS_ADD}")
set (CMAKE_ASM_FLAGS_RELWITHDEBINFO      "${CMAKE_ASM_FLAGS_RELWITHDEBINFO} -O3 ${DEBUG_INFO_FLAGS} ${CMAKE_ASM_FLAGS_ADD}")
set (CMAKE_ASM_FLAGS_DEBUG               "${CMAKE_ASM_FLAGS_DEBUG} -O0 ${DEBUG_INFO_FLAGS} ${CMAKE_ASM_FLAGS_ADD}")

if (COMPILER_CLANG)
    if (OS_DARWIN)
        set(CMAKE_CXX_FLAGS "${CMAKE_CXX_FLAGS} -stdlib=libc++")
        set(CMAKE_EXE_LINKER_FLAGS "${CMAKE_EXE_LINKER_FLAGS} -Wl,-U,_inside_main")
    endif()

    # Display absolute paths in error messages. Otherwise KDevelop fails to navigate to correct file and opens a new file instead.
    set(CMAKE_CXX_FLAGS "${CMAKE_CXX_FLAGS} -fdiagnostics-absolute-paths")
    set(CMAKE_C_FLAGS "${CMAKE_C_FLAGS} -fdiagnostics-absolute-paths")

<<<<<<< HEAD
=======
    if (NOT ENABLE_TESTS AND NOT SANITIZE AND OS_LINUX)
        # https://clang.llvm.org/docs/ThinLTO.html
        # Applies to clang and linux only.
        # Disabled when building with tests or sanitizers.
        option(ENABLE_THINLTO "Clang-specific link time optimization" ON)
    endif()

>>>>>>> db1b1727
    set(CMAKE_CXX_FLAGS "${CMAKE_CXX_FLAGS} -fstrict-vtable-pointers")

    # We cannot afford to use LTO when compiling unit tests, and it's not enough
    # to only supply -fno-lto at the final linking stage. So we disable it
    # completely.
    # https://clang.llvm.org/docs/ThinLTO.html
    # Applies to clang only.
    # Disabled when building with tests or sanitizers.
    if (ENABLE_THINLTO AND NOT SANITIZE)
        # Link time optimization
        set (CMAKE_C_FLAGS_RELWITHDEBINFO "${CMAKE_C_FLAGS_RELWITHDEBINFO} -flto=thin -fwhole-program-vtables")
        set (CMAKE_CXX_FLAGS_RELWITHDEBINFO "${CMAKE_CXX_FLAGS_RELWITHDEBINFO} -flto=thin -fwhole-program-vtables")
        set (CMAKE_EXE_LINKER_FLAGS_RELWITHDEBINFO "${CMAKE_EXE_LINKER_FLAGS_RELWITHDEBINFO} -flto=thin -fwhole-program-vtables")
    elseif (ENABLE_THINLTO)
        message (${RECONFIGURE_MESSAGE_LEVEL} "Cannot enable ThinLTO")
    endif ()

elseif (ENABLE_THINLTO)
    message (${RECONFIGURE_MESSAGE_LEVEL} "ThinLTO is only available with Clang")
endif ()

# Turns on all external libs like s3, kafka, ODBC, ...
option(ENABLE_LIBRARIES "Enable all external libraries by default" ON)

# Increase stack size on Musl. We need big stack for our recursive-descend parser.
if (USE_MUSL)
    set (CMAKE_EXE_LINKER_FLAGS "${CMAKE_EXE_LINKER_FLAGS} -Wl,-z,stack-size=2097152")
endif ()

include(cmake/dbms_glob_sources.cmake)

add_library(global-group INTERFACE)
if (OS_LINUX OR OS_ANDROID)
    include(cmake/linux/default_libs.cmake)
elseif (OS_DARWIN)
    include(cmake/darwin/default_libs.cmake)
elseif (OS_FREEBSD)
    include(cmake/freebsd/default_libs.cmake)
else()
    link_libraries(global-group)
endif ()

option (ENABLE_GWP_ASAN "Enable Gwp-Asan" ON)
# We use mmap for allocations more heavily in debug builds,
# but GWP-ASan also wants to use mmap frequently,
# and due to a large number of memory mappings,
# it does not work together well.
if ((NOT OS_LINUX AND NOT OS_ANDROID) OR (CMAKE_BUILD_TYPE_UC STREQUAL "DEBUG"))
    set(ENABLE_GWP_ASAN OFF)
endif ()

option (ENABLE_FIU "Enable Fiu" ON)

option(WERROR "Enable -Werror compiler option" ON)

if (WERROR)
    # Don't pollute CMAKE_CXX_FLAGS with -Werror as it will break some CMake checks.
    # Instead, adopt modern cmake usage requirement.
    # TODO: Set CMAKE_COMPILE_WARNING_AS_ERROR (cmake 3.24)
    target_compile_options(global-group INTERFACE "-Werror")
endif ()

# Make this extra-checks for correct library dependencies.
if (OS_LINUX AND NOT SANITIZE)
    target_link_options(global-group INTERFACE "LINKER:--no-undefined")
endif ()

######################################
### Add targets below this comment ###
######################################

set (CMAKE_POSTFIX_VARIABLE "CMAKE_${CMAKE_BUILD_TYPE_UC}_POSTFIX")

if (NOT SANITIZE)
    set (CMAKE_POSITION_INDEPENDENT_CODE OFF)
endif()

if (OS_LINUX AND NOT (ARCH_AARCH64 OR ARCH_S390X) AND NOT SANITIZE)
    # Slightly more efficient code can be generated
    # It's disabled for ARM because otherwise ClickHouse cannot run on Android.
    set (CMAKE_CXX_FLAGS_RELWITHDEBINFO "${CMAKE_CXX_FLAGS_RELWITHDEBINFO} -fno-pie")
    set (CMAKE_C_FLAGS_RELWITHDEBINFO "${CMAKE_C_FLAGS_RELWITHDEBINFO} -fno-pie")
    set (CMAKE_EXE_LINKER_FLAGS "${CMAKE_EXE_LINKER_FLAGS} -no-pie -Wl,-no-pie")
endif ()

if (ENABLE_TESTS)
    message (STATUS "Unit tests are enabled")
else()
    message(STATUS "Unit tests are disabled")
endif ()

enable_testing() # Enable for tests without binary

option(ENABLE_OPENSSL "This option performs a build with OpenSSL. NOTE! This option is insecure and should never be used. By default, ClickHouse uses and only supports BoringSSL" OFF)

if (ARCH_S390X)
    set(ENABLE_OPENSSL_DYNAMIC_DEFAULT ON)
else ()
    set(ENABLE_OPENSSL_DYNAMIC_DEFAULT OFF)
endif ()
option(ENABLE_OPENSSL_DYNAMIC "This option removes SSL from ClickHouse and will link to the OpenSSL version supplied by OS." ${ENABLE_OPENSSL_DYNAMIC_DEFAULT})

# when installing to /usr - place configs to /etc but for /usr/local place to /usr/local/etc
if (CMAKE_INSTALL_PREFIX STREQUAL "/usr")
    set (CLICKHOUSE_ETC_DIR "/etc")
else ()
    set (CLICKHOUSE_ETC_DIR "${CMAKE_INSTALL_PREFIX}/etc")
endif ()

message (STATUS "Building for: ${CMAKE_SYSTEM} ${CMAKE_SYSTEM_PROCESSOR} ${CMAKE_LIBRARY_ARCHITECTURE}")

include (GNUInstallDirs)

# When testing for memory leaks with Valgrind, don't link tcmalloc or jemalloc.

if (TARGET global-group)
    install (EXPORT global DESTINATION cmake)
endif ()

add_subdirectory (contrib EXCLUDE_FROM_ALL)

if (NOT ENABLE_JEMALLOC)
    message (WARNING "Non default allocator is disabled. This is not recommended for production builds.")
endif ()

macro (clickhouse_add_executable target)
    # invoke built-in add_executable
    # explicitly acquire and interpose malloc symbols by clickhouse_malloc
    # if GLIBC_COMPATIBILITY is ON and ENABLE_THINLTO is on than provide memcpy symbol explicitly to neutrialize thinlto's libcall generation.
    if (ARCH_AMD64 AND GLIBC_COMPATIBILITY AND ENABLE_THINLTO)
        add_executable (${ARGV} $<TARGET_OBJECTS:clickhouse_malloc> $<TARGET_OBJECTS:memcpy>)
    else ()
        add_executable (${ARGV} $<TARGET_OBJECTS:clickhouse_malloc>)
    endif ()

    get_target_property (type ${target} TYPE)
    if (${type} STREQUAL EXECUTABLE)
        # disabled for TSAN and gcc since libtsan.a provides overrides too
        if (TARGET clickhouse_new_delete)
            # operator::new/delete for executables (MemoryTracker stuff)
            target_link_libraries (${target} PRIVATE clickhouse_new_delete)
        endif()

        # In case of static jemalloc, because zone_register() is located in zone.c and
        # is never used outside (it is declared as constructor) it is omitted
        # by the linker, and so jemalloc will not be registered as system
        # allocator under osx [1], and clickhouse will SIGSEGV.
        #
        #   [1]: https://github.com/jemalloc/jemalloc/issues/708
        #
        # About symbol name:
        # - _zone_register not zone_register due to Mach-O binary format,
        # - _je_zone_register due to JEMALLOC_PRIVATE_NAMESPACE=je_ under OS X.
        # - but jemalloc-cmake does not run private_namespace.sh
        #   so symbol name should be _zone_register
        if (ENABLE_JEMALLOC AND OS_DARWIN)
            set_property(TARGET ${target} APPEND PROPERTY LINK_OPTIONS -u_zone_register)
        endif()
    endif()
endmacro()

# With cross-compiling, all targets are built for the target platform which usually different from the host
# platform. This is problematic if a build artifact X (e.g. a file or an executable) is generated by running
# another executable Y previously produced in the build. This is solved by compiling and running Y for/on
# the host platform. Add target to the list:
#    add_native_target(<target> ...)
set_property (GLOBAL PROPERTY NATIVE_BUILD_TARGETS)
function (add_native_target)
    set_property (GLOBAL APPEND PROPERTY NATIVE_BUILD_TARGETS ${ARGV})
endfunction (add_native_target)

set(CONFIG_INCLUDE_PATH ${CMAKE_CURRENT_BINARY_DIR}/includes/configs CACHE INTERNAL "Path to generated configuration files.")
include_directories(${CONFIG_INCLUDE_PATH})

# Add as many warnings as possible for our own code.
include (cmake/warnings.cmake)
include (cmake/print_flags.cmake)

if (ENABLE_RUST)
    add_subdirectory (rust)

    # With LTO Rust adds few symbols with global visiblity, the most common is
    # rust_eh_personality. And this leads to linking errors because multiple
    # Rust libraries contains the same symbol.
    #
    # If it was shared library, that we could use version script for linker to
    # hide this symbols, but libraries are static.
    #
    # we could in theory compile everything to one library but this will be a
    # mess
    #
    # But this should be OK since CI has lots of other builds that are done
    # without LTO and it will find multiple definitions if there will be any.
    #
    # More information about this behaviour in Rust can be found here
    # - https://github.com/rust-lang/rust/issues/44322
    # - https://alanwu.space/post/symbol-hygiene/
    if (ENABLE_THINLTO)
        set (CMAKE_EXE_LINKER_FLAGS "${CMAKE_EXE_LINKER_FLAGS} -Wl,--allow-multiple-definition")
    endif()
endif()

add_subdirectory (base)
add_subdirectory (src)
add_subdirectory (programs)
add_subdirectory (tests)
add_subdirectory (utils)

include (cmake/sanitize_targets.cmake)

# Build native targets if necessary
get_property(NATIVE_BUILD_TARGETS GLOBAL PROPERTY NATIVE_BUILD_TARGETS)
if (NATIVE_BUILD_TARGETS
    AND NOT(
        CMAKE_HOST_SYSTEM_NAME STREQUAL CMAKE_SYSTEM_NAME
        AND CMAKE_HOST_SYSTEM_PROCESSOR STREQUAL CMAKE_SYSTEM_PROCESSOR
    )
)
    message (STATUS "Building native targets...")

    set (NATIVE_BUILD_DIR "${PROJECT_BINARY_DIR}/native")

    execute_process(
        COMMAND ${CMAKE_COMMAND} -E make_directory "${NATIVE_BUILD_DIR}"
        COMMAND_ECHO STDOUT)

    execute_process(
        COMMAND ${CMAKE_COMMAND}
            "-DCMAKE_C_COMPILER=${CMAKE_C_COMPILER}"
            "-DCMAKE_CXX_COMPILER=${CMAKE_CXX_COMPILER}"
            "-DCOMPILER_CACHE=${COMPILER_CACHE}"
            # Avoid overriding .cargo/config.toml with native toolchain.
            "-DENABLE_RUST=OFF"
            "-DENABLE_CLICKHOUSE_SELF_EXTRACTING=${ENABLE_CLICKHOUSE_SELF_EXTRACTING}"
        ${PROJECT_SOURCE_DIR}
        WORKING_DIRECTORY "${NATIVE_BUILD_DIR}"
        COMMAND_ECHO STDOUT)

    execute_process(
        COMMAND ${CMAKE_COMMAND} --build "${NATIVE_BUILD_DIR}" --target ${NATIVE_BUILD_TARGETS}
        COMMAND_ECHO STDOUT)
endif ()<|MERGE_RESOLUTION|>--- conflicted
+++ resolved
@@ -87,27 +87,15 @@
     set (CMAKE_CXX_FLAGS "${CMAKE_CXX_FLAGS} -nostdlib++")
     set (ENABLE_BENCHMARKS OFF)
     set (ENABLE_CHECK_HEAVY_BUILDS ON)
+    set (ENABLE_CHECK_HEAVY_BUILDS ON)
     set (ENABLE_CLICKHOUSE_ODBC_BRIDGE OFF)
-<<<<<<< HEAD
     set (ENABLE_EMBEDDED_COMPILER OFF)
     set (ENABLE_EXAMPLES OFF)
     set (ENABLE_JEMALLOC OFF)
     set (ENABLE_LIBRARIES OFF)
     set (ENABLE_SSL ON)
-    set (ENABLE_TCMALLOC OFF)
     set (ENABLE_THINLTO OFF)
     set (ENABLE_UTILS OFF)
-=======
-    set (ENABLE_LIBRARIES 0)
-    set (ENABLE_SSL 1)
-    set (ENABLE_EMBEDDED_COMPILER 0)
-    set (ENABLE_EXAMPLES 0)
-    set (ENABLE_UTILS 0)
-    set (ENABLE_THINLTO 0)
-    set (ENABLE_TCMALLOC 0)
-    set (ENABLE_JEMALLOC 0)
-    set (ENABLE_CHECK_HEAVY_BUILDS 1)
->>>>>>> db1b1727
     set (GLIBC_COMPATIBILITY OFF)
     set (USE_UNWIND ON)
 
@@ -358,16 +346,6 @@
     set(CMAKE_CXX_FLAGS "${CMAKE_CXX_FLAGS} -fdiagnostics-absolute-paths")
     set(CMAKE_C_FLAGS "${CMAKE_C_FLAGS} -fdiagnostics-absolute-paths")
 
-<<<<<<< HEAD
-=======
-    if (NOT ENABLE_TESTS AND NOT SANITIZE AND OS_LINUX)
-        # https://clang.llvm.org/docs/ThinLTO.html
-        # Applies to clang and linux only.
-        # Disabled when building with tests or sanitizers.
-        option(ENABLE_THINLTO "Clang-specific link time optimization" ON)
-    endif()
-
->>>>>>> db1b1727
     set(CMAKE_CXX_FLAGS "${CMAKE_CXX_FLAGS} -fstrict-vtable-pointers")
 
     # We cannot afford to use LTO when compiling unit tests, and it's not enough
@@ -376,7 +354,7 @@
     # https://clang.llvm.org/docs/ThinLTO.html
     # Applies to clang only.
     # Disabled when building with tests or sanitizers.
-    if (ENABLE_THINLTO AND NOT SANITIZE)
+    if (ENABLE_THINLTO AND NOT SANITIZE AND OS_LINUX)
         # Link time optimization
         set (CMAKE_C_FLAGS_RELWITHDEBINFO "${CMAKE_C_FLAGS_RELWITHDEBINFO} -flto=thin -fwhole-program-vtables")
         set (CMAKE_CXX_FLAGS_RELWITHDEBINFO "${CMAKE_CXX_FLAGS_RELWITHDEBINFO} -flto=thin -fwhole-program-vtables")
